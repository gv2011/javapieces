#
# Copyright (c) 2011, 2014, Oracle and/or its affiliates. All rights reserved.
# DO NOT ALTER OR REMOVE COPYRIGHT NOTICES OR THIS FILE HEADER.
#
# This code is free software; you can redistribute it and/or modify it
# under the terms of the GNU General Public License version 2 only, as
# published by the Free Software Foundation.  Oracle designates this
# particular file as subject to the "Classpath" exception as provided
# by Oracle in the LICENSE file that accompanied this code.
#
# This code is distributed in the hope that it will be useful, but WITHOUT
# ANY WARRANTY; without even the implied warranty of MERCHANTABILITY or
# FITNESS FOR A PARTICULAR PURPOSE.  See the GNU General Public License
# version 2 for more details (a copy is included in the LICENSE file that
# accompanied this code).
#
# You should have received a copy of the GNU General Public License version
# 2 along with this work; if not, write to the Free Software Foundation,
# Inc., 51 Franklin St, Fifth Floor, Boston, MA 02110-1301 USA.
#
# Please contact Oracle, 500 Oracle Parkway, Redwood Shores, CA 94065 USA
# or visit www.oracle.com if you need additional information or have any
# questions.
#

########################################################################
# This file handles detection of the Boot JDK. The Boot JDK detection 
# process has been developed as a response to solve a complex real-world 
# problem. Initially, it was simple, but it has grown as platform after 
# platform, idiosyncracy after idiosyncracy has been supported.
#
# The basic idea is this:
# 1) You need an acceptable *) JDK to use as a Boot JDK
# 2) There are several ways to locate a JDK, that are mostly platform 
#    dependent **)
# 3) You can have multiple JDKs installed
# 4) If possible, configure should try to dig out an acceptable JDK 
#    automatically, without having to resort to command-line options
#
# *)  acceptable means e.g. JDK7 for building JDK8, a complete JDK (with 
#     javac) and not a JRE, etc. 
#
# **) On Windows we typically use a well-known path. 
#     On MacOSX we typically use the tool java_home.
#     On Linux we typically find javac in the $PATH, and then follow a 
#     chain of symlinks that often ends up in a real JDK. 
#
# This leads to the code where we check in different ways to locate a 
# JDK, and if one is found, check if it is acceptable. If not, we print 
# our reasons for rejecting it (useful when debugging non-working 
# configure situations) and continue checking the next one. 
########################################################################

# Execute the check given as argument, and verify the result
# If the Boot JDK was previously found, do nothing
# $1 A command line (typically autoconf macro) to execute
AC_DEFUN([BOOTJDK_DO_CHECK],
[
  if test "x$BOOT_JDK_FOUND" = xno; then
    # Now execute the test
    $1

    # If previous step claimed to have found a JDK, check it to see if it seems to be valid.
    if test "x$BOOT_JDK_FOUND" = xmaybe; then
      # Do we have a bin/java?
      if test ! -x "$BOOT_JDK/bin/java"; then
        AC_MSG_NOTICE([Potential Boot JDK found at $BOOT_JDK did not contain bin/java; ignoring])
        BOOT_JDK_FOUND=no
      else
        # Do we have a bin/javac?
        if test ! -x "$BOOT_JDK/bin/javac"; then
          AC_MSG_NOTICE([Potential Boot JDK found at $BOOT_JDK did not contain bin/javac; ignoring])
          AC_MSG_NOTICE([(This might be an JRE instead of an JDK)])
          BOOT_JDK_FOUND=no
        else
          # Do we have an rt.jar? (On MacOSX it is called classes.jar)
          if test ! -f "$BOOT_JDK/jre/lib/rt.jar" && test ! -f "$BOOT_JDK/../Classes/classes.jar"; then
            AC_MSG_NOTICE([Potential Boot JDK found at $BOOT_JDK did not contain an rt.jar; ignoring])
            BOOT_JDK_FOUND=no
          else
            # Oh, this is looking good! We probably have found a proper JDK. Is it the correct version?
            BOOT_JDK_VERSION=`"$BOOT_JDK/bin/java" -version 2>&1 | head -n 1`

            # Extra M4 quote needed to protect [] in grep expression.
            [FOUND_CORRECT_VERSION=`echo $BOOT_JDK_VERSION | grep  '\"1\.[789]\.'`]
            if test "x$FOUND_CORRECT_VERSION" = x; then
              AC_MSG_NOTICE([Potential Boot JDK found at $BOOT_JDK is incorrect JDK version ($BOOT_JDK_VERSION); ignoring])
              AC_MSG_NOTICE([(Your Boot JDK must be version 7, 8 or 9)])
              BOOT_JDK_FOUND=no
            else
              # We're done! :-)
              BOOT_JDK_FOUND=yes
              BASIC_FIXUP_PATH(BOOT_JDK)
              AC_MSG_CHECKING([for Boot JDK])
              AC_MSG_RESULT([$BOOT_JDK])
              AC_MSG_CHECKING([Boot JDK version])
              BOOT_JDK_VERSION=`"$BOOT_JDK/bin/java" -version 2>&1 | $TR '\n\r' '  '`
              AC_MSG_RESULT([$BOOT_JDK_VERSION])
            fi # end check jdk version
          fi # end check rt.jar
        fi # end check javac
      fi # end check java
    fi # end check boot jdk found
  fi
])

# Test: Is bootjdk explicitely set by command line arguments?
AC_DEFUN([BOOTJDK_CHECK_ARGUMENTS],
[
  if test "x$with_boot_jdk" != x; then
    BOOT_JDK=$with_boot_jdk
    BOOT_JDK_FOUND=maybe
    AC_MSG_NOTICE([Found potential Boot JDK using configure arguments])
  fi
])

# Test: Is bootjdk available from builddeps?
AC_DEFUN([BOOTJDK_CHECK_BUILDDEPS],
[
  BDEPS_CHECK_MODULE(BOOT_JDK, bootjdk, xxx, [BOOT_JDK_FOUND=maybe], [BOOT_JDK_FOUND=no])
])

# Test: Is $JAVA_HOME set?
AC_DEFUN([BOOTJDK_CHECK_JAVA_HOME],
[
  if test "x$JAVA_HOME" != x; then
    JAVA_HOME_PROCESSED="$JAVA_HOME"
    BASIC_FIXUP_PATH(JAVA_HOME_PROCESSED)
    if test ! -d "$JAVA_HOME_PROCESSED"; then
      AC_MSG_NOTICE([Your JAVA_HOME points to a non-existing directory!])
    else
      # Aha, the user has set a JAVA_HOME
      # let us use that as the Boot JDK.
      BOOT_JDK="$JAVA_HOME_PROCESSED"
      BOOT_JDK_FOUND=maybe
      AC_MSG_NOTICE([Found potential Boot JDK using JAVA_HOME])
    fi
  fi
])

# Test: Is there a java or javac in the PATH, which is a symlink to the JDK?
AC_DEFUN([BOOTJDK_CHECK_JAVA_IN_PATH_IS_SYMLINK],
[
  AC_PATH_PROG(JAVAC_CHECK, javac)
  AC_PATH_PROG(JAVA_CHECK, java)
  BINARY="$JAVAC_CHECK"
  if test "x$JAVAC_CHECK" = x; then
    BINARY="$JAVA_CHECK"
  fi
  if test "x$BINARY" != x; then
    # So there is a java(c) binary, it might be part of a JDK.
    # Lets find the JDK/JRE directory by following symbolic links.
    # Linux/GNU systems often have links from /usr/bin/java to
    # /etc/alternatives/java to the real JDK binary.
    BASIC_REMOVE_SYMBOLIC_LINKS(BINARY)
    BOOT_JDK=`dirname "$BINARY"`
    BOOT_JDK=`cd "$BOOT_JDK/.."; pwd`
    if test -x "$BOOT_JDK/bin/javac" && test -x "$BOOT_JDK/bin/java"; then
      # Looks like we found ourselves an JDK
      BOOT_JDK_FOUND=maybe
      AC_MSG_NOTICE([Found potential Boot JDK using java(c) in PATH])
    fi
  fi
])

# Test: Is there a /usr/libexec/java_home? (Typically on MacOSX)
# $1: Argument to the java_home binary (optional)
AC_DEFUN([BOOTJDK_CHECK_LIBEXEC_JAVA_HOME],
[
  if test -x /usr/libexec/java_home; then
    BOOT_JDK=`/usr/libexec/java_home $1`
    BOOT_JDK_FOUND=maybe
    AC_MSG_NOTICE([Found potential Boot JDK using /usr/libexec/java_home $1])
  fi
])

# Test: On MacOS X, can we find a boot jdk using /usr/libexec/java_home?
AC_DEFUN([BOOTJDK_CHECK_MACOSX_JAVA_LOCATOR],
[
  if test "x$OPENJDK_TARGET_OS" = xmacosx; then
    # First check at user selected default
    BOOTJDK_DO_CHECK([BOOTJDK_CHECK_LIBEXEC_JAVA_HOME()])
    # If that did not work out (e.g. too old), try explicit versions instead
    BOOTJDK_DO_CHECK([BOOTJDK_CHECK_LIBEXEC_JAVA_HOME([-v 1.9])])
    BOOTJDK_DO_CHECK([BOOTJDK_CHECK_LIBEXEC_JAVA_HOME([-v 1.8])])
    BOOTJDK_DO_CHECK([BOOTJDK_CHECK_LIBEXEC_JAVA_HOME([-v 1.7])])
  fi
])

# Look for a jdk in the given path. If there are multiple, try to select the newest.
# If found, set BOOT_JDK and BOOT_JDK_FOUND.
# $1 = Path to directory containing jdk installations.
# $2 = String to append to the found JDK directory to get the proper JDK home
AC_DEFUN([BOOTJDK_FIND_BEST_JDK_IN_DIRECTORY],
[
  BOOT_JDK_PREFIX="$1"
  BOOT_JDK_SUFFIX="$2"
  ALL_JDKS_FOUND=`$LS "$BOOT_JDK_PREFIX" 2> /dev/null | $SORT -r`
  if test "x$ALL_JDKS_FOUND" != x; then
    for JDK_TO_TRY in $ALL_JDKS_FOUND ; do
      BOOTJDK_DO_CHECK([
        BOOT_JDK="${BOOT_JDK_PREFIX}/${JDK_TO_TRY}${BOOT_JDK_SUFFIX}"
        if test -d "$BOOT_JDK"; then
          BOOT_JDK_FOUND=maybe
          AC_MSG_NOTICE([Found potential Boot JDK using well-known locations (in $BOOT_JDK_PREFIX/$JDK_TO_TRY)])
        fi
      ])
    done
  fi
])

# Call BOOTJDK_FIND_BEST_JDK_IN_DIRECTORY, but use the given
# environmental variable as base for where to look.
# $1 Name of an environmal variable, assumed to point to the Program Files directory.
AC_DEFUN([BOOTJDK_FIND_BEST_JDK_IN_WINDOWS_VIRTUAL_DIRECTORY],
[
  if test "x[$]$1" != x; then
    VIRTUAL_DIR="[$]$1/Java"
    BASIC_WINDOWS_REWRITE_AS_UNIX_PATH(VIRTUAL_DIR)
    BOOTJDK_FIND_BEST_JDK_IN_DIRECTORY($VIRTUAL_DIR)
  fi
])

# Test: Is there a JDK installed in default, well-known locations?
AC_DEFUN([BOOTJDK_CHECK_WELL_KNOWN_LOCATIONS],
[
  if test "x$OPENJDK_TARGET_OS" = xwindows; then
    BOOTJDK_DO_CHECK([BOOTJDK_FIND_BEST_JDK_IN_WINDOWS_VIRTUAL_DIRECTORY([ProgramW6432])])
    BOOTJDK_DO_CHECK([BOOTJDK_FIND_BEST_JDK_IN_WINDOWS_VIRTUAL_DIRECTORY([PROGRAMW6432])])
    BOOTJDK_DO_CHECK([BOOTJDK_FIND_BEST_JDK_IN_WINDOWS_VIRTUAL_DIRECTORY([PROGRAMFILES])])
    BOOTJDK_DO_CHECK([BOOTJDK_FIND_BEST_JDK_IN_WINDOWS_VIRTUAL_DIRECTORY([ProgramFiles])])
    BOOTJDK_DO_CHECK([BOOTJDK_FIND_BEST_JDK_IN_DIRECTORY([/cygdrive/c/Program Files/Java])])
  elif test "x$OPENJDK_TARGET_OS" = xmacosx; then
    BOOTJDK_DO_CHECK([BOOTJDK_FIND_BEST_JDK_IN_DIRECTORY([/Library/Java/JavaVirtualMachines],[/Contents/Home])])
    BOOTJDK_DO_CHECK([BOOTJDK_FIND_BEST_JDK_IN_DIRECTORY([/System/Library/Java/JavaVirtualMachines],[/Contents/Home])])
  elif test "x$OPENJDK_TARGET_OS" = xlinux; then
    BOOTJDK_DO_CHECK([BOOTJDK_FIND_BEST_JDK_IN_DIRECTORY([/usr/lib/jvm])])
  fi
])

# Check that a command-line tool in the Boot JDK is correct
# $1 = name of variable to assign
# $2 = name of binary
AC_DEFUN([BOOTJDK_CHECK_TOOL_IN_BOOTJDK],
[
  # Use user overridden value if available, otherwise locate tool in the Boot JDK.
  BASIC_SETUP_TOOL($1, 
    [
      AC_MSG_CHECKING([for $2 in Boot JDK])
      $1=$BOOT_JDK/bin/$2
      if test ! -x [$]$1; then
        AC_MSG_RESULT(not found)
        AC_MSG_NOTICE([Your Boot JDK seems broken. This might be fixed by explicitely setting --with-boot-jdk])
        AC_MSG_ERROR([Could not find $2 in the Boot JDK])
      fi
      AC_MSG_RESULT(ok)
      AC_SUBST($1)
    ])
])

###############################################################################
#
# We need a Boot JDK to bootstrap the build.
#

AC_DEFUN_ONCE([BOOTJDK_SETUP_BOOT_JDK],
[
  BOOT_JDK_FOUND=no
  AC_ARG_WITH(boot-jdk, [AS_HELP_STRING([--with-boot-jdk],
      [path to Boot JDK (used to bootstrap build) @<:@probed@:>@])])

  # We look for the Boot JDK through various means, going from more certain to
  # more of a guess-work. After each test, BOOT_JDK_FOUND is set to "yes" if
  # we detected something (if so, the path to the jdk is in BOOT_JDK). But we
  # must check if this is indeed valid; otherwise we'll continue looking.

  # Test: Is bootjdk explicitely set by command line arguments?
  BOOTJDK_DO_CHECK([BOOTJDK_CHECK_ARGUMENTS])
  if test "x$with_boot_jdk" != x && test "x$BOOT_JDK_FOUND" = xno; then
    # Having specified an argument which is incorrect will produce an instant failure;
    # we should not go on looking
    AC_MSG_ERROR([The path given by --with-boot-jdk does not contain a valid Boot JDK])
  fi

  # Test: Is bootjdk available from builddeps?
  BOOTJDK_DO_CHECK([BOOTJDK_CHECK_BUILDDEPS])

  # Test: On MacOS X, can we find a boot jdk using /usr/libexec/java_home?
  BOOTJDK_DO_CHECK([BOOTJDK_CHECK_MACOSX_JAVA_LOCATOR])

  # Test: Is $JAVA_HOME set?
  BOOTJDK_DO_CHECK([BOOTJDK_CHECK_JAVA_HOME])

  # Test: Is there a java or javac in the PATH, which is a symlink to the JDK?
  BOOTJDK_DO_CHECK([BOOTJDK_CHECK_JAVA_IN_PATH_IS_SYMLINK])

  # Test: Is there a JDK installed in default, well-known locations?
  BOOTJDK_DO_CHECK([BOOTJDK_CHECK_WELL_KNOWN_LOCATIONS])

  # If we haven't found anything yet, we've truly lost. Give up.
  if test "x$BOOT_JDK_FOUND" = xno; then
    HELP_MSG_MISSING_DEPENDENCY([openjdk])
    AC_MSG_NOTICE([Could not find a valid Boot JDK. $HELP_MSG])
    AC_MSG_NOTICE([This might be fixed by explicitely setting --with-boot-jdk])
    AC_MSG_ERROR([Cannot continue])
  fi

  # Setup proper paths for what we found
  BOOT_RTJAR="$BOOT_JDK/jre/lib/rt.jar"
  if test ! -f "$BOOT_RTJAR"; then
    # On MacOSX it is called classes.jar
    BOOT_RTJAR="$BOOT_JDK/../Classes/classes.jar"
    if test -f "$BOOT_RTJAR"; then
      # Remove the ..
      BOOT_RTJAR="`cd ${BOOT_RTJAR%/*} && pwd`/${BOOT_RTJAR##*/}"
    fi
  fi
  BOOT_TOOLSJAR="$BOOT_JDK/lib/tools.jar"
  BOOT_JDK="$BOOT_JDK"
  AC_SUBST(BOOT_RTJAR)
  AC_SUBST(BOOT_TOOLSJAR)
  AC_SUBST(BOOT_JDK)

  # Setup tools from the Boot JDK.
  BOOTJDK_CHECK_TOOL_IN_BOOTJDK(JAVA, java)
  BOOTJDK_CHECK_TOOL_IN_BOOTJDK(JAVAC, javac)
  BOOTJDK_CHECK_TOOL_IN_BOOTJDK(JAVAH, javah)
  BOOTJDK_CHECK_TOOL_IN_BOOTJDK(JAR, jar)
  BOOTJDK_CHECK_TOOL_IN_BOOTJDK(NATIVE2ASCII, native2ascii)
  BOOTJDK_CHECK_TOOL_IN_BOOTJDK(JARSIGNER, jarsigner)

  # Finally, set some other options...

  # When compiling code to be executed by the Boot JDK, force jdk7 compatibility.
  BOOT_JDK_SOURCETARGET="-source 7 -target 7"
  AC_SUBST(BOOT_JDK_SOURCETARGET)
  AC_SUBST(JAVAC_FLAGS)
])

AC_DEFUN_ONCE([BOOTJDK_SETUP_BOOT_JDK_ARGUMENTS],
[
  ##############################################################################
  #
  # Specify jvm options for anything that is run with the Boot JDK.
  # Not all JVM:s accept the same arguments on the command line.
  #
  AC_ARG_WITH(boot-jdk-jvmargs, [AS_HELP_STRING([--with-boot-jdk-jvmargs],
  [specify JVM arguments to be passed to all java invocations of boot JDK, overriding the default values,
  e.g --with-boot-jdk-jvmargs="-Xmx8G -enableassertions"])])

  AC_MSG_CHECKING([flags for boot jdk java command] )

  # Disable special log output when a debug build is used as Boot JDK...
  ADD_JVM_ARG_IF_OK([-XX:-PrintVMOptions -XX:-UnlockDiagnosticVMOptions -XX:-LogVMOutput],boot_jdk_jvmargs,[$JAVA])

  # Apply user provided options.
  ADD_JVM_ARG_IF_OK([$with_boot_jdk_jvmargs],boot_jdk_jvmargs,[$JAVA])

  AC_MSG_RESULT([$boot_jdk_jvmargs])

  # For now, general JAVA_FLAGS are the same as the boot jdk jvmargs
  JAVA_FLAGS=$boot_jdk_jvmargs
  AC_SUBST(JAVA_FLAGS)


  AC_MSG_CHECKING([flags for boot jdk java command for big workloads])

  # Starting amount of heap memory.
  ADD_JVM_ARG_IF_OK([-Xms64M],boot_jdk_jvmargs_big,[$JAVA])

  # Maximum amount of heap memory.
  # Maximum stack size.
  if test "x$BUILD_NUM_BITS" = x32; then
    JVM_MAX_HEAP=1100M
    STACK_SIZE=768
  else
    # Running Javac on a JVM on a 64-bit machine, takes more space since 64-bit
    # pointers are used. Apparently, we need to increase the heap and stack
    # space for the jvm. More specifically, when running javac to build huge
    # jdk batch
    JVM_MAX_HEAP=1600M
    STACK_SIZE=1536
  fi
  ADD_JVM_ARG_IF_OK([-Xmx$JVM_MAX_HEAP],boot_jdk_jvmargs_big,[$JAVA])
  ADD_JVM_ARG_IF_OK([-XX:ThreadStackSize=$STACK_SIZE],boot_jdk_jvmargs_big,[$JAVA])

  AC_MSG_RESULT([$boot_jdk_jvmargs_big])

  JAVA_FLAGS_BIG=$boot_jdk_jvmargs_big
  AC_SUBST(JAVA_FLAGS_BIG)


  AC_MSG_CHECKING([flags for boot jdk java command for small workloads])

  # Use serial gc for small short lived tools if possible
  ADD_JVM_ARG_IF_OK([-XX:+UseSerialGC],boot_jdk_jvmargs_small,[$JAVA])
  ADD_JVM_ARG_IF_OK([-Xms32M],boot_jdk_jvmargs_small,[$JAVA])
  ADD_JVM_ARG_IF_OK([-Xmx512M],boot_jdk_jvmargs_small,[$JAVA])

  AC_MSG_RESULT([$boot_jdk_jvmargs_small])

  JAVA_FLAGS_SMALL=$boot_jdk_jvmargs_small
  AC_SUBST(JAVA_FLAGS_SMALL)
<<<<<<< HEAD
])
=======
])

# BUILD_JDK: the location of the latest JDK that can run
#   on the host system and supports the target class file version
#   generated in this JDK build.  This variable should only be
#   used after the launchers are built.
#
# By default, it is the JDK_OUTPUTDIR.  If the target architecture
# is different than the host system doing the build (e.g. cross-compilation),
# it defaults to the BOOT_JDK.
AC_DEFUN_ONCE([BOOTJDK_SETUP_BUILD_JDK],
[
  if test "x$COMPILE_TYPE" = "xcross"; then
    BUILD_JDK="$BOOT_JDK"
  else
    BUILD_JDK="\$(JDK_OUTPUTDIR)"
  fi
  AC_SUBST(BUILD_JDK)
])
>>>>>>> 049f94b3
<|MERGE_RESOLUTION|>--- conflicted
+++ resolved
@@ -401,9 +401,6 @@
 
   JAVA_FLAGS_SMALL=$boot_jdk_jvmargs_small
   AC_SUBST(JAVA_FLAGS_SMALL)
-<<<<<<< HEAD
-])
-=======
 ])
 
 # BUILD_JDK: the location of the latest JDK that can run
@@ -423,4 +420,3 @@
   fi
   AC_SUBST(BUILD_JDK)
 ])
->>>>>>> 049f94b3
