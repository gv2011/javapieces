--- conflicted
+++ resolved
@@ -61,12 +61,8 @@
 #start rmiregistry without any local classes on classpath
 cd rmi_tmp
 # NOTE: This RMI Registry port must match TestLibrary.READTEST_REGISTRY_PORT
-<<<<<<< HEAD
-${TESTJAVA}${FS}bin${FS}rmiregistry 64005 > ..${FS}${RMIREG_OUT} 2>&1 &
-=======
 ${TESTJAVA}${FS}bin${FS}rmiregistry -J-Djava.rmi.server.useCodebaseOnly=false \
     ${TESTTOOLVMOPTS} 64005 > ..${FS}${RMIREG_OUT} 2>&1 &
->>>>>>> 22ba2f6e
 RMIREG_PID=$!
 # allow some time to start
 sleep 3
