/*
 * Copyright (c) 2013, 2015 Oracle and/or its affiliates. All rights reserved.
 * DO NOT ALTER OR REMOVE COPYRIGHT NOTICES OR THIS FILE HEADER.
 *
 * This code is free software; you can redistribute it and/or modify it
 * under the terms of the GNU General Public License version 2 only, as
 * published by the Free Software Foundation.
 *
 * This code is distributed in the hope that it will be useful, but WITHOUT
 * ANY WARRANTY; without even the implied warranty of MERCHANTABILITY or
 * FITNESS FOR A PARTICULAR PURPOSE.  See the GNU General Public License
 * version 2 for more details (a copy is included in the LICENSE file that
 * accompanied this code).
 *
 * You should have received a copy of the GNU General Public License version
 * 2 along with this work; if not, write to the Free Software Foundation,
 * Inc., 51 Franklin St, Fifth Floor, Boston, MA 02110-1301 USA.
 *
 * Please contact Oracle, 500 Oracle Parkway, Redwood Shores, CA 94065 USA
 * or visit www.oracle.com if you need additional information or have any
 * questions.
 */

/**
 * @test
 * @bug 8016846 8024341 8071479
 * @summary Unit tests stream and lambda-based methods on Pattern and Matcher
<<<<<<< HEAD
 * @library ../stream/bootlib/java.base
 * @build java.util.stream.OpTestCase
=======
 * @library ../stream/bootlib
 * @build java.base/java.util.stream.OpTestCase
>>>>>>> 2abecbe8
 * @run testng/othervm PatternStreamTest
 */

import org.testng.annotations.DataProvider;
import org.testng.annotations.Test;

import java.util.ArrayList;
import java.util.Arrays;
import java.util.ConcurrentModificationException;
import java.util.List;
import java.util.concurrent.atomic.AtomicInteger;
import java.util.function.Supplier;
import java.util.regex.MatchResult;
import java.util.regex.Matcher;
import java.util.regex.Pattern;
import java.util.stream.LambdaTestHelpers;
import java.util.stream.OpTestCase;
import java.util.stream.Stream;
import java.util.stream.TestData;

import static org.testng.Assert.*;

@Test
public class PatternStreamTest extends OpTestCase {

    @DataProvider(name = "Patterns")
    public static Object[][] makeStreamTestData() {
        // Each item must match the type signature of the consumer of this data
        // String, String, Pattern
        List<Object[]> data = new ArrayList<>();

        String description = "All matches";
        String input = "XXXXXX";
        Pattern pattern = Pattern.compile("X");
        data.add(new Object[]{description, input, pattern});

        description = "Bounded every other match";
        input = "XYXYXYYXYX";
        pattern = Pattern.compile("X");
        data.add(new Object[]{description, input, pattern});

        description = "Every other match";
        input = "YXYXYXYYXYXY";
        pattern = Pattern.compile("X");
        data.add(new Object[]{description, input, pattern});

        description = "";
        input = "awgqwefg1fefw4vssv1vvv1";
        pattern = Pattern.compile("4");
        data.add(new Object[]{description, input, pattern});

        input = "afbfq\u00a3abgwgb\u00a3awngnwggw\u00a3a\u00a3ahjrnhneerh";
        pattern = Pattern.compile("\u00a3a");
        data.add(new Object[]{description, input, pattern});

        input = "awgqwefg1fefw4vssv1vvv1";
        pattern = Pattern.compile("1");
        data.add(new Object[]{description, input, pattern});

        input = "a\u4ebafg1fefw\u4eba4\u9f9cvssv\u9f9c1v\u672c\u672cvv";
        pattern = Pattern.compile("1");
        data.add(new Object[]{description, input, pattern});

        input = "1\u56da23\u56da456\u56da7890";
        pattern = Pattern.compile("\u56da");
        data.add(new Object[]{description, input, pattern});

        input = "1\u56da23\u9f9c\u672c\u672c\u56da456\u56da\u9f9c\u672c7890";
        pattern = Pattern.compile("\u56da");
        data.add(new Object[]{description, input, pattern});

        description = "Empty input";
        input = "";
        pattern = Pattern.compile("\u56da");
        data.add(new Object[]{description, input, pattern});

        description = "Empty input with empty pattern";
        input = "";
        pattern = Pattern.compile("");
        data.add(new Object[]{description, input, pattern});

        description = "Multiple separators";
        input = "This is,testing: with\tdifferent separators.";
        pattern = Pattern.compile("[ \t,:.]");
        data.add(new Object[]{description, input, pattern});

        description = "Repeated separators within and at end";
        input = "boo:and:foo";
        pattern = Pattern.compile("o");
        data.add(new Object[]{description, input, pattern});

        description = "Many repeated separators within and at end";
        input = "booooo:and:fooooo";
        pattern = Pattern.compile("o");
        data.add(new Object[]{description, input, pattern});

        description = "Many repeated separators before last match";
        input = "fooooo:";
        pattern = Pattern.compile("o");
        data.add(new Object[] {description, input, pattern});

        return data.toArray(new Object[0][]);
    }

    @Test(dataProvider = "Patterns")
    public void testPatternSplitAsStream(String description, String input, Pattern pattern) {
        // Derive expected result from pattern.split
        List<String> expected = Arrays.asList(pattern.split(input));

        Supplier<Stream<String>> ss =  () -> pattern.splitAsStream(input);
        withData(TestData.Factory.ofSupplier(description, ss))
                .stream(LambdaTestHelpers.identity())
                .expectedResult(expected)
                .exercise();
    }

    @Test(dataProvider = "Patterns")
    public void testReplaceFirst(String description, String input, Pattern pattern) {
        // Derive expected result from Matcher.replaceFirst(String )
        String expected = pattern.matcher(input).replaceFirst("R");
        String actual = pattern.matcher(input).replaceFirst(r -> "R");
        assertEquals(actual, expected);
    }

    @Test(dataProvider = "Patterns")
    public void testReplaceAll(String description, String input, Pattern pattern) {
        // Derive expected result from Matcher.replaceAll(String )
        String expected = pattern.matcher(input).replaceAll("R");
        String actual = pattern.matcher(input).replaceAll(r -> "R");
        assertEquals(actual, expected);

        // Derive expected result from Matcher.find
        Matcher m = pattern.matcher(input);
        int expectedMatches = 0;
        while (m.find()) {
            expectedMatches++;
        }
        AtomicInteger actualMatches = new AtomicInteger();
        pattern.matcher(input).replaceAll(r -> "R" + actualMatches.incrementAndGet());
        assertEquals(expectedMatches, actualMatches.get());
    }

    @Test(dataProvider = "Patterns")
    public void testMatchResults(String description, String input, Pattern pattern) {
        // Derive expected result from Matcher.find
        Matcher m = pattern.matcher(input);
        List<MatchResultHolder> expected = new ArrayList<>();
        while (m.find()) {
            expected.add(new MatchResultHolder(m));
        }

        Supplier<Stream<MatchResult>> ss =  () -> pattern.matcher(input).results();
        withData(TestData.Factory.ofSupplier(description, ss))
                .stream(s -> s.map(MatchResultHolder::new))
                .expectedResult(expected)
                .exercise();
    }

    public void testFailfastMatchResults() {
        Pattern p = Pattern.compile("X");
        Matcher m = p.matcher("XX");

        Stream<MatchResult> s = m.results();
        m.find();
        // Should start on the second match
        assertEquals(s.count(), 1);

        // Fail fast without short-circuit
        // Exercises Iterator.forEachRemaining
        m.reset();
        try {
            m.results().peek(mr -> m.reset()).count();
            fail();
        } catch (ConcurrentModificationException e) {
            // Should reach here
        }

        m.reset();
        try {
            m.results().peek(mr -> m.find()).count();
            fail();
        } catch (ConcurrentModificationException e) {
            // Should reach here
        }

        // Fail fast with short-circuit
        // Exercises Iterator.hasNext/next
        m.reset();
        try {
            m.results().peek(mr -> m.reset()).limit(2).count();
            fail();
        } catch (ConcurrentModificationException e) {
            // Should reach here
        }

        m.reset();
        try {
            m.results().peek(mr -> m.find()).limit(2).count();
            fail();
        } catch (ConcurrentModificationException e) {
            // Should reach here
        }
    }

    public void testFailfastReplace() {
        Pattern p = Pattern.compile("X");
        Matcher m = p.matcher("XX");

        // Fail fast without short-circuit
        // Exercises Iterator.forEachRemaining
        m.reset();
        try {
            m.replaceFirst(mr -> { m.reset(); return "Y"; });
            fail();
        } catch (ConcurrentModificationException e) {
            // Should reach here
        }

        m.reset();
        try {
            m.replaceAll(mr -> { m.reset(); return "Y"; });
            fail();
        } catch (ConcurrentModificationException e) {
            // Should reach here
        }
    }

    // A holder of MatchResult that can compare
    static class MatchResultHolder implements Comparable<MatchResultHolder> {
        final MatchResult mr;

        MatchResultHolder(Matcher m) {
            this(m.toMatchResult());
        }

        MatchResultHolder(MatchResult mr) {
            this.mr = mr;
        }

        @Override
        public int compareTo(MatchResultHolder that) {
            int c = that.mr.group().compareTo(this.mr.group());
            if (c != 0)
                return c;

            c = Integer.compare(that.mr.start(), this.mr.start());
            if (c != 0)
                return c;

            c = Integer.compare(that.mr.end(), this.mr.end());
            if (c != 0)
                return c;

            c = Integer.compare(that.mr.groupCount(), this.mr.groupCount());
            if (c != 0)
                return c;

            for (int g = 0; g < this.mr.groupCount(); g++) {
                c = that.mr.group(g).compareTo(this.mr.group(g));
                if (c != 0)
                    return c;

                c = Integer.compare(that.mr.start(g), this.mr.start(g));
                if (c != 0)
                    return c;

                c = Integer.compare(that.mr.end(g), this.mr.end(g));
                if (c != 0)
                    return c;
            }
            return 0;
        }

        @Override
        public boolean equals(Object that) {
            if (this == that) return true;
            if (that == null || getClass() != that.getClass()) return false;

            return this.compareTo((MatchResultHolder) that) == 0;
        }

        @Override
        public int hashCode() {
            return mr.group().hashCode();
        }
    }
}<|MERGE_RESOLUTION|>--- conflicted
+++ resolved
@@ -25,13 +25,8 @@
  * @test
  * @bug 8016846 8024341 8071479
  * @summary Unit tests stream and lambda-based methods on Pattern and Matcher
-<<<<<<< HEAD
- * @library ../stream/bootlib/java.base
- * @build java.util.stream.OpTestCase
-=======
  * @library ../stream/bootlib
  * @build java.base/java.util.stream.OpTestCase
->>>>>>> 2abecbe8
  * @run testng/othervm PatternStreamTest
  */
 
