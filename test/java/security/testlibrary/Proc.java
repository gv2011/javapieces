--- conflicted
+++ resolved
@@ -255,18 +255,12 @@
             hasModules = true;
         }
 
-<<<<<<< HEAD
-        Stream.of(jdk.internal.misc.VM.getRuntimeArguments())
-            .filter(arg -> arg.startsWith("--add-exports") ||
-                           arg.startsWith("--add-opens"))
-            .forEach(cmd::add);
-=======
         if (hasModules) {
             Stream.of(jdk.internal.misc.VM.getRuntimeArguments())
-                    .filter(arg -> arg.startsWith("--add-exports="))
+                    .filter(arg -> arg.startsWith("--add-exports=") ||
+                                   arg.startsWith("--add-opens"))
                     .forEach(cmd::add);
         }
->>>>>>> 09628179
 
         Collections.addAll(cmd, splitProperty("test.vm.opts"));
         Collections.addAll(cmd, splitProperty("test.java.opts"));
