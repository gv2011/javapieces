/*
 * Copyright (c) 2016, Oracle and/or its affiliates. All rights reserved.
 * DO NOT ALTER OR REMOVE COPYRIGHT NOTICES OR THIS FILE HEADER.
 *
 * This code is free software; you can redistribute it and/or modify it
 * under the terms of the GNU General Public License version 2 only, as
 * published by the Free Software Foundation.
 *
 * This code is distributed in the hope that it will be useful, but WITHOUT
 * ANY WARRANTY; without even the implied warranty of MERCHANTABILITY or
 * FITNESS FOR A PARTICULAR PURPOSE.  See the GNU General Public License
 * version 2 for more details (a copy is included in the LICENSE file that
 * accompanied this code).
 *
 * You should have received a copy of the GNU General Public License version
 * 2 along with this work; if not, write to the Free Software Foundation,
 * Inc., 51 Franklin St, Fifth Floor, Boston, MA 02110-1301 USA.
 *
 * Please contact Oracle, 500 Oracle Parkway, Redwood Shores, CA 94065 USA
 * or visit www.oracle.com if you need additional information or have any
 * questions.
 */

/**
 * @test
<<<<<<< HEAD
 * @modules java.sql java.transaction
 * @compile -addmods java.transaction
=======
 * @compile --add-modules=java.transaction
>>>>>>> 178a038f
 *   test/transaction/InvalidTransactionExceptionTests.java
 *   test/transaction/TransactionRequiredExceptionTests.java
 *   test/transaction/TransactionRolledbackExceptionTests.java
 *   test/transaction/XAExceptionTests.java
 *   util/SerializedTransactionExceptions.java
 * @run testng/othervm --add-modules=java.transaction test.transaction.InvalidTransactionExceptionTests
 * @run testng/othervm --add-modules=java.transaction test.transaction.TransactionRequiredExceptionTests
 * @run testng/othervm --add-modules=java.transaction test.transaction.TransactionRolledbackExceptionTests
 * @run testng/othervm --add-modules=java.transaction util.SerializedTransactionExceptions
 */<|MERGE_RESOLUTION|>--- conflicted
+++ resolved
@@ -23,12 +23,8 @@
 
 /**
  * @test
-<<<<<<< HEAD
  * @modules java.sql java.transaction
- * @compile -addmods java.transaction
-=======
  * @compile --add-modules=java.transaction
->>>>>>> 178a038f
  *   test/transaction/InvalidTransactionExceptionTests.java
  *   test/transaction/TransactionRequiredExceptionTests.java
  *   test/transaction/TransactionRolledbackExceptionTests.java
