--- conflicted
+++ resolved
@@ -49,12 +49,8 @@
  * run main/othervm SAAJFactoryTest saaj.factory.Valid -
  *      scenario14 javax.xml.soap.MessageFactory=saaj.factory.Valid saaj.factory.Valid2 -
  *
-<<<<<<< HEAD
  * @modules java.xml.ws
- * @compile -addmods java.xml.ws saaj/factory/Invalid.java saaj/factory/Valid.java
-=======
  * @compile --add-modules=java.xml.ws saaj/factory/Invalid.java saaj/factory/Valid.java
->>>>>>> 178a038f
  *     saaj/factory/Valid2.java saaj/factory/Valid3.java SAAJFactoryTest.java
  *
  * @run main/othervm --add-modules=java.xml.ws
