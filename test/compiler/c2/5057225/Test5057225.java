--- conflicted
+++ resolved
@@ -25,11 +25,7 @@
  * @test
  * @bug 5057225
  * @summary Remove useless I2L conversions
-<<<<<<< HEAD
- * @ignore 8072369
-=======
  * @library /testlibrary
->>>>>>> 68c12d22
  * @run main/othervm -Xcomp -XX:CompileOnly=Test5057225.doload Test5057225
  */
 
