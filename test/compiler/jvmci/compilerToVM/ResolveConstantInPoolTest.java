--- conflicted
+++ resolved
@@ -27,24 +27,15 @@
  * @bug 8136421
  * @requires (os.simpleArch == "x64" | os.simpleArch == "sparcv9" | os.simpleArch == "aarch64")
  * @library /testlibrary /test/lib /
-<<<<<<< HEAD
  * @library ../common/patches
  * @modules java.base/jdk.internal.misc
  *          jdk.vm.ci/jdk.vm.ci.hotspot
  *          jdk.vm.ci/jdk.vm.ci.meta
  * @build jdk.vm.ci/jdk.vm.ci.hotspot.CompilerToVMHelper
- * @build compiler.jvmci.compilerToVM.ResolveConstantInPoolTest
- * @run main/othervm -XX:+UnlockExperimentalVMOptions -XX:+EnableJVMCI
-=======
- * @compile ../common/CompilerToVMHelper.java
  * @build sun.hotspot.WhiteBox
  *        compiler.jvmci.compilerToVM.ResolveConstantInPoolTest
- * @run main ClassFileInstaller sun.hotspot.WhiteBox
- *                              sun.hotspot.WhiteBox$WhiteBoxPermission
- *                              jdk.vm.ci.hotspot.CompilerToVMHelper
- * @run main/othervm -Xbootclasspath/a:. -XX:+UnlockDiagnosticVMOptions
- *                   -XX:+WhiteBoxAPI -XX:+UnlockExperimentalVMOptions -XX:+EnableJVMCI
->>>>>>> 1edf3d34
+ * @run main/othervm -XX:+UnlockExperimentalVMOptions -XX:+EnableJVMCI
+ *                   -XX:+UnlockDiagnosticVMOptions -XX:+WhiteBoxAPI
  *                   compiler.jvmci.compilerToVM.ResolveConstantInPoolTest
  */
 
