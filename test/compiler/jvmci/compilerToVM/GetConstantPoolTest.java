--- conflicted
+++ resolved
@@ -26,11 +26,7 @@
  * @test
  * @bug 8136421
  * @requires (os.simpleArch == "x64" | os.simpleArch == "sparcv9") & os.arch != "aarch64"
-<<<<<<< HEAD
- * @library /testlibrary /../../test/lib /
-=======
  * @library /testlibrary /test/lib /
->>>>>>> 0207be9d
  * @compile ../common/CompilerToVMHelper.java ../common/PublicMetaspaceWrapperObject.java
  * @build sun.hotspot.WhiteBox
  *        compiler.jvmci.compilerToVM.GetConstantPoolTest
