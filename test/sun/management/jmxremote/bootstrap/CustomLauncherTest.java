/*
 * Copyright (c) 2013, 2015, Oracle and/or its affiliates. All rights reserved.
 * DO NOT ALTER OR REMOVE COPYRIGHT NOTICES OR THIS FILE HEADER.
 *
 * This code is free software; you can redistribute it and/or modify it
 * under the terms of the GNU General Public License version 2 only, as
 * published by the Free Software Foundation.
 *
 * This code is distributed in the hope that it will be useful, but WITHOUT
 * ANY WARRANTY; without even the implied warranty of MERCHANTABILITY or
 * FITNESS FOR A PARTICULAR PURPOSE.  See the GNU General Public License
 * version 2 for more details (a copy is included in the LICENSE file that
 * accompanied this code).
 *
 * You should have received a copy of the GNU General Public License version
 * 2 along with this work; if not, write to the Free Software Foundation,
 * Inc., 51 Franklin St, Fifth Floor, Boston, MA 02110-1301 USA.
 *
 * Please contact Oracle, 500 Oracle Parkway, Redwood Shores, CA 94065 USA
 * or visit www.oracle.com if you need additional information or have any
 * questions.
 */

import java.io.File;
import java.io.IOException;
import java.nio.file.FileSystem;
import java.nio.file.FileSystems;
import java.nio.file.Files;
import java.nio.file.LinkOption;
import java.nio.file.Path;
import java.nio.file.StandardCopyOption;
import java.nio.file.attribute.PosixFilePermission;
import java.util.HashSet;
import java.util.Set;
import java.util.concurrent.TimeUnit;
import java.util.concurrent.atomic.AtomicReference;

import jdk.testlibrary.ProcessTools;

/**
 * @test
 * @bug 6434402 8004926
 * @modules java.management/sun.management
 * @library /lib/testlibrary
<<<<<<< HEAD
 * @modules java.management
=======
 * @modules java.management/sun.management
 *          java.management
>>>>>>> 035090b7
 * @build jdk.testlibrary.*
 * @build TestManager TestApplication CustomLauncherTest
 * @run main/othervm CustomLauncherTest
 * @author Jaroslav Bachorik
 */
public class CustomLauncherTest {
    private static final  String TEST_CLASSPATH = System.getProperty("test.class.path");
    private static final  String TEST_JDK = System.getProperty("test.jdk");
    private static final  String WORK_DIR = System.getProperty("user.dir");

    private static final  String TEST_SRC = System.getProperty("test.src");
    private static final  String OSNAME = System.getProperty("os.name");
    private static final  String ARCH;
    private static final  String LIBARCH;

    static {
        // magic with os.arch
        String osarch = System.getProperty("os.arch");
        switch (osarch) {
            case "i386":
            case "i486":
            case "i586":
            case "i686":
            case "i786":
            case "i886":
            case "i986": {
                ARCH = "i586";
                break;
            }
            case "x86_64":
            case "amd64": {
                ARCH = "amd64";
                break;
            }
            case "sparc":
                ARCH = "sparcv9";
                break;
            default: {
                ARCH = osarch;
            }
        }
        LIBARCH = ARCH.equals("i586") ? "i386" : ARCH;
    }

    public static void main(String[] args) throws Exception {
        if (TEST_CLASSPATH == null || TEST_CLASSPATH.isEmpty()) {
            System.out.println("Test is designed to be run from jtreg only");
            return;
        }

        if (getPlatform() == null) {
            System.out.println("Test not designed to run on this operating " +
                                "system (" + OSNAME + "), skipping...");
            return;
        }

        final FileSystem FS = FileSystems.getDefault();

        Path libjvmPath = findLibjvm(FS);
        if (libjvmPath == null) {
            throw new Error("Unable to locate 'libjvm.so' in " + TEST_JDK);
        }

        Process serverPrc = null, clientPrc = null;

        try {
            String[] launcher = getLauncher();

            System.out.println("Starting custom launcher:");
            System.out.println("=========================");
            System.out.println("  launcher  : " + launcher[0]);
            System.out.println("  libjvm    : " + libjvmPath.toString());
            System.out.println("  classpath : " + TEST_CLASSPATH);
            ProcessBuilder server = new ProcessBuilder(
                launcher[1],
                libjvmPath.toString(),
                TEST_CLASSPATH,
                "TestApplication"
            );

            final AtomicReference<String> port = new AtomicReference<>();

            serverPrc = ProcessTools.startProcess(
                "Launcher",
                server,
                (String line) -> {
                    if (line.startsWith("port:")) {
                         port.set(line.split("\\:")[1]);
                    } else if (line.startsWith("waiting")) {
                         return true;
                    }
                    return false;
                },
                5,
                TimeUnit.SECONDS
            );

            System.out.println("Attaching test manager:");
            System.out.println("=========================");
            System.out.println("  PID           : " + serverPrc.getPid());
            System.out.println("  shutdown port : " + port.get());

            ProcessBuilder client = ProcessTools.createJavaProcessBuilder(
                "-cp",
                TEST_CLASSPATH,
                "-XX:AddModuleExports=java.management/sun.management",
                "TestManager",
                String.valueOf(serverPrc.getPid()),
                port.get(),
                "true"
            );

            clientPrc = ProcessTools.startProcess(
                "TestManager",
                client,
                (String line) -> line.startsWith("Starting TestManager for PID"),
                10,
                TimeUnit.SECONDS
            );

            int clientExitCode = clientPrc.waitFor();
            int serverExitCode = serverPrc.waitFor();

            if (clientExitCode != 0 || serverExitCode != 0) {
                throw new Error("Test failed");
            }
        } finally {
            if (clientPrc != null) {
                clientPrc.destroy();
                clientPrc.waitFor();
            }
            if (serverPrc != null) {
                serverPrc.destroy();
                serverPrc.waitFor();
            }
        }
    }

    private static Path findLibjvm(FileSystem FS) {
        Path libjvmPath = findLibjvm(FS.getPath(TEST_JDK, "jre", "lib", LIBARCH));
        if (libjvmPath == null) {
            libjvmPath = findLibjvm(FS.getPath(TEST_JDK, "lib", LIBARCH));
        }
        return libjvmPath;
    }

    private static Path findLibjvm(Path libPath) {
        // ARCH/libjvm.so -> ARCH/server/libjvm.so -> ARCH/client/libjvm.so
        Path libjvmPath = libPath.resolve("libjvm.so");
        if (isFileOk(libjvmPath)) {
            return libjvmPath;
        }
        libjvmPath = libPath.resolve("server/libjvm.so");
        if (isFileOk(libjvmPath)) {
            return libjvmPath;
        }
        libjvmPath = libPath.resolve("client/libjvm.so");
        if (isFileOk(libPath)) {
            return libjvmPath;
        }

        return null;
    }

    private static boolean isFileOk(Path path) {
        return Files.isRegularFile(path) && Files.isReadable(path);
    }

    private static String getPlatform() {
        String platform = null;
        switch (OSNAME.toLowerCase()) {
            case "linux": {
                platform = "linux";
                break;
            }
            case "sunos": {
                platform = "solaris";
                break;
            }
            default: {
                platform = null;
            }
        }

        return platform;
    }

    private static String[] getLauncher() throws IOException {
        String platform = getPlatform();
        if (platform == null) {
            return null;
        }

        String launcher = TEST_SRC + File.separator + platform + "-" + ARCH +
                          File.separator + "launcher";

        final FileSystem FS = FileSystems.getDefault();
        Path launcherPath = FS.getPath(launcher);

        final boolean hasLauncher = Files.isRegularFile(launcherPath, LinkOption.NOFOLLOW_LINKS)&&
                                    Files.isReadable(launcherPath);
        if (!hasLauncher) {
            System.out.println("Launcher [" + launcher + "] does not exist. Skipping the test.");
            return null;
        }

        // It is impossible to store an executable file in the source control
        // We need to copy the launcher to the working directory
        // and set the executable flag
        Path localLauncherPath = FS.getPath(WORK_DIR, "launcher");
        Files.copy(launcherPath, localLauncherPath,
                   StandardCopyOption.REPLACE_EXISTING,
                   StandardCopyOption.COPY_ATTRIBUTES);
        if (!Files.isExecutable(localLauncherPath)) {
            Set<PosixFilePermission> perms = new HashSet<>(
                Files.getPosixFilePermissions(
                    localLauncherPath,
                    LinkOption.NOFOLLOW_LINKS
                )
            );
            perms.add(PosixFilePermission.OWNER_EXECUTE);
            Files.setPosixFilePermissions(localLauncherPath, perms);
        }
        return new String[] {launcher, localLauncherPath.toAbsolutePath().toString()};
    }
}<|MERGE_RESOLUTION|>--- conflicted
+++ resolved
@@ -42,12 +42,8 @@
  * @bug 6434402 8004926
  * @modules java.management/sun.management
  * @library /lib/testlibrary
-<<<<<<< HEAD
- * @modules java.management
-=======
  * @modules java.management/sun.management
  *          java.management
->>>>>>> 035090b7
  * @build jdk.testlibrary.*
  * @build TestManager TestApplication CustomLauncherTest
  * @run main/othervm CustomLauncherTest
