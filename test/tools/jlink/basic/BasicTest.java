/**
 * Copyright (c) 2015, 2016, Oracle and/or its affiliates. All rights reserved.
 * DO NOT ALTER OR REMOVE COPYRIGHT NOTICES OR THIS FILE HEADER.
 *
 * This code is free software; you can redistribute it and/or modify it
 * under the terms of the GNU General Public License version 2 only, as
 * published by the Free Software Foundation.
 *
 * This code is distributed in the hope that it will be useful, but WITHOUT
 * ANY WARRANTY; without even the implied warranty of MERCHANTABILITY or
 * FITNESS FOR A PARTICULAR PURPOSE.  See the GNU General Public License
 * version 2 for more details (a copy is included in the LICENSE file that
 * accompanied this code).
 *
 * You should have received a copy of the GNU General Public License version
 * 2 along with this work; if not, write to the Free Software Foundation,
 * Inc., 51 Franklin St, Fifth Floor, Boston, MA 02110-1301 USA.
 *
 * Please contact Oracle, 500 Oracle Parkway, Redwood Shores, CA 94065 USA
 * or visit www.oracle.com if you need additional information or have any
 * questions.
 */

/*
 * @test
 * @summary Basic test of jlink to create jmods and images
 * @author Andrei Eremeev
 * @library /lib/testlibrary
 * @modules java.base/jdk.internal.module
 *          jdk.jlink
 *          jdk.compiler
 * @build jdk.testlibrary.ProcessTools
 *        jdk.testlibrary.OutputAnalyzer
 *        JarUtils CompilerUtils
 * @run main BasicTest
 */

import java.io.File;
import java.io.PrintWriter;
import java.nio.file.Files;
import java.nio.file.Path;
import java.nio.file.Paths;
import java.util.ArrayList;
import java.util.Collections;
import java.util.List;
import java.util.spi.ToolProvider;

import jdk.testlibrary.OutputAnalyzer;
import jdk.testlibrary.ProcessTools;

public class BasicTest {
<<<<<<< HEAD
    private final String TEST_MODULE = "test";
=======
    static final ToolProvider JMOD_TOOL = ToolProvider.findFirst("jmod")
        .orElseThrow(() ->
            new RuntimeException("jmod tool not found")
        );

    static final ToolProvider JLINK_TOOL = ToolProvider.findFirst("jlink")
        .orElseThrow(() ->
            new RuntimeException("jlink tool not found")
        );
>>>>>>> 115c519d

    private final Path jdkHome = Paths.get(System.getProperty("test.jdk"));
    private final Path jdkMods = jdkHome.resolve("jmods");
    private final Path testSrc = Paths.get(System.getProperty("test.src"));
    private final Path src = testSrc.resolve("src").resolve(TEST_MODULE);
    private final Path classes = Paths.get("classes");
    private final Path jmods = Paths.get("jmods");
    private final Path jars = Paths.get("jars");

    public static void main(String[] args) throws Throwable {
        new BasicTest().run();
    }

    public void run() throws Throwable {
        if (Files.notExists(jdkMods)) {
            return;
        }

        if (!CompilerUtils.compile(src, classes)) {
            throw new AssertionError("Compilation failure. See log.");
        }

        Files.createDirectories(jmods);
        Files.createDirectories(jars);
        Path jarfile = jars.resolve("test.jar");
        JarUtils.createJarFile(jarfile, classes);

        Path image = Paths.get("mysmallimage");
        runJmod(jarfile.toString(), TEST_MODULE);
        runJlink(image, TEST_MODULE, "--compress", "2");
        execute(image, TEST_MODULE);

        Files.delete(jmods.resolve(TEST_MODULE + ".jmod"));

        image = Paths.get("myimage");
        runJmod(classes.toString(), TEST_MODULE);
        runJlink(image, TEST_MODULE);
        execute(image, TEST_MODULE);
    }

    private void execute(Path image, String moduleName) throws Throwable {
        String cmd = image.resolve("bin").resolve(moduleName).toString();
        OutputAnalyzer analyzer;
        if (System.getProperty("os.name").startsWith("Windows")) {
            analyzer = ProcessTools.executeProcess("sh.exe", cmd, "1", "2", "3");
        } else {
            analyzer = ProcessTools.executeProcess(cmd, "1", "2", "3");
        }
        if (analyzer.getExitValue() != 0) {
            throw new AssertionError("Image invocation failed: rc=" + analyzer.getExitValue());
        }
    }

    private void runJlink(Path image, String modName, String... options) {
        List<String> args = new ArrayList<>();
        Collections.addAll(args,
                "--module-path", jdkMods + File.pathSeparator + jmods,
                "--add-modules", modName,
                "--output", image.toString());
        Collections.addAll(args, options);

        PrintWriter pw = new PrintWriter(System.out);
        int rc = JLINK_TOOL.run(pw, pw, args.toArray(new String[args.size()]));
        if (rc != 0) {
            throw new AssertionError("Jlink failed: rc = " + rc);
        }
    }

    private void runJmod(String cp, String modName) {
        int rc = JMOD_TOOL.run(System.out, System.out, new String[] {
                "create",
                "--class-path", cp,
                "--module-version", "1.0",
                "--main-class", "jdk.test.Test",
                jmods.resolve(modName + ".jmod").toString(),
        });
        if (rc != 0) {
            throw new AssertionError("Jmod failed: rc = " + rc);
        }
    }
}<|MERGE_RESOLUTION|>--- conflicted
+++ resolved
@@ -49,9 +49,6 @@
 import jdk.testlibrary.ProcessTools;
 
 public class BasicTest {
-<<<<<<< HEAD
-    private final String TEST_MODULE = "test";
-=======
     static final ToolProvider JMOD_TOOL = ToolProvider.findFirst("jmod")
         .orElseThrow(() ->
             new RuntimeException("jmod tool not found")
@@ -61,8 +58,8 @@
         .orElseThrow(() ->
             new RuntimeException("jlink tool not found")
         );
->>>>>>> 115c519d
 
+    private final String TEST_MODULE = "test";
     private final Path jdkHome = Paths.get(System.getProperty("test.jdk"));
     private final Path jdkMods = jdkHome.resolve("jmods");
     private final Path testSrc = Paths.get(System.getProperty("test.src"));
