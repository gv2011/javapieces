--- conflicted
+++ resolved
@@ -247,11 +247,7 @@
         tb.writeJavaFiles(src, "package p; interface A extends pkg1.E { }");
 
         new JavacTask(tb, Task.Mode.CMDLINE)
-<<<<<<< HEAD
-                .options("-modulepath", modules.toString(),
-=======
-                .options("--module-path", module.toString(),
->>>>>>> c93e3f23
+                .options("--module-path", modules.toString(),
                         "-Xmodule:m1")
                 .files(findJavaFiles(src))
                 .run()
@@ -267,11 +263,7 @@
 
         List<String> log = new JavacTask(tb, Task.Mode.CMDLINE)
                 .options("-XDrawDiagnostics",
-<<<<<<< HEAD
-                        "-modulepath", modules.toString(),
-=======
-                        "--module-path", module.toString(),
->>>>>>> c93e3f23
+                        "--module-path", modules.toString(),
                         "-Xmodule:m1")
                 .files(findJavaFiles(src2))
                 .run(Task.Expect.FAIL)
@@ -303,13 +295,8 @@
         tb.writeJavaFiles(src, "package p; interface A extends pkg1.D { }");
 
         new JavacTask(tb, Task.Mode.CMDLINE)
-<<<<<<< HEAD
-                .options("-modulepath", modules.toString(),
-                        "-upgrademodulepath", upgrade.toString(),
-=======
-                .options("--module-path", module.toString(),
+                .options("--module-path", modules.toString(),
                         "--upgrade-module-path", upgrade.toString(),
->>>>>>> c93e3f23
                         "-Xmodule:m1")
                 .files(findJavaFiles(src))
                 .run()
