--- conflicted
+++ resolved
@@ -283,11 +283,7 @@
                                                 T volatile* dest,
                                                 T compare_value,
                                                 cmpxchg_memory_order order) const {
-<<<<<<< HEAD
-  STATIC_CAST(4 == sizeof(T));
-=======
   STATIC_ASSERT(4 == sizeof(T));
->>>>>>> e3684b6f
 #ifdef ARM
   return cmpxchg_using_helper<int>(arm_compare_and_swap, exchange_value, dest, compare_value);
 #else
@@ -305,11 +301,7 @@
                                                 T volatile* dest,
                                                 T compare_value,
                                                 cmpxchg_memory_order order) const {
-<<<<<<< HEAD
-  STATIC_CAST(8 == sizeof(T));
-=======
   STATIC_ASSERT(8 == sizeof(T));
->>>>>>> e3684b6f
   return __sync_val_compare_and_swap(dest, compare_value, exchange_value);
 }
 
