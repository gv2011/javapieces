--- conflicted
+++ resolved
@@ -800,14 +800,11 @@
 compiler.err.unreported.exception.default.constructor=\
     unreported exception {0} in default constructor
 
-<<<<<<< HEAD
-=======
 # 0: type, 1: name
 compiler.err.unreported.exception.implicit.close=\
     unreported exception {0}; must be caught or declared to be thrown\n\
     exception thrown from implicit call to close() on resource variable ''{1}''
 
->>>>>>> cc72c09e
 compiler.err.unsupported.cross.fp.lit=\
     hexadecimal floating-point literals are not supported on this VM
 
@@ -1587,13 +1584,10 @@
 compiler.misc.diamond=\
     {0}<>
 
-<<<<<<< HEAD
-=======
 # 0: type
 compiler.misc.diamond.non.generic=\
     cannot use ''<>'' with non-generic class {0}
 
->>>>>>> cc72c09e
 # 0: list of type, 1: message segment
 compiler.misc.diamond.invalid.arg=\
     type argument {0} inferred for {1} is not allowed in this context
