#
# Copyright (c) 1999, 2009, Oracle and/or its affiliates. All rights reserved.
# DO NOT ALTER OR REMOVE COPYRIGHT NOTICES OR THIS FILE HEADER.
#
# This code is free software; you can redistribute it and/or modify it
# under the terms of the GNU General Public License version 2 only, as
# published by the Free Software Foundation.  Oracle designates this
# particular file as subject to the "Classpath" exception as provided
# by Oracle in the LICENSE file that accompanied this code.
#
# This code is distributed in the hope that it will be useful, but WITHOUT
# ANY WARRANTY; without even the implied warranty of MERCHANTABILITY or
# FITNESS FOR A PARTICULAR PURPOSE.  See the GNU General Public License
# version 2 for more details (a copy is included in the LICENSE file that
# accompanied this code).
#
# You should have received a copy of the GNU General Public License version
# 2 along with this work; if not, write to the Free Software Foundation,
# Inc., 51 Franklin St, Fifth Floor, Boston, MA 02110-1301 USA.
#
# Please contact Oracle, 500 Oracle Parkway, Redwood Shores, CA 94065 USA
# or visit www.oracle.com if you need additional information or have any
# questions.
#

##
## errors
##

compiler.err.abstract.cant.be.instantiated=\
    {0} is abstract; cannot be instantiated
compiler.err.abstract.meth.cant.have.body=\
    abstract methods cannot have a body
compiler.err.already.annotated=\
    {0} {1} has already been annotated
compiler.err.already.defined=\
    {0} is already defined in {1}
compiler.err.already.defined.single.import=\
    {0} is already defined in a single-type import
compiler.err.already.defined.static.single.import=\
    {0} is already defined in a static single-type import
compiler.err.already.defined.this.unit=\
    {0} is already defined in this compilation unit
compiler.err.annotation.missing.default.value=\
    annotation {0} is missing value for the attribute {1}
compiler.err.annotation.missing.default.value.1=\
    annotation {0} is missing values for attributes {1}
compiler.err.annotation.not.valid.for.type=\
    annotation not valid for a value of type {0}
compiler.err.annotation.type.not.applicable=\
    annotation type not applicable to this kind of declaration
compiler.err.annotation.value.must.be.annotation=\
    annotation value must be an annotation
compiler.err.annotation.value.must.be.class.literal=\
    annotation value must be a class literal
compiler.err.annotation.value.must.be.name.value=\
    annotation values must be of the form ''name=value''
compiler.err.annotation.value.not.allowable.type=\
    annotation value not of an allowable type
compiler.err.anon.class.impl.intf.no.args=\
    anonymous class implements interface; cannot have arguments
compiler.err.anon.class.impl.intf.no.typeargs=\
    anonymous class implements interface; cannot have type arguments
compiler.err.anon.class.impl.intf.no.qual.for.new=\
    anonymous class implements interface; cannot have qualifier for new
compiler.err.array.and.varargs=\
    cannot declare both {0} and {1} in {2}
compiler.err.array.dimension.missing=\
    array dimension missing
compiler.err.array.req.but.found=\
    array required, but {0} found

compiler.err.assignment.from.super-bound=\
    assigning from wildcard {0}
compiler.err.assignment.to.extends-bound=\
    assigning to wildcard {0}
compiler.err.attribute.value.must.be.constant=\
    attribute value must be constant

compiler.err.break.outside.switch.loop=\
    break outside switch or loop

compiler.err.call.must.be.first.stmt.in.ctor=\
    call to {0} must be first statement in constructor
compiler.err.cant.apply.symbol=\
    {0} {1} in {4} {5} cannot be applied to given types\n\
    required: {2}\n\
    found: {3}
compiler.err.cant.apply.symbol.1=\
    {0} {1} in {4} {5} cannot be applied to given types;\n\
    required: {2}\n\
    found: {3}\n\
    reason: {6}
compiler.err.cant.apply.symbols=\
    no suitable {0} found for {1}({2})
compiler.err.cant.assign.val.to.final.var=\
    cannot assign a value to final variable {0}
compiler.err.cant.deref=\
    {0} cannot be dereferenced
compiler.err.cant.extend.intf.annotation=\
    ''extends'' not allowed for @interfaces
compiler.err.cant.inherit.from.final=\
    cannot inherit from final {0}
compiler.err.cant.ref.before.ctor.called=\
    cannot reference {0} before supertype constructor has been called
compiler.err.cant.ret.val.from.meth.decl.void=\
    cannot return a value from method whose result type is void
compiler.err.cant.select.static.class.from.param.type=\
    cannot select a static class from a parameterized type
compiler.err.cant.inherit.diff.arg=\
    {0} cannot be inherited with different arguments: <{1}> and <{2}>
compiler.err.catch.without.try=\
    ''catch'' without ''try''
compiler.err.clash.with.pkg.of.same.name=\
    {0} clashes with package of same name
compiler.err.const.expr.req=\
    constant expression required
compiler.err.enum.const.req=\
    unqualified enumeration constant name required
compiler.err.cont.outside.loop=\
    continue outside of loop
compiler.err.cyclic.inheritance=\
    cyclic inheritance involving {0}
compiler.err.cyclic.annotation.element=\
    cyclic annotation element type
compiler.err.call.to.super.not.allowed.in.enum.ctor=\
    call to super not allowed in enum constructor
compiler.err.no.superclass=\
    {0} has no superclass

compiler.warn.type.parameter.on.polymorphic.signature=\
    change obsolete notation for MethodHandle invocations from x.<T>invoke(y) to (T)x.invoke(y)
compiler.warn.wrong.target.for.polymorphic.signature.definition=\
    MethodHandle API building requires -target 7 runtimes or better; current is -target {0}

compiler.err.concrete.inheritance.conflict=\
    methods {0} from {1} and {2} from {3} are inherited with the same signature

compiler.err.default.allowed.in.intf.annotation.member=\
    default value only allowed in an @interface member
compiler.err.doesnt.exist=\
    package {0} does not exist
compiler.err.duplicate.annotation=\
    duplicate annotation
compiler.err.duplicate.annotation.member.value=\
    duplicate annotation member value {0} in {1}
compiler.err.duplicate.class=\
    duplicate class: {0}
compiler.err.duplicate.case.label=\
    duplicate case label
compiler.err.duplicate.default.label=\
    duplicate default label

compiler.err.else.without.if=\
    ''else'' without ''if''
compiler.err.empty.char.lit=\
    empty character literal
compiler.err.encl.class.required=\
    an enclosing instance that contains {0} is required
compiler.err.enum.annotation.must.be.enum.constant=\
    an enum annotation value must be an enum constant

compiler.err.enum.cant.be.instantiated=\
    enum types may not be instantiated
compiler.err.enum.label.must.be.unqualified.enum=\
    an enum switch case label must be the unqualified name of an enumeration constant
compiler.err.enum.no.subclassing=\
    classes cannot directly extend java.lang.Enum
compiler.err.enum.types.not.extensible=\
    enum types are not extensible
compiler.err.enum.no.finalize=\
    enums cannot have finalize methods
compiler.err.error.reading.file=\
    error reading {0}; {1}
compiler.err.except.already.caught=\
    exception {0} has already been caught
compiler.err.except.never.thrown.in.try=\
    exception {0} is never thrown in body of corresponding try statement

compiler.err.final.parameter.may.not.be.assigned=\
    final parameter {0} may not be assigned
compiler.err.try.resource.may.not.be.assigned=\
    auto-closeable resource {0} may not be assigned
compiler.err.multicatch.parameter.may.not.be.assigned=\
    multi-catch parameter {0} may not be assigned
compiler.err.finally.without.try=\
    ''finally'' without ''try''
compiler.err.foreach.not.applicable.to.type=\
    foreach not applicable to expression type
compiler.err.fp.number.too.large=\
    floating point number too large
compiler.err.fp.number.too.small=\
    floating point number too small

compiler.err.generic.array.creation=\
    generic array creation
compiler.err.generic.throwable=\
    a generic class may not extend java.lang.Throwable

compiler.err.icls.cant.have.static.decl=\
    inner classes cannot have static declarations
compiler.err.illegal.char=\
    illegal character: \\{0}
compiler.err.illegal.char.for.encoding=\
    unmappable character for encoding {0}
compiler.err.illegal.combination.of.modifiers=\
    illegal combination of modifiers: {0} and {1}
compiler.err.illegal.enum.static.ref=\
    illegal reference to static field from initializer
compiler.err.illegal.esc.char=\
    illegal escape character
compiler.err.illegal.forward.ref=\
    illegal forward reference
compiler.warn.forward.ref=\
    reference to variable ''{0}'' before it has been initialized
compiler.err.illegal.self.ref=\
    self-reference in initializer
compiler.warn.self.ref=\
    self-reference in initializer of variable ''{0}''
compiler.err.illegal.generic.type.for.instof=\
    illegal generic type for instanceof
compiler.err.illegal.initializer.for.type=\
    illegal initializer for {0}
compiler.err.illegal.line.end.in.char.lit=\
    illegal line end in character literal
compiler.err.illegal.nonascii.digit=\
    illegal non-ASCII digit
compiler.err.illegal.underscore=\
    illegal underscore
compiler.err.illegal.qual.not.icls=\
    illegal qualifier; {0} is not an inner class
compiler.err.illegal.start.of.expr=\
    illegal start of expression
compiler.err.illegal.start.of.type=\
    illegal start of type
compiler.err.illegal.unicode.esc=\
    illegal unicode escape
compiler.err.import.requires.canonical=\
    import requires canonical name for {0}
compiler.err.improperly.formed.type.param.missing=\
    improperly formed type, some parameters are missing
compiler.err.improperly.formed.type.inner.raw.param=\
    improperly formed type, type parameters given on a raw type
compiler.err.incomparable.types=\
    incomparable types: {0} and {1}
compiler.err.int.number.too.large=\
    integer number too large: {0}
compiler.err.internal.error.cant.instantiate=\
    internal error; cannot instantiate {0} at {1} to ({2})
compiler.err.intf.annotation.members.cant.have.params=\
    @interface members may not have parameters
compiler.err.intf.annotation.cant.have.type.params=\
    @interface may not have type parameters
compiler.err.intf.annotation.members.cant.have.type.params=\
    @interface members may not have type parameters
compiler.err.intf.annotation.member.clash=\
    @interface member clashes with method ''{0}'' in {1}
compiler.err.intf.expected.here=\
    interface expected here
compiler.err.intf.meth.cant.have.body=\
    interface methods cannot have body
compiler.err.invalid.annotation.member.type=\
    invalid type for annotation member
compiler.err.invalid.binary.number=\
    binary numbers must contain at least one binary digit
compiler.err.invalid.hex.number=\
    hexadecimal numbers must contain at least one hexadecimal digit
compiler.err.invalid.meth.decl.ret.type.req=\
    invalid method declaration; return type required

compiler.err.label.already.in.use=\
    label {0} already in use
compiler.err.local.var.accessed.from.icls.needs.final=\
    local variable {0} is accessed from within inner class; needs to be declared final
compiler.err.local.enum=\
    enum types must not be local
compiler.err.cannot.create.array.with.type.arguments=\
    cannot create array with type arguments

#
# limits.  We don't give the limits in the diagnostic because we expect
# them to change, yet we want to use the same diagnostic.  These are all
# detected during code generation.
#
compiler.err.limit.code=\
    code too large
compiler.err.limit.code.too.large.for.try.stmt=\
    code too large for try statement
compiler.err.limit.dimensions=\
    array type has too many dimensions
compiler.err.limit.locals=\
    too many local variables
compiler.err.limit.parameters=\
    too many parameters
compiler.err.limit.pool=\
    too many constants
compiler.err.limit.pool.in.class=\
    too many constants in class {0}
compiler.err.limit.stack=\
    code requires too much stack
compiler.err.limit.string=\
    constant string too long
compiler.err.limit.string.overflow=\
    UTF8 representation for string \"{0}...\" is too long for the constant pool

compiler.err.malformed.fp.lit=\
    malformed floating point literal
compiler.err.method.does.not.override.superclass=\
    method does not override or implement a method from a supertype
compiler.err.missing.meth.body.or.decl.abstract=\
    missing method body, or declare abstract
compiler.err.missing.ret.stmt=\
    missing return statement
compiler.err.missing.ret.val=\
    missing return value
compiler.err.mod.not.allowed.here=\
    modifier {0} not allowed here
compiler.err.intf.not.allowed.here=\
    interface not allowed here
compiler.err.enums.must.be.static=\
    enum declarations allowed only in static contexts

compiler.err.name.clash.same.erasure=\
    name clash: {0} and {1} have the same erasure
compiler.err.name.clash.same.erasure.no.override=\
    name clash: {0} in {1} and {2} in {3} have the same erasure, yet neither overrides the other
compiler.err.name.reserved.for.internal.use=\
    {0} is reserved for internal use
compiler.err.native.meth.cant.have.body=\
    native methods cannot have a body
compiler.err.neither.conditional.subtype=\
incompatible types for ?: neither is a subtype of the other\n\
second operand: {0}\n\
third operand : {1}
compiler.err.new.not.allowed.in.annotation=\
    ''new'' not allowed in an annotation
compiler.err.no.annotation.member=\
    no annotation member {0} in {1}
compiler.err.no.encl.instance.of.type.in.scope=\
    no enclosing instance of type {0} is in scope
compiler.err.no.intf.expected.here=\
    no interface expected here
compiler.err.no.match.entry=\
    {0} has no match in entry in {1}; required {2}
compiler.err.not.annotation.type=\
    {0} is not an annotation type
compiler.err.not.def.access.class.intf.cant.access=\
    {0} in {1} is defined in an inaccessible class or interface
compiler.err.not.def.public.cant.access=\
    {0} is not public in {1}; cannot be accessed from outside package
compiler.err.not.loop.label=\
    not a loop label: {0}
compiler.err.not.stmt=\
    not a statement
compiler.err.not.encl.class=\
    not an enclosing class: {0}

compiler.err.operator.cant.be.applied=\
    operator {0} cannot be applied to {1}

compiler.err.pkg.annotations.sb.in.package-info.java=\
    package annotations should be in file package-info.java
compiler.err.pkg.clashes.with.class.of.same.name=\
    package {0} clashes with class of same name

compiler.err.warnings.and.werror=\
    warnings found and -Werror specified

# Errors related to annotation processing

compiler.err.proc.cant.access=\
cannot access {0}\n\
{1}\n\
Consult the following stack trace for details.\n\
{2}

compiler.err.proc.cant.find.class=\
    Could not find class file for ''{0}''.

# Print a client-generated error message; assumed to be localized, no translation required
compiler.err.proc.messager=\
    {0}

compiler.err.proc.no.explicit.annotation.processing.requested=\
    Class names, ''{0}'', are only accepted if annotation processing is explicitly requested

compiler.err.proc.no.service=\
    A service loader class could not be found.\n\
    Either java.util.ServiceLoader or sun.misc.Service must be available.

compiler.err.proc.processor.bad.option.name=\
    Bad option name ''{0}'' provided by processor ''{1}''

compiler.err.proc.processor.cant.instantiate=\
    Could not instantiate an instance of processor ''{0}''

compiler.err.proc.processor.constructor.error=\
    Exception thrown while constructing Processor object: {0}

compiler.err.proc.processor.not.found=\
    Annotation processor ''{0}'' not found

compiler.err.proc.processor.wrong.type=\
    Annotation processor ''{0}'' does not implement javax.annotation.processing.Processor

compiler.err.proc.service.problem=\
    Error creating a service loader to load Processors.

compiler.err.proc.bad.config.file=\
    Bad service configuration file, or exception thrown while constructing Processor object: {0}

compiler.err.proc.cant.create.loader=\
    Could not create class loader for annotation processors: {0}

compiler.err.qualified.new.of.static.class=\
    qualified new of static class

compiler.err.recursive.ctor.invocation=\
    recursive constructor invocation
compiler.err.ref.ambiguous=\
    reference to {0} is ambiguous, both {1} {2} in {3} and {4} {5} in {6} match
compiler.err.repeated.annotation.target=\
    repeated annotation target
compiler.err.repeated.interface=\
    repeated interface
compiler.err.repeated.modifier=\
    repeated modifier
compiler.err.report.access=\
    {0} has {1} access in {2}
compiler.err.ret.outside.meth=\
    return outside method

compiler.err.signature.doesnt.match.supertype=\
    signature does not match {0}; incompatible supertype
compiler.err.signature.doesnt.match.intf=\
    signature does not match {0}; incompatible interfaces
compiler.err.does.not.override.abstract=\
    {0} is not abstract and does not override abstract method {1} in {2}
compiler.err.source.cant.overwrite.input.file=\
    error writing source; cannot overwrite input file {0}
compiler.err.stack.sim.error=\
    Internal error: stack sim error on {0}
compiler.err.static.imp.only.classes.and.interfaces=\
    static import only from classes and interfaces
compiler.err.string.const.req=\
    constant string expression required
compiler.err.synthetic.name.conflict=\
    the symbol {0} conflicts with a compiler-synthesized symbol in {1}
compiler.warn.synthetic.name.conflict=\
    the symbol {0} conflicts with a compiler-synthesized symbol in {1}

compiler.err.throws.not.allowed.in.intf.annotation=\
    throws clause not allowed in @interface members
compiler.err.try.without.catch.or.finally=\
    ''try'' without ''catch'' or ''finally''
compiler.err.try.without.catch.finally.or.resource.decls=\
    ''try'' without ''catch'', ''finally'' or resource declarations
compiler.err.type.doesnt.take.params=\
    type {0} does not take parameters
compiler.err.type.var.cant.be.deref=\
    cannot select from a type variable
compiler.err.type.var.may.not.be.followed.by.other.bounds=\
    a type variable may not be followed by other bounds
compiler.err.type.var.more.than.once=\
    type variable {0} occurs more than once in result type of {1}; cannot be left uninstantiated
compiler.err.type.var.more.than.once.in.result=\
    type variable {0} occurs more than once in type of {1}; cannot be left uninstantiated
compiler.err.types.incompatible.diff.ret=\
    types {0} and {1} are incompatible; both define {2}, but with unrelated return types

compiler.err.unclosed.char.lit=\
    unclosed character literal
compiler.err.unclosed.comment=\
    unclosed comment
compiler.err.unclosed.str.lit=\
    unclosed string literal
compiler.err.unknown.enum.constant=\
    in class file {0}: unknown enum constant {1}.{2}
compiler.err.unsupported.encoding=\
    unsupported encoding: {0}
compiler.err.io.exception=\
    error reading source file: {0}
compiler.err.undef.label=\
    undefined label: {0}
compiler.err.undetermined.type=\
    type parameters of {0} cannot be determined
compiler.err.undetermined.type.1=\
    type parameters of {0} cannot be determined; {1}
compiler.err.invalid.inferred.types=\
    invalid inferred types for {0}; {1}
compiler.err.cant.apply.diamond=\
    cannot infer type arguments for {0}
compiler.err.cant.apply.diamond.1=\
    cannot infer type arguments for {0};\n\
    reason: {1}
compiler.err.unreachable.stmt=\
    unreachable statement
compiler.err.initializer.must.be.able.to.complete.normally=\
    initializer must be able to complete normally
compiler.err.unreported.exception.need.to.catch.or.throw=\
    unreported exception {0}; must be caught or declared to be thrown
compiler.err.unreported.exception.default.constructor=\
    unreported exception {0} in default constructor
compiler.err.unsupported.cross.fp.lit=\
    hexadecimal floating-point literals are not supported on this VM
compiler.err.void.not.allowed.here=\
    ''void'' type not allowed here

compiler.err.wrong.number.type.args=\
    wrong number of type arguments; required {0}

compiler.err.var.might.already.be.assigned=\
    variable {0} might already have been assigned
compiler.err.var.might.not.have.been.initialized=\
    variable {0} might not have been initialized
compiler.err.var.might.be.assigned.in.loop=\
    variable {0} might be assigned in loop

# In the following string, {1} will always be the detail message from
# java.io.IOException.
compiler.err.class.cant.write=\
    error while writing {0}: {1}

# In the following string, {0} is the name of the class in the Java source.
# It really should be used two times..
compiler.err.class.public.should.be.in.file=\
    class {0} is public, should be declared in a file named {0}.java

## All errors which do not refer to a particular line in the source code are
## preceded by this string.
compiler.err.error=\
    error:\u0020

# The following error messages do not refer to a line in the source code.
compiler.err.cant.read.file=\
    cannot read: {0}

#####

# Fatal Errors

compiler.misc.fatal.err.no.java.lang=\
    Fatal Error: Unable to find package java.lang in classpath or bootclasspath
compiler.misc.fatal.err.cant.locate.meth=\
    Fatal Error: Unable to find method {0}
compiler.misc.fatal.err.cant.locate.field=\
    Fatal Error: Unable to find field {0}
compiler.misc.fatal.err.cant.locate.ctor=\
    Fatal Error: Unable to find constructor for {0}
compiler.misc.fatal.err.cant.close.loader=\
    Fatal Error: Cannot close class loader for annotation processors

#####

##
## miscellaneous strings
##

compiler.misc.source.unavailable=\
    (source unavailable)
compiler.misc.base.membership=\
    all your base class are belong to us
compiler.misc.x.print.processor.info=\
    Processor {0} matches {1} and returns {2}.
compiler.misc.x.print.rounds=\
    Round {0}:\n\tinput files: {1}\n\tannotations: {2}\n\tlast round: {3}

#####

## The following string will appear before all messages keyed as:
## "compiler.note".
compiler.note.note=\
    Note:\u0020

compiler.note.deprecated.filename=\
    {0} uses or overrides a deprecated API.
compiler.note.deprecated.plural=\
    Some input files use or override a deprecated API.
# The following string may appear after one of the above deprecation
# messages.
compiler.note.deprecated.recompile=\
    Recompile with -Xlint:deprecation for details.

compiler.note.deprecated.filename.additional=\
    {0} has additional uses or overrides of a deprecated API.
compiler.note.deprecated.plural.additional=\
    Some input files additionally use or override a deprecated API.

compiler.note.unchecked.filename=\
    {0} uses unchecked or unsafe operations.
compiler.note.unchecked.plural=\
    Some input files use unchecked or unsafe operations.
# The following string may appear after one of the above deprecation
# messages.
compiler.note.unchecked.recompile=\
    Recompile with -Xlint:unchecked for details.

compiler.note.unchecked.filename.additional=\
    {0} has additional unchecked or unsafe operations.
compiler.note.unchecked.plural.additional=\
    Some input files additionally use unchecked or unsafe operations.

compiler.note.varargs.filename=\
    {0} declares unsafe vararg methods.
compiler.note.varargs.plural=\
    Some input files declare unsafe vararg methods.
# The following string may appear after one of the above unsafe varargs
# messages.
compiler.note.varargs.recompile=\
    Recompile with -Xlint:varargs for details.

compiler.note.varargs.filename.additional=\
    {0} declares additional unsafe vararg methods.
compiler.note.varargs.plural.additional=\
    Some input files additionally declares unsafe vararg methods.

compiler.note.sunapi.filename=\
    {0} uses internal proprietary API that may be removed in a future release.
compiler.note.sunapi.plural=\
    Some input files use internal proprietary API that may be removed in a future release.
# The following string may appear after one of the above sunapi messages.
compiler.note.sunapi.recompile=\
    Recompile with -Xlint:sunapi for details.

compiler.note.sunapi.filename.additional=\
    {0} uses additional internal proprietary API that may be removed in a future release.
compiler.note.sunapi.plural.additional=\
    Some input files additionally use internal proprietary API that may be removed in a future release.

# Notes related to annotation processing

# Print a client-generated note; assumed to be localized, no translation required
compiler.note.proc.messager=\
    {0}

#####

compiler.misc.count.error=\
    {0} error
compiler.misc.count.error.plural=\
    {0} errors
compiler.misc.count.warn=\
    {0} warning
compiler.misc.count.warn.plural=\
    {0} warnings

compiler.misc.version.not.available=\
    (version info not available)

## extra output when using -verbose (JavaCompiler)

compiler.misc.verbose.checking.attribution=\
    [checking {0}]
compiler.misc.verbose.parsing.done=\
    [parsing completed {0}ms]
compiler.misc.verbose.parsing.started=\
    [parsing started {0}]
compiler.misc.verbose.total=\
    [total {0}ms]
compiler.misc.verbose.wrote.file=\
    [wrote {0}]

## extra output when using -verbose (Retro)
compiler.misc.verbose.retro=\
    [retrofitting {0}]
compiler.misc.verbose.retro.with=\
    \tretrofitting {0} with {1}
compiler.misc.verbose.retro.with.list=\
    \tretrofitting {0} with type parameters {1}, supertype {2}, interfaces {3}

## extra output when using -verbose (code/ClassReader)
compiler.misc.verbose.loading=\
    [loading {0}]

compiler.misc.verbose.sourcepath=\
    [search path for source files: {0}]

compiler.misc.verbose.classpath=\
    [search path for class files: {0}]

## extra output when using -checkclassfile (code/ClassReader)
compiler.misc.ccf.found.later.version=\
    class file has later version than expected: {0}
compiler.misc.ccf.unrecognized.attribute=\
    unrecognized attribute: {0}

## extra output when using -prompt (util/Log)
compiler.misc.resume.abort=\
    R)esume, A)bort>

#####

##
## warnings
##

## All warning messages are preceded by the following string.
compiler.warn.warning=\
    warning:\u0020

## Warning messages may also include the following prefix to identify a
## lint option
compiler.warn.lintOption=\
    [{0}]\u0020

compiler.warn.constant.SVUID=\
    serialVersionUID must be constant in class {0}

compiler.warn.dir.path.element.not.found=\
    bad path element "{0}": no such directory

compiler.warn.finally.cannot.complete=\
    finally clause cannot complete normally

compiler.warn.has.been.deprecated=\
    {0} in {1} has been deprecated

compiler.warn.sun.proprietary=\
    {0} is internal proprietary API and may be removed in a future release

compiler.warn.illegal.char.for.encoding=\
    unmappable character for encoding {0}

compiler.warn.improper.SVUID=\
    serialVersionUID must be declared static final in class {0}

compiler.warn.inexact.non-varargs.call=\
non-varargs call of varargs method with inexact argument type for last parameter;\n\
cast to {0} for a varargs call\n\
cast to {1} for a non-varargs call and to suppress this warning

compiler.warn.long.SVUID=\
    serialVersionUID must be of type long in class {0}

compiler.warn.missing.SVUID=\
    serializable class {0} has no definition of serialVersionUID

compiler.warn.override.varargs.missing=\
    {0}; overridden method has no ''...''
compiler.warn.override.varargs.extra=\
    {0}; overriding method is missing ''...''
compiler.warn.override.bridge=\
    {0}; overridden method is a bridge method

compiler.warn.pkg-info.already.seen=\
    a package-info.java file has already been seen for package {0}

compiler.warn.path.element.not.found=\
    bad path element "{0}": no such file or directory

compiler.warn.possible.fall-through.into.case=\
    possible fall-through into case

compiler.warn.redundant.cast=\
    redundant cast to {0}

compiler.warn.position.overflow=\
    Position encoding overflows at line {0}

compiler.warn.big.major.version=\
    {0}: major version {1} is newer than {2}, the highest major version supported by this compiler.\n\
    It is recommended that the compiler be upgraded.

compiler.warn.static.not.qualified.by.type=\
    static {0} should be qualified by type name, {1}, instead of by an expression

compiler.warn.source.no.bootclasspath=\
    bootstrap class path not set in conjunction with -source {0}

<<<<<<< HEAD
=======
compiler.warn.future.attr=\
    {0} attribute introduced in version {1}.{2} class files is ignored in version {3}.{4} class files

>>>>>>> a9d600ef
# Warnings related to annotation processing
compiler.warn.proc.package.does.not.exist=\
    package {0} does not exist
compiler.warn.proc.file.reopening=\
    Attempt to create a file for ''{0}'' multiple times

compiler.warn.proc.type.already.exists=\
    A file for type ''{0}'' already exists on the sourcepath or classpath

compiler.warn.proc.type.recreate=\
    Attempt to create a file for type ''{0}'' multiple times

compiler.warn.proc.illegal.file.name=\
    Cannot create file for illegal name ''{0}''.

compiler.warn.proc.suspicious.class.name=\
    Creating file for a type whose name ends in {1}: ''{0}''

compiler.warn.proc.file.create.last.round=\
    File for type ''{0}'' created in the last round will not be subject to annotation processing.

compiler.warn.proc.malformed.supported.string=\
    Malformed string ''{0}'' for a supported annotation type returned by processor ''{1}''

compiler.warn.proc.annotations.without.processors=\
    No processor claimed any of these annotations: {0}

compiler.warn.proc.processor.incompatible.source.version=\
    Supported source version ''{0}'' from annotation processor ''{1}'' less than -source ''{2}''

compiler.warn.proc.proc-only.requested.no.procs=\
    Annotation processing without compilation requested but no processors were found.

compiler.warn.proc.use.implicit=\
Implicitly compiled files were not subject to annotation processing.\n\
Use -implicit to specify a policy for implicit compilation.

compiler.warn.proc.use.proc.or.implicit=\
Implicitly compiled files were not subject to annotation processing.\n\
Use -proc:none to disable annotation processing or -implicit to specify a policy for implicit compilation.

# Print a client-generated warning; assumed to be localized, no translation required
compiler.warn.proc.messager=\
    {0}

compiler.warn.proc.unclosed.type.files=\
    Unclosed files for the types ''{0}''; these types will not undergo annotation processing

compiler.warn.proc.unmatched.processor.options=\
    The following options were not recognized by any processor: ''{0}''

compiler.warn.try.explicit.close.call=\
    explicit call to close() on an auto-closeable resource
compiler.warn.try.resource.not.referenced=\
    auto-closeable resource {0} is never referenced in body of corresponding try statement
compiler.warn.unchecked.assign=\
    unchecked assignment: {0} to {1}
compiler.warn.unchecked.assign.to.var=\
    unchecked assignment to variable {0} as member of raw type {1}
compiler.warn.unchecked.call.mbr.of.raw.type=\
    unchecked call to {0} as a member of the raw type {1}
compiler.warn.unchecked.cast.to.type=\
    unchecked cast to type {0}
compiler.warn.unchecked.meth.invocation.applied=\
    unchecked method invocation: {0} {1} in {4} {5} is applied to given types\n\
    required: {2}\n\
    found: {3}

compiler.warn.unchecked.generic.array.creation=\
    unchecked generic array creation for varargs parameter of type {0}

compiler.warn.varargs.non.reifiable.type=\
    Possible heap pollution from parameterized vararg type {0}

compiler.warn.missing.deprecated.annotation=\
    deprecated item is not annotated with @Deprecated

compiler.warn.invalid.archive.file=\
    Unexpected file on path: {0}

compiler.warn.unexpected.archive.file=\
    Unexpected extension for archive file: {0}

compiler.warn.div.zero=\
    division by zero

compiler.warn.empty.if=\
    empty statement after if

compiler.warn.annotation.method.not.found=\
    Cannot find annotation method ''{1}()'' in type ''{0}''

compiler.warn.annotation.method.not.found.reason=\
    Cannot find annotation method ''{1}()'' in type ''{0}'': {2}

compiler.warn.raw.class.use=\
    found raw type: {0}\n\
    missing type parameters for generic class {1}

compiler.warn.diamond.redundant.args=\
    redundant type arguments in new expression (use diamond operator instead).
compiler.warn.diamond.redundant.args.1=\
    redundant type arguments in new expression (use diamond operator instead).\n\
    explicit: {0}\n\
    inferred: {1}

#####

## The following are tokens which are non-terminals in the language. They should
## be named as JLS3 calls them when translated to the appropriate language.
compiler.misc.token.identifier=\
    <identifier>
compiler.misc.token.character=\
    <character>
compiler.misc.token.string=\
    <string>
compiler.misc.token.integer=\
    <integer>
compiler.misc.token.long-integer=\
    <long integer>
compiler.misc.token.float=\
    <float>
compiler.misc.token.double=\
    <double>
compiler.misc.token.bad-symbol=\
    <bad symbol>
compiler.misc.token.end-of-input=\
    <end of input>

## The argument to the following string will always be one of the following:
## 1. one of the above non-terminals
## 2. a keyword (JLS1.8)
## 3. a boolean literal (JLS3.10.3)
## 4. the null literal (JLS3.10.7)
## 5. a Java separator (JLS3.11)
## 6. an operator (JLS3.12)
##
## This is the only place these tokens will be used.
compiler.err.expected=\
    {0} expected
compiler.err.expected2=\
    {0} or {1} expected
compiler.err.expected3=\
    {0}, {1}, or {2} expected

compiler.err.premature.eof=\
    reached end of file while parsing

## The following are related in form, but do not easily fit the above paradigm.
compiler.err.dot.class.expected=\
    ''.class'' expected

## The argument to this string will always be either 'case' or 'default'.
compiler.err.orphaned=\
    orphaned {0}

compiler.misc.anonymous.class=\
    <anonymous {0}>

compiler.misc.type.captureof=\
    capture#{0} of {1}

compiler.misc.type.captureof.1=\
    capture#{0}

compiler.misc.type.none=\
    <none>

compiler.misc.unnamed.package=\
    unnamed package

#####

compiler.err.cant.access=\
cannot access {0}\n\
{1}

compiler.misc.bad.class.file.header=\
bad class file: {0}\n\
{1}\n\
Please remove or make sure it appears in the correct subdirectory of the classpath.
compiler.misc.bad.source.file.header=\
bad source file: {0}\n\
{1}\n\
Please remove or make sure it appears in the correct subdirectory of the sourcepath.

## The following are all possible strings for the second argument ({1}) of the
## above strings.
compiler.misc.bad.class.signature=\
    bad class signature: {0}
compiler.misc.bad.enclosing.method=\
    bad enclosing method attribute: {0}
compiler.misc.bad.runtime.invisible.param.annotations=\
    bad RuntimeInvisibleParameterAnnotations attribute: {0}
compiler.misc.bad.const.pool.tag=\
    bad constant pool tag: {0}
compiler.misc.bad.const.pool.tag.at=\
    bad constant pool tag: {0} at {1}
compiler.misc.bad.signature=\
    bad signature: {0}
compiler.misc.bad.type.annotation.value=\
    bad type annotation target type value: {0}
compiler.misc.class.file.wrong.class=\
    class file contains wrong class: {0}
compiler.misc.class.file.not.found=\
    class file for {0} not found
compiler.misc.file.doesnt.contain.class=\
    file does not contain class {0}
compiler.misc.file.does.not.contain.package=\
    file does not contain package {0}
compiler.misc.illegal.start.of.class.file=\
    illegal start of class file
compiler.misc.unable.to.access.file=\
    unable to access file: {0}
compiler.misc.unicode.str.not.supported=\
    unicode string in class file not supported
compiler.misc.undecl.type.var=\
    undeclared type variable: {0}
compiler.misc.wrong.version=\
    class file has wrong version {0}.{1}, should be {2}.{3}

#####

compiler.err.not.within.bounds=\
    type parameter {0} is not within its bound

compiler.err.not.within.bounds.explain=\
    type parameter {0} is not within its bound; {1}

## The following are all possible strings for the second argument ({1}) of the
## above string.

## none yet...

#####

compiler.err.prob.found.req=\
{0}\n\
required: {2}\n\
found:    {1}
compiler.warn.prob.found.req=\
{0}\n\
required: {2}\n\
found:    {1}
compiler.err.prob.found.req.1=\
{0} {3}\n\
required: {2}\n\
found:    {1}

## The following are all possible strings for the first argument ({0}) of the
## above strings.
compiler.misc.incompatible.types=\
    incompatible types
compiler.misc.incompatible.types.1=\
    incompatible types; {0}
compiler.misc.inconvertible.types=\
    inconvertible types
compiler.misc.possible.loss.of.precision=\
    possible loss of precision

compiler.misc.unchecked.assign=\
    unchecked conversion
# compiler.misc.storecheck=\
#     assignment might cause later store checks to fail
# compiler.misc.unchecked=\
#     assigned array cannot dynamically check its stores
compiler.misc.unchecked.cast.to.type=\
    unchecked cast

compiler.misc.assignment.from.super-bound=\
    assignment from super-bound type {0}
compiler.misc.assignment.to.extends-bound=\
    assignment to extends-bound type {0}
# compiler.err.star.expected=\
#     ''*'' expected
# compiler.err.no.elem.type=\
#     \[\*\] cannot have a type

compiler.misc.try.not.applicable.to.type=\
    try-with-resources not applicable to variable type

#####

compiler.err.type.found.req=\
unexpected type\n\
required: {1}\n\
found:    {0}

## The following are all possible strings for the first argument ({0}) of the
## above string.
compiler.misc.type.req.class=\
    class
compiler.misc.type.req.class.array=\
    class or array
compiler.misc.type.req.ref=\
    reference
compiler.misc.type.req.exact=\
    class or interface without bounds
compiler.misc.type.parameter=\
    type parameter {0}

#####

## The following are all possible strings for the last argument of all those
## diagnostics whose key ends in ".1"
compiler.misc.undetermined.type=\
    undetermined type
compiler.misc.type.variable.has.undetermined.type=\
    type variable {0} has undetermined type
compiler.misc.no.unique.maximal.instance.exists=\
    no unique maximal instance exists for type variable {0} with upper bounds {1}
compiler.misc.no.unique.minimal.instance.exists=\
    no unique minimal instance exists for type variable {0} with lower bounds {1}
compiler.misc.infer.no.conforming.instance.exists=\
    no instance(s) of type variable(s) {0} exist so that {1} conforms to {2}
compiler.misc.infer.no.conforming.assignment.exists=\
    no instance(s) of type variable(s) {0} exist so that argument type {1} conforms to formal parameter type {2}
compiler.misc.infer.arg.length.mismatch=\
    cannot instantiate from arguments because actual and formal argument lists differ in length
compiler.misc.inferred.do.not.conform.to.bounds=\
    inferred type does not conform to declared bound(s)\n\
    inferred: {0}\n\
    bound(s): {1}
compiler.misc.inferred.do.not.conform.to.params=\
    actual arguments do not conform to inferred formal arguments\n\
    required: {0}\n\
    found: {1}
compiler.misc.diamond=\
    {0}<>
compiler.misc.diamond.invalid.arg=\
    type argument {0} inferred for {1} is not allowed in this context
compiler.misc.diamond.invalid.args=\
    type arguments {0} inferred for {1} are not allowed in this context

compiler.misc.explicit.param.do.not.conform.to.bounds=\
    explicit type argument {0} does not conform to declared bound(s) {1}

compiler.misc.arg.length.mismatch=\
    actual and formal argument lists differ in length
compiler.misc.no.conforming.assignment.exists=\
    actual argument {0} cannot be converted to {1} by method invocation conversion
compiler.misc.varargs.argument.mismatch=\
    argument type {0} does not conform to vararg element type {1}
#####

## The first argument ({0}) is a "kindname".
compiler.err.abstract.cant.be.accessed.directly=\
    abstract {0} {1} in {2} cannot be accessed directly

## The first argument ({0}) is a "kindname".
compiler.err.non-static.cant.be.ref=\
    non-static {0} {1} cannot be referenced from a static context

## Both arguments ({0}, {1}) are "kindname"s.  {0} is a comma-separated list
## of kindnames (the list should be identical to that provided in source.
compiler.err.unexpected.type=\
unexpected type\n\
required: {0}\n\
found:    {1}

## The first argument {0} is a "kindname" (e.g. 'constructor', 'field', etc.)
## The second argument {1} is the non-resolved symbol
## The third argument {2} is a list of type parameters (non-empty if {1} is a method)
## The fourth argument {3} is a list of argument types (non-empty if {1} is a method)
compiler.err.cant.resolve=\
    cannot find symbol\n\
    symbol: {0} {1}

compiler.err.cant.resolve.args=\
    cannot find symbol\n\
    symbol: {0} {1}({3})

compiler.err.cant.resolve.args.params=\
    cannot find symbol\n\
    symbol: {0} <{2}>{1}({3})

## arguments from {0} to {3} have the same meaning as above
## The fifth argument {4} is the location "kindname" (e.g. 'constructor', 'field', etc.)
## The sixth argument {5} is the location type
compiler.err.cant.resolve.location=\
    cannot find symbol\n\
    symbol:   {0} {1}\n\
    location: {4} {5}

compiler.err.cant.resolve.location.args=\
    cannot find symbol\n\
    symbol:   {0} {1}({3})\n\
    location: {4} {5}

compiler.err.cant.resolve.location.args.params=\
    cannot find symbol\n\
    symbol:   {0} <{2}>{1}({3})\n\
    location: {4} {5}

## The following are all possible string for "kindname".
## They should be called whatever the JLS calls them after it been translated
## to the appropriate language.
# compiler.misc.kindname.constructor=\
#     static member
compiler.misc.kindname.annotation=\
    @interface
compiler.misc.kindname.constructor=\
    constructor
compiler.misc.kindname.enum=\
    enum
compiler.misc.kindname.interface=\
    interface
compiler.misc.kindname.static=\
    static
compiler.misc.kindname.type.variable=\
    type variable
compiler.misc.kindname.type.variable.bound=\
    bound of type variable
compiler.misc.kindname.variable=\
    variable
compiler.misc.kindname.value=\
    value
compiler.misc.kindname.method=\
    method
compiler.misc.kindname.class=\
    class
compiler.misc.kindname.package=\
    package
#####

compiler.misc.no.args=\
    no arguments

compiler.err.override.static=\
    {0}\n\
    overriding method is static
compiler.err.override.meth=\
    {0}\n\
    overridden method is {1}

compiler.err.override.meth.doesnt.throw=\
    {0}\n\
    overridden method does not throw {1}

# In the following string {1} is a space separated list of Java Keywords, as
# they would have been declared in the source code
compiler.err.override.weaker.access=\
    {0}\n\
    attempting to assign weaker access privileges; was {1}

compiler.err.override.incompatible.ret=\
    {0}\n\
    return type {1} is not compatible with {2}

compiler.warn.override.unchecked.ret=\
    {0}\n\
    return type requires unchecked conversion from {1} to {2}

compiler.warn.override.unchecked.thrown=\
    {0}\n\
    overridden method does not throw {1}

## The following are all possible strings for the first argument ({0}) of the
## above strings.
compiler.misc.cant.override=\
    {0} in {1} cannot override {2} in {3}
compiler.misc.cant.implement=\
    {0} in {1} cannot implement {2} in {3}
compiler.misc.clashes.with=\
    {0} in {1} clashes with {2} in {3}
compiler.misc.unchecked.override=\
    {0} in {1} overrides {2} in {3}
compiler.misc.unchecked.implement=\
    {0} in {1} implements {2} in {3}
compiler.misc.unchecked.clash.with=\
    {0} in {1} overrides {2} in {3}
compiler.misc.varargs.override=\
    {0} in {1} overrides {2} in {3}
compiler.misc.varargs.implement=\
    {0} in {1} implements {2} in {3}
compiler.misc.varargs.clash.with=\
    {0} in {1} overrides {2} in {3}
compiler.misc.non.denotable.type=\
    Non-denotable type {0} not allowed here

compiler.misc.inapplicable.method=\
    {0} {1}.{2} is not applicable\n\
    ({3})

########################################
# Diagnostics for language feature changes
########################################
compiler.err.unsupported.fp.lit=\
    hexadecimal floating point literals are not supported in -source {0}\n\
(use -source 5 or higher to enable hexadecimal floating point literals)

compiler.err.unsupported.binary.lit=\
    binary literals are not supported in -source {0}\n\
(use -source 7 or higher to enable binary literals)

compiler.err.unsupported.underscore.lit=\
    underscores in literals are not supported in -source {0}\n\
(use -source 7 or higher to enable underscores in literals)

compiler.err.try.with.resources.not.supported.in.source=\
    try-with-resources is not supported in -source {0}\n\
(use -source 7 or higher to enable try-with-resources)

compiler.warn.enum.as.identifier=\
    as of release 5, ''enum'' is a keyword, and may not be used as an identifier\n\
(use -source 5 or higher to use ''enum'' as a keyword)

compiler.warn.assert.as.identifier=\
    as of release 1.4, ''assert'' is a keyword, and may not be used as an identifier\n\
(use -source 1.4 or higher to use ''assert'' as a keyword)

compiler.err.enum.as.identifier=\
    as of release 5, ''enum'' is a keyword, and may not be used as an identifier\n\
(use -source 1.4 or lower to use ''enum'' as an identifier)

compiler.err.assert.as.identifier=\
    as of release 1.4, ''assert'' is a keyword, and may not be used as an identifier\n\
(use -source 1.3 or lower to use ''assert'' as an identifier)

compiler.err.generics.not.supported.in.source=\
    generics are not supported in -source {0}\n\
(use -source 5 or higher to enable generics)

compiler.err.varargs.not.supported.in.source=\
    variable-arity methods are not supported in -source {0}\n\
(use -source 5 or higher to enable variable-arity methods)

compiler.err.annotations.not.supported.in.source=\
    annotations are not supported in -source {0}\n\
(use -source 5 or higher to enable annotations)

#308 compiler.err.type.annotations.not.supported.in.source=\
#308     type annotations are not supported in -source {0}\n\
#308 (use -source 7 or higher to enable type annotations)

compiler.err.foreach.not.supported.in.source=\
    for-each loops are not supported in -source {0}\n\
(use -source 5 or higher to enable for-each loops)

compiler.err.static.import.not.supported.in.source=\
    static import declarations are not supported in -source {0}\n\
(use -source 5 or higher to enable static import declarations)

compiler.err.enums.not.supported.in.source=\
    enums are not supported in -source {0}\n\
(use -source 5 or higher to enable enums)

compiler.err.diamond.not.supported.in.source=\
    diamond operator is not supported in -source {0}\n\
(use -source 7 or higher to enable diamond operator)

compiler.err.multicatch.not.supported.in.source=\
    multi-catch statement is not supported in -source {0}\n\
(use -source 7 or higher to enable multi-catch statement)

compiler.err.string.switch.not.supported.in.source=\
    strings in switch are not supported in -source {0}\n\
(use -source 7 or higher to enable strings in switch)

########################################
# Diagnostics for where clause implementation
# used by the RichDiagnosticFormatter.
########################################

compiler.misc.type.null=\
    <null>

# X#n (where n is an int id) is disambiguated tvar name
compiler.misc.type.var=\
    {0}#{1}

# CAP#n (where n is an int id) is an abbreviation for 'captured type'
compiler.misc.captured.type=\
    CAP#{0}

# <INT#n> (where n is an int id) is an abbreviation for 'intersection type'
compiler.misc.intersection.type=\
    INT#{0}

# where clause for captured type: contains upper ('extends {1}') and lower
# ('super {2}') bound along with the wildcard that generated this captured type ({3})
compiler.misc.where.captured=\
    {0} extends {1} super: {2} from capture of {3}

# compact where clause for captured type: contains upper ('extends {1}') along
# with the wildcard that generated this captured type ({3})
compiler.misc.where.captured.1=\
    {0} extends {1} from capture of {3}

# where clause for type variable: contains upper bound(s) ('extends {1}') along with
# the kindname ({2}) and location ({3}) in which the typevar has been declared
compiler.misc.where.typevar=\
    {0} extends {1} declared in {2} {3}

# compact where clause for type variable: contains the kindname ({2}) and location ({3})
# in which the typevar has been declared
compiler.misc.where.typevar.1=\
    {0} declared in {2} {3}

# where clause for type variable: contains all the upper bound(s) ('extends {1}')
# of this intersection type
compiler.misc.where.intersection=\
    {0} extends {1}

### Where clause headers ###
compiler.misc.where.description.captured=\
    where {0} is a fresh type-variable:
compiler.misc.where.description.typevar=\
    where {0} is a type-variable:
compiler.misc.where.description.intersection=\
    where {0} is an intersection type:
compiler.misc.where.description.captured.1=\
    where {0} are fresh type-variables:
compiler.misc.where.description.typevar.1=\
    where {0} are type-variables:
compiler.misc.where.description.intersection.1=\
    where {0} are intersection types:

<|MERGE_RESOLUTION|>--- conflicted
+++ resolved
@@ -767,12 +767,9 @@
 compiler.warn.source.no.bootclasspath=\
     bootstrap class path not set in conjunction with -source {0}
 
-<<<<<<< HEAD
-=======
 compiler.warn.future.attr=\
     {0} attribute introduced in version {1}.{2} class files is ignored in version {3}.{4} class files
 
->>>>>>> a9d600ef
 # Warnings related to annotation processing
 compiler.warn.proc.package.does.not.exist=\
     package {0} does not exist
