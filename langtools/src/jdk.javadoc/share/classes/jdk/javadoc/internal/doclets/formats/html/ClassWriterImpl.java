/*
 * Copyright (c) 1997, 2016, Oracle and/or its affiliates. All rights reserved.
 * DO NOT ALTER OR REMOVE COPYRIGHT NOTICES OR THIS FILE HEADER.
 *
 * This code is free software; you can redistribute it and/or modify it
 * under the terms of the GNU General Public License version 2 only, as
 * published by the Free Software Foundation.  Oracle designates this
 * particular file as subject to the "Classpath" exception as provided
 * by Oracle in the LICENSE file that accompanied this code.
 *
 * This code is distributed in the hope that it will be useful, but WITHOUT
 * ANY WARRANTY; without even the implied warranty of MERCHANTABILITY or
 * FITNESS FOR A PARTICULAR PURPOSE.  See the GNU General Public License
 * version 2 for more details (a copy is included in the LICENSE file that
 * accompanied this code).
 *
 * You should have received a copy of the GNU General Public License version
 * 2 along with this work; if not, write to the Free Software Foundation,
 * Inc., 51 Franklin St, Fifth Floor, Boston, MA 02110-1301 USA.
 *
 * Please contact Oracle, 500 Oracle Parkway, Redwood Shores, CA 94065 USA
 * or visit www.oracle.com if you need additional information or have any
 * questions.
 */

package jdk.javadoc.internal.doclets.formats.html;

import java.io.IOException;
import java.util.*;

import javax.lang.model.element.AnnotationMirror;
import javax.lang.model.element.Element;
import javax.lang.model.element.PackageElement;
import javax.lang.model.element.TypeElement;
import javax.lang.model.type.TypeMirror;
import javax.lang.model.util.SimpleElementVisitor8;

import com.sun.source.doctree.DocTree;
import com.sun.tools.javac.util.DefinedBy;
import com.sun.tools.javac.util.DefinedBy.Api;
import jdk.javadoc.internal.doclets.formats.html.markup.HtmlConstants;
import jdk.javadoc.internal.doclets.formats.html.markup.HtmlStyle;
import jdk.javadoc.internal.doclets.formats.html.markup.HtmlTag;
import jdk.javadoc.internal.doclets.formats.html.markup.HtmlTree;
import jdk.javadoc.internal.doclets.formats.html.markup.StringContent;
import jdk.javadoc.internal.doclets.toolkit.ClassWriter;
import jdk.javadoc.internal.doclets.toolkit.Content;
import jdk.javadoc.internal.doclets.toolkit.builders.MemberSummaryBuilder;
import jdk.javadoc.internal.doclets.toolkit.taglets.ParamTaglet;
import jdk.javadoc.internal.doclets.toolkit.util.ClassTree;
import jdk.javadoc.internal.doclets.toolkit.util.CommentHelper;
import jdk.javadoc.internal.doclets.toolkit.util.DocPath;
import jdk.javadoc.internal.doclets.toolkit.util.DocPaths;
import jdk.javadoc.internal.doclets.toolkit.util.DocletAbortException;
import jdk.javadoc.internal.doclets.toolkit.util.DocletConstants;
import jdk.javadoc.internal.doclets.toolkit.util.VisibleMemberMap;
import jdk.javadoc.internal.doclets.toolkit.util.VisibleMemberMap.Kind;

/**
 * Generate the Class Information Page.
 *
 *  <p><b>This is NOT part of any supported API.
 *  If you write code that depends on this, you do so at your own risk.
 *  This code and its internal interfaces are subject to change or
 *  deletion without notice.</b>
 *
 * @see javax.lang.model.element.TypeElement
 * @see java.util.Collections
 * @see java.util.List
 * @see java.util.ArrayList
 * @see java.util.HashMap
 *
 * @author Atul M Dambalkar
 * @author Robert Field
 * @author Bhavesh Patel (Modified)
 */
public class ClassWriterImpl extends SubWriterHolderWriter implements ClassWriter {

    protected final TypeElement typeElement;

    protected final ClassTree classtree;

    protected final TypeElement prev;

    protected final TypeElement next;

    /**
     * @param configuration the configuration data for the doclet
     * @param typeElement the class being documented.
     * @param prevClass the previous class that was documented.
     * @param nextClass the next class being documented.
     * @param classTree the class tree for the given class.
     * @throws java.io.IOException
     */
    public ClassWriterImpl(ConfigurationImpl configuration, TypeElement typeElement,
            TypeElement prevClass, TypeElement nextClass, ClassTree classTree)
            throws IOException {
        super(configuration, DocPath.forClass(configuration.utils, typeElement));
        this.typeElement = typeElement;
        configuration.currentTypeElement = typeElement;
        this.classtree = classTree;
        this.prev = prevClass;
        this.next = nextClass;
    }

    /**
     * Get this package link.
     *
     * @return a content tree for the package link
     */
    @Override
    protected Content getNavLinkPackage() {
        Content linkContent = getHyperLink(DocPaths.PACKAGE_SUMMARY,
                packageLabel);
        Content li = HtmlTree.LI(linkContent);
        return li;
    }

    /**
     * Get the class link.
     *
     * @return a content tree for the class link
     */
    @Override
    protected Content getNavLinkClass() {
        Content li = HtmlTree.LI(HtmlStyle.navBarCell1Rev, classLabel);
        return li;
    }

    /**
     * Get the class use link.
     *
     * @return a content tree for the class use link
     */
    @Override
    protected Content getNavLinkClassUse() {
        Content linkContent = getHyperLink(DocPaths.CLASS_USE.resolve(filename), useLabel);
        Content li = HtmlTree.LI(linkContent);
        return li;
    }

    /**
     * Get link to previous class.
     *
     * @return a content tree for the previous class link
     */
    @Override
    public Content getNavLinkPrevious() {
        Content li;
        if (prev != null) {
            Content prevLink = getLink(new LinkInfoImpl(configuration,
                    LinkInfoImpl.Kind.CLASS, prev)
                    .label(prevclassLabel).strong(true));
            li = HtmlTree.LI(prevLink);
        }
        else
            li = HtmlTree.LI(prevclassLabel);
        return li;
    }

    /**
     * Get link to next class.
     *
     * @return a content tree for the next class link
     */
    @Override
    public Content getNavLinkNext() {
        Content li;
        if (next != null) {
            Content nextLink = getLink(new LinkInfoImpl(configuration,
                    LinkInfoImpl.Kind.CLASS, next)
                    .label(nextclassLabel).strong(true));
            li = HtmlTree.LI(nextLink);
        }
        else
            li = HtmlTree.LI(nextclassLabel);
        return li;
    }

    /**
     * {@inheritDoc}
     */
    @Override
    public Content getHeader(String header) {
        HtmlTree bodyTree = getBody(true, getWindowTitle(utils.getSimpleName(typeElement)));
        HtmlTree htmlTree = (configuration.allowTag(HtmlTag.HEADER))
                ? HtmlTree.HEADER()
                : bodyTree;
        addTop(htmlTree);
        addNavLinks(true, htmlTree);
        if (configuration.allowTag(HtmlTag.HEADER)) {
            bodyTree.addContent(htmlTree);
        }
        bodyTree.addContent(HtmlConstants.START_OF_CLASS_DATA);
        HtmlTree div = new HtmlTree(HtmlTag.DIV);
        div.addStyle(HtmlStyle.header);
        PackageElement pkg = utils.containingPackage(typeElement);
        if (!pkg.isUnnamed()) {
            Content classPackageLabel = HtmlTree.SPAN(HtmlStyle.packageLabelInClass, packageLabel);
            Content pkgNameDiv = HtmlTree.DIV(HtmlStyle.subTitle, classPackageLabel);
            pkgNameDiv.addContent(getSpace());
<<<<<<< HEAD
            Content pkgNameContent = getPackageLink(pkg,
                    new StringContent(pkg.getQualifiedName().toString()));
=======
            Content pkgNameContent = getPackageLink(pkg, new StringContent(pkg.getQualifiedName()));
>>>>>>> 69d4f130
            pkgNameDiv.addContent(pkgNameContent);
            div.addContent(pkgNameDiv);
        }
        LinkInfoImpl linkInfo = new LinkInfoImpl(configuration,
                LinkInfoImpl.Kind.CLASS_HEADER, typeElement);
        //Let's not link to ourselves in the header.
        linkInfo.linkToSelf = false;
        Content headerContent = new StringContent(header);
        Content heading = HtmlTree.HEADING(HtmlConstants.CLASS_PAGE_HEADING, true,
                HtmlStyle.title, headerContent);
        heading.addContent(getTypeParameterLinks(linkInfo));
        div.addContent(heading);
        if (configuration.allowTag(HtmlTag.MAIN)) {
            mainTree.addContent(div);
        } else {
            bodyTree.addContent(div);
        }
        return bodyTree;
    }

    /**
     * {@inheritDoc}
     */
    @Override
    public Content getClassContentHeader() {
        return getContentHeader();
    }

    /**
     * {@inheritDoc}
     */
    @Override
    public void addFooter(Content contentTree) {
        contentTree.addContent(HtmlConstants.END_OF_CLASS_DATA);
        Content htmlTree = (configuration.allowTag(HtmlTag.FOOTER))
                ? HtmlTree.FOOTER()
                : contentTree;
        addNavLinks(false, htmlTree);
        addBottom(htmlTree);
        if (configuration.allowTag(HtmlTag.FOOTER)) {
            contentTree.addContent(htmlTree);
        }
    }

    /**
     * {@inheritDoc}
     */
    @Override
    public void printDocument(Content contentTree) throws IOException {
        printHtmlDocument(configuration.metakeywords.getMetaKeywords(typeElement),
                true, contentTree);
    }

    /**
     * {@inheritDoc}
     */
    @Override
    public Content getClassInfoTreeHeader() {
        return getMemberTreeHeader();
    }

    /**
     * {@inheritDoc}
     */
    @Override
    public Content getClassInfo(Content classInfoTree) {
        return getMemberTree(HtmlStyle.description, classInfoTree);
    }

    /**
     * {@inheritDoc}
     */
    @Override
    public void addClassSignature(String modifiers, Content classInfoTree) {
        classInfoTree.addContent(new HtmlTree(HtmlTag.BR));
        Content pre = new HtmlTree(HtmlTag.PRE);
        addAnnotationInfo(typeElement, pre);
        pre.addContent(modifiers);
        LinkInfoImpl linkInfo = new LinkInfoImpl(configuration,
                LinkInfoImpl.Kind.CLASS_SIGNATURE, typeElement);
        //Let's not link to ourselves in the signature.
        linkInfo.linkToSelf = false;
        Content className = new StringContent(utils.getSimpleName(typeElement));
        Content parameterLinks = getTypeParameterLinks(linkInfo);
        if (configuration.linksource) {
            addSrcLink(typeElement, className, pre);
            pre.addContent(parameterLinks);
        } else {
            Content span = HtmlTree.SPAN(HtmlStyle.typeNameLabel, className);
            span.addContent(parameterLinks);
            pre.addContent(span);
        }
        if (!utils.isInterface(typeElement)) {
            TypeMirror superclass = utils.getFirstVisibleSuperClass(typeElement);
            if (superclass != null) {
                pre.addContent(DocletConstants.NL);
                pre.addContent("extends ");
                Content link = getLink(new LinkInfoImpl(configuration,
                        LinkInfoImpl.Kind.CLASS_SIGNATURE_PARENT_NAME,
                        superclass));
                pre.addContent(link);
            }
        }
        List<? extends TypeMirror> interfaces = typeElement.getInterfaces();
        if (!interfaces.isEmpty()) {
            boolean isFirst = true;
            for (TypeMirror type : interfaces) {
                TypeElement tDoc = utils.asTypeElement(type);
                if (!(utils.isPublic(tDoc) || utils.isLinkable(tDoc))) {
                    continue;
                }
                if (isFirst) {
                    pre.addContent(DocletConstants.NL);
                    pre.addContent(utils.isInterface(typeElement) ? "extends " : "implements ");
                    isFirst = false;
                } else {
                    pre.addContent(", ");
                }
                Content link = getLink(new LinkInfoImpl(configuration,
                                                        LinkInfoImpl.Kind.CLASS_SIGNATURE_PARENT_NAME,
                                                        type));
                pre.addContent(link);
            }
        }
        classInfoTree.addContent(pre);
    }

    /**
     * {@inheritDoc}
     */
    @Override
    public void addClassDescription(Content classInfoTree) {
        if(!configuration.nocomment) {
            // generate documentation for the class.
            if (!utils.getBody(typeElement).isEmpty()) {
                addInlineComment(typeElement, classInfoTree);
            }
        }
    }

    /**
     * {@inheritDoc}
     */
    @Override
    public void addClassTagInfo(Content classInfoTree) {
        if(!configuration.nocomment) {
            // Print Information about all the tags here
            addTagsInfo(typeElement, classInfoTree);
        }
    }

    /**
     * Get the class hierarchy tree for the given class.
     *
     * @param type the class to print the hierarchy for
     * @return a content tree for class inheritence
     */
    private Content getClassInheritenceTree(TypeMirror type) {
        TypeMirror sup;
        HtmlTree classTreeUl = new HtmlTree(HtmlTag.UL);
        classTreeUl.addStyle(HtmlStyle.inheritance);
        Content liTree = null;
        do {
            sup = utils.getFirstVisibleSuperClass(type);
            if (sup != null) {
                HtmlTree ul = new HtmlTree(HtmlTag.UL);
                ul.addStyle(HtmlStyle.inheritance);
                ul.addContent(getTreeForClassHelper(type));
                if (liTree != null)
                    ul.addContent(liTree);
                Content li = HtmlTree.LI(ul);
                liTree = li;
                type = sup;
            } else
                classTreeUl.addContent(getTreeForClassHelper(type));
        } while (sup != null);
        if (liTree != null)
            classTreeUl.addContent(liTree);
        return classTreeUl;
    }

    /**
     * Get the class helper tree for the given class.
     *
     * @param type the class to print the helper for
     * @return a content tree for class helper
     */
    private Content getTreeForClassHelper(TypeMirror type) {
        Content li = new HtmlTree(HtmlTag.LI);
        if (type.equals(typeElement.asType())) {
            Content typeParameters = getTypeParameterLinks(
                    new LinkInfoImpl(configuration, LinkInfoImpl.Kind.TREE,
                    typeElement));
            if (configuration.shouldExcludeQualifier(utils.containingPackage(typeElement).toString())) {
                li.addContent(utils.asTypeElement(type).getSimpleName());
                li.addContent(typeParameters);
            } else {
                li.addContent(utils.asTypeElement(type).getQualifiedName());
                li.addContent(typeParameters);
            }
        } else {
            Content link = getLink(new LinkInfoImpl(configuration,
                    LinkInfoImpl.Kind.CLASS_TREE_PARENT, type)
                    .label(configuration.getClassName(utils.asTypeElement(type))));
            li.addContent(link);
        }
        return li;
    }

    /**
     * {@inheritDoc}
     */
    @Override
    public void addClassTree(Content classContentTree) {
        if (!utils.isClass(typeElement)) {
            return;
        }
        classContentTree.addContent(getClassInheritenceTree(typeElement.asType()));
    }

    /**
     * {@inheritDoc}
     */
    @Override
    public void addTypeParamInfo(Content classInfoTree) {
        if (!utils.getTypeParamTrees(typeElement).isEmpty()) {
            Content typeParam = (new ParamTaglet()).getTagletOutput(typeElement,
                    getTagletWriterInstance(false));
            Content dl = HtmlTree.DL(typeParam);
            classInfoTree.addContent(dl);
        }
    }

    /**
     * {@inheritDoc}
     */
    @Override
    public void addSubClassInfo(Content classInfoTree) {
        if (utils.isClass(typeElement)) {
            if (typeElement.getQualifiedName().toString().equals("java.lang.Object") ||
                    typeElement.getQualifiedName().toString().equals("org.omg.CORBA.Object")) {
                return;    // Don't generate the list, too huge
            }
            Set<TypeElement> subclasses = classtree.directSubClasses(typeElement, false);
            if (!subclasses.isEmpty()) {
                Content label = getResource(
                        "doclet.Subclasses");
                Content dt = HtmlTree.DT(label);
                Content dl = HtmlTree.DL(dt);
                dl.addContent(getClassLinks(LinkInfoImpl.Kind.SUBCLASSES,
                        subclasses));
                classInfoTree.addContent(dl);
            }
        }
    }

    /**
     * {@inheritDoc}
     */
    @Override
    public void addSubInterfacesInfo(Content classInfoTree) {
        if (utils.isInterface(typeElement)) {
            Set<TypeElement> subInterfaces = classtree.allSubClasses(typeElement, false);
            if (!subInterfaces.isEmpty()) {
                Content label = getResource(
                        "doclet.Subinterfaces");
                Content dt = HtmlTree.DT(label);
                Content dl = HtmlTree.DL(dt);
                dl.addContent(getClassLinks(LinkInfoImpl.Kind.SUBINTERFACES,
                        subInterfaces));
                classInfoTree.addContent(dl);
            }
        }
    }

    /**
     * {@inheritDoc}
     */
    @Override
    public void addInterfaceUsageInfo (Content classInfoTree) {
        if (!utils.isInterface(typeElement)) {
            return;
        }
        if (typeElement.getQualifiedName().toString().equals("java.lang.Cloneable") ||
                typeElement.getQualifiedName().toString().equals("java.io.Serializable")) {
            return;   // Don't generate the list, too big
        }
        Set<TypeElement> implcl = classtree.implementingClasses(typeElement);
        if (!implcl.isEmpty()) {
            Content label = getResource(
                    "doclet.Implementing_Classes");
            Content dt = HtmlTree.DT(label);
            Content dl = HtmlTree.DL(dt);
            dl.addContent(getClassLinks(LinkInfoImpl.Kind.IMPLEMENTED_CLASSES,
                    implcl));
            classInfoTree.addContent(dl);
        }
    }

    /**
     * {@inheritDoc}
     */
    @Override
    public void addImplementedInterfacesInfo(Content classInfoTree) {
        SortedSet<TypeMirror> interfaces = new TreeSet<>(utils.makeTypeMirrorClassUseComparator());
        interfaces.addAll(utils.getAllInterfaces(typeElement));
        if (utils.isClass(typeElement) && !interfaces.isEmpty()) {
            Content label = getResource(
                    "doclet.All_Implemented_Interfaces");
            Content dt = HtmlTree.DT(label);
            Content dl = HtmlTree.DL(dt);
            dl.addContent(getClassLinks(LinkInfoImpl.Kind.IMPLEMENTED_INTERFACES, interfaces));
            classInfoTree.addContent(dl);
        }
    }

    /**
     * {@inheritDoc}
     */
    @Override
    public void addSuperInterfacesInfo(Content classInfoTree) {
        SortedSet<TypeMirror> interfaces =
                new TreeSet<>(utils.makeTypeMirrorIndexUseComparator());
        interfaces.addAll(utils.getAllInterfaces(typeElement));

        if (utils.isInterface(typeElement) && !interfaces.isEmpty()) {
            Content label = getResource("doclet.All_Superinterfaces");
            Content dt = HtmlTree.DT(label);
            Content dl = HtmlTree.DL(dt);
            dl.addContent(getClassLinks(LinkInfoImpl.Kind.SUPER_INTERFACES, interfaces));
            classInfoTree.addContent(dl);
        }
    }

    /**
     * {@inheritDoc}
     */
    @Override
    public void addNestedClassInfo(final Content classInfoTree) {
        Element outerClass = typeElement.getEnclosingElement();
        if (outerClass == null)
            return;
        new SimpleElementVisitor8<Void, Void>() {
            @Override @DefinedBy(Api.LANGUAGE_MODEL)
            public Void visitType(TypeElement e, Void p) {
                String label = utils.isInterface(e)
                        ? "doclet.Enclosing_Interface"
                        : "doclet.Enclosing_Class";
                Content dt = HtmlTree.DT(getResource(label));
                Content dl = HtmlTree.DL(dt);
                Content dd = new HtmlTree(HtmlTag.DD);
                dd.addContent(getLink(new LinkInfoImpl(configuration,
                        LinkInfoImpl.Kind.CLASS, e)));
                dl.addContent(dd);
                classInfoTree.addContent(dl);
                return null;
            }
        }.visit(outerClass);
    }

    /**
     * {@inheritDoc}
     */
    @Override
    public void addFunctionalInterfaceInfo (Content classInfoTree) {
        if (isFunctionalInterface()) {
            Content dt = HtmlTree.DT(getResource("doclet.Functional_Interface"));
            Content dl = HtmlTree.DL(dt);
            Content dd = new HtmlTree(HtmlTag.DD);
            dd.addContent(getResource("doclet.Functional_Interface_Message"));
            dl.addContent(dd);
            classInfoTree.addContent(dl);
        }
    }

    public boolean isFunctionalInterface() {
        List<? extends AnnotationMirror> annotationMirrors = ((Element) typeElement).getAnnotationMirrors();
        for (AnnotationMirror anno : annotationMirrors) {
            if (utils.isFunctionalInterface(anno)) {
                return true;
            }
        }
        return false;
    }


    /**
     * {@inheritDoc}
     */
    @Override
    public void addClassDeprecationInfo(Content classInfoTree) {
        Content hr = new HtmlTree(HtmlTag.HR);
        classInfoTree.addContent(hr);
        List<? extends DocTree> deprs = utils.getBlockTags(typeElement, DocTree.Kind.DEPRECATED);
        if (utils.isDeprecated(typeElement)) {
            Content deprLabel = HtmlTree.SPAN(HtmlStyle.deprecatedLabel, deprecatedPhrase);
            Content div = HtmlTree.DIV(HtmlStyle.block, deprLabel);
            if (!deprs.isEmpty()) {
                CommentHelper ch = utils.getCommentHelper(typeElement);
                DocTree dt = deprs.get(0);
                List<? extends DocTree> commentTags = ch.getBody(configuration, dt);
                if (!commentTags.isEmpty()) {
                    div.addContent(getSpace());
                    addInlineDeprecatedComment(typeElement, deprs.get(0), div);
                }
            }
            classInfoTree.addContent(div);
        }
    }

    /**
     * Get links to the given classes.
     *
     * @param context the id of the context where the link will be printed
     * @param list the list of classes
     * @return a content tree for the class list
     */
    private Content getClassLinks(LinkInfoImpl.Kind context, Collection<?> list) {
        Content dd = new HtmlTree(HtmlTag.DD);
        boolean isFirst = true;
        for (Object type : list) {
            if (!isFirst) {
                Content separator = new StringContent(", ");
                dd.addContent(separator);
            } else {
                isFirst = false;
            }
            // TODO: should we simply split this method up to avoid instanceof ?
            if (type instanceof TypeElement) {
                Content link = getLink(
                        new LinkInfoImpl(configuration, context, (TypeElement)(type)));
                dd.addContent(link);
            } else {
                Content link = getLink(
                        new LinkInfoImpl(configuration, context, ((TypeMirror)type)));
                dd.addContent(link);
            }
        }
        return dd;
    }

    /**
     * {@inheritDoc}
     */
    @Override
    protected Content getNavLinkTree() {
        Content treeLinkContent = getHyperLink(DocPaths.PACKAGE_TREE,
                treeLabel, "", "");
        Content li = HtmlTree.LI(treeLinkContent);
        return li;
    }

    /**
     * Add summary details to the navigation bar.
     *
     * @param subDiv the content tree to which the summary detail links will be added
     */
    protected void addSummaryDetailLinks(Content subDiv) {
        try {
            Content div = HtmlTree.DIV(getNavSummaryLinks());
            div.addContent(getNavDetailLinks());
            subDiv.addContent(div);
        } catch (Exception e) {
            throw new DocletAbortException(e);
        }
    }

    /**
     * Get summary links for navigation bar.
     *
     * @return the content tree for the navigation summary links
     */
    protected Content getNavSummaryLinks() throws Exception {
        Content li = HtmlTree.LI(summaryLabel);
        li.addContent(getSpace());
        Content ulNav = HtmlTree.UL(HtmlStyle.subNavList, li);
        MemberSummaryBuilder memberSummaryBuilder = (MemberSummaryBuilder)
                configuration.getBuilderFactory().getMemberSummaryBuilder(this);
        for (VisibleMemberMap.Kind kind : VisibleMemberMap.Kind.summarySet) {
            Content liNav = new HtmlTree(HtmlTag.LI);
            if (kind == VisibleMemberMap.Kind.ENUM_CONSTANTS && !utils.isEnum(typeElement)) {
                continue;
            }
            if (kind == VisibleMemberMap.Kind.CONSTRUCTORS && utils.isEnum(typeElement)) {
                continue;
            }
            AbstractMemberWriter writer =
                ((AbstractMemberWriter) memberSummaryBuilder.getMemberSummaryWriter(kind));
            if (writer == null) {
                liNav.addContent(getResource(VisibleMemberMap.Kind.getNavLinkLabels(kind)));
            } else {
                writer.addNavSummaryLink(
                        memberSummaryBuilder.members(kind),
                        memberSummaryBuilder.getVisibleMemberMap(kind), liNav);
            }
            if (kind != Kind.METHODS) {
                addNavGap(liNav);
            }
            ulNav.addContent(liNav);
        }
        return ulNav;
    }

    /**
     * Get detail links for the navigation bar.
     *
     * @return the content tree for the detail links
     * @throws java.lang.Exception
     */
    protected Content getNavDetailLinks() throws Exception {
        Content li = HtmlTree.LI(detailLabel);
        li.addContent(getSpace());
        Content ulNav = HtmlTree.UL(HtmlStyle.subNavList, li);
        MemberSummaryBuilder memberSummaryBuilder = (MemberSummaryBuilder)
                configuration.getBuilderFactory().getMemberSummaryBuilder(this);
        for (VisibleMemberMap.Kind kind : VisibleMemberMap.Kind.detailSet) {
            Content liNav = new HtmlTree(HtmlTag.LI);
            AbstractMemberWriter writer =
                    ((AbstractMemberWriter) memberSummaryBuilder.
                    getMemberSummaryWriter(kind));
            if (kind == VisibleMemberMap.Kind.ENUM_CONSTANTS && !utils.isEnum(typeElement)) {
                continue;
            }
            if (kind == VisibleMemberMap.Kind.CONSTRUCTORS && utils.isEnum(typeElement)) {
                continue;
            }
            if (writer == null) {
                liNav.addContent(getResource(VisibleMemberMap.Kind.getNavLinkLabels(kind)));
            } else {
                writer.addNavDetailLink(memberSummaryBuilder.members(kind), liNav);
            }
            if (kind != Kind.METHODS) {
                addNavGap(liNav);
            }
            ulNav.addContent(liNav);
        }
        return ulNav;
    }

    /**
     * Add gap between navigation bar elements.
     *
     * @param liNav the content tree to which the gap will be added
     */
    protected void addNavGap(Content liNav) {
        liNav.addContent(getSpace());
        liNav.addContent("|");
        liNav.addContent(getSpace());
    }

    /**
     * Return the TypeElement being documented.
     *
     * @return the TypeElement being documented.
     */
    @Override
    public TypeElement getTypeElement() {
        return typeElement;
    }
}<|MERGE_RESOLUTION|>--- conflicted
+++ resolved
@@ -199,12 +199,7 @@
             Content classPackageLabel = HtmlTree.SPAN(HtmlStyle.packageLabelInClass, packageLabel);
             Content pkgNameDiv = HtmlTree.DIV(HtmlStyle.subTitle, classPackageLabel);
             pkgNameDiv.addContent(getSpace());
-<<<<<<< HEAD
-            Content pkgNameContent = getPackageLink(pkg,
-                    new StringContent(pkg.getQualifiedName().toString()));
-=======
             Content pkgNameContent = getPackageLink(pkg, new StringContent(pkg.getQualifiedName()));
->>>>>>> 69d4f130
             pkgNameDiv.addContent(pkgNameContent);
             div.addContent(pkgNameDiv);
         }
