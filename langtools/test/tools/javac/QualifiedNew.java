--- conflicted
+++ resolved
@@ -1,10 +1,6 @@
 /*
  * @test  /nodynamiccopyright/
-<<<<<<< HEAD
- * @bug 4406966
-=======
  * @bug 4406966 6969184
->>>>>>> 4c5b4b1b
  * @summary null qualifying inner instance creation should be error.
  * @author gafter
  *
