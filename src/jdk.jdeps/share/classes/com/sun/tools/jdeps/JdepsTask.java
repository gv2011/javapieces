--- conflicted
+++ resolved
@@ -154,6 +154,7 @@
         ANALYZE_DEPS(""),
         GENERATE_DOT_FILE("-dotoutput", "--dot-output"),
         GENERATE_MODULE_INFO("--generate-module-info"),
+        GENERATE_OPEN_MODULE("--generate-open-module"),
         LIST_DEPS("--list-deps"),
         LIST_REDUCED_DEPS("--list-reduced-deps"),
         CHECK_MODULES("--check");
@@ -248,22 +249,15 @@
                 if (task.command != null) {
                     throw new BadArgs("err.command.set", task.command, opt);
                 }
-<<<<<<< HEAD
-                task.options.genModuleInfo = Paths.get(arg);
-                task.options.openModule = false;
-            }
-        },
-        new Option(true, "--generate-open-module") {
-            void process(JdepsTask task, String opt, String arg) throws BadArgs {
-                Path p = Paths.get(arg);
-                if (Files.exists(p) && (!Files.isDirectory(p) || !Files.isWritable(p))) {
-                    throw new BadArgs("err.invalid.path", arg);
-                }
-                task.options.genModuleInfo = Paths.get(arg);
-                task.options.openModule = true;
-=======
-                task.command = task.genModuleInfo(Paths.get(arg));
->>>>>>> 09be8bd2
+                task.command = task.genModuleInfo(Paths.get(arg), false);
+            }
+        },
+        new Option(true, CommandOption.GENERATE_OPEN_MODULE) {
+            void process(JdepsTask task, String opt, String arg) throws BadArgs {
+                if (task.command != null) {
+                    throw new BadArgs("err.command.set", task.command, opt);
+                }
+                task.command = task.genModuleInfo(Paths.get(arg), true);
             }
         },
         new Option(false, CommandOption.LIST_DEPS) {
@@ -611,11 +605,11 @@
         return new GenDotFile(dir);
     }
 
-    private GenModuleInfo genModuleInfo(Path dir) throws BadArgs {
+    private GenModuleInfo genModuleInfo(Path dir, boolean openModule) throws BadArgs {
         if (Files.exists(dir) && (!Files.isDirectory(dir) || !Files.isWritable(dir))) {
             throw new BadArgs("err.invalid.path", dir.toString());
         }
-        return new GenModuleInfo(dir);
+        return new GenModuleInfo(dir, openModule);
     }
 
     private ListModuleDeps listModuleDeps(boolean reduced) throws BadArgs {
@@ -838,9 +832,11 @@
 
     class GenModuleInfo extends Command {
         final Path dir;
-        GenModuleInfo(Path dir) {
+        final boolean openModule;
+        GenModuleInfo(Path dir, boolean openModule) {
             super(CommandOption.GENERATE_MODULE_INFO);
             this.dir = dir;
+            this.openModule = openModule;
         }
 
         @Override
@@ -881,7 +877,7 @@
             }
 
             ModuleInfoBuilder builder
-                 = new ModuleInfoBuilder(config, inputArgs, dir);
+                 = new ModuleInfoBuilder(config, inputArgs, dir, openModule);
             boolean ok = builder.run();
 
             if (!ok && !options.nowarning) {
@@ -900,20 +896,11 @@
             return ok;
         }
 
-<<<<<<< HEAD
-        ModuleInfoBuilder builder = new ModuleInfoBuilder(config,
-                                                          inputArgs,
-                                                          options.genModuleInfo,
-                                                          options.openModule);
-
-        boolean ok = builder.run();
-=======
         private String toPackageName(String name) {
             int i = name.lastIndexOf('/');
             return i > 0 ? name.replace('/', '.').substring(0, i) : "";
         }
     }
->>>>>>> 09be8bd2
 
     class CheckModuleDeps extends Command {
         final Set<String> modules;
@@ -1167,12 +1154,6 @@
         boolean filterSamePackage = true;
         boolean filterSameArchive = false;
         Pattern filterRegex;
-<<<<<<< HEAD
-        Path dotOutputDir;
-        Path genModuleInfo;
-        boolean openModule;
-=======
->>>>>>> 09be8bd2
         String classpath;
         int depth = 1;
         Set<String> requires = new HashSet<>();
