/*
 * Copyright (c) 1997, 2017, Oracle and/or its affiliates. All rights reserved.
 * DO NOT ALTER OR REMOVE COPYRIGHT NOTICES OR THIS FILE HEADER.
 *
 * This code is free software; you can redistribute it and/or modify it
 * under the terms of the GNU General Public License version 2 only, as
 * published by the Free Software Foundation.
 *
 * This code is distributed in the hope that it will be useful, but WITHOUT
 * ANY WARRANTY; without even the implied warranty of MERCHANTABILITY or
 * FITNESS FOR A PARTICULAR PURPOSE.  See the GNU General Public License
 * version 2 for more details (a copy is included in the LICENSE file that
 * accompanied this code).
 *
 * You should have received a copy of the GNU General Public License version
 * 2 along with this work; if not, write to the Free Software Foundation,
 * Inc., 51 Franklin St, Fifth Floor, Boston, MA 02110-1301 USA.
 *
 * Please contact Oracle, 500 Oracle Parkway, Redwood Shores, CA 94065 USA
 * or visit www.oracle.com if you need additional information or have any
 * questions.
 *
 */

#include "precompiled.hpp"
#include "interpreter/interpreter.hpp"
#include "interpreter/interpreterRuntime.hpp"
#include "interpreter/interp_masm.hpp"
#include "interpreter/templateTable.hpp"
#include "memory/universe.inline.hpp"
#include "oops/methodData.hpp"
#include "oops/objArrayKlass.hpp"
#include "oops/oop.inline.hpp"
#include "prims/methodHandles.hpp"
#include "runtime/sharedRuntime.hpp"
#include "runtime/stubRoutines.hpp"
#include "runtime/synchronizer.hpp"
#include "utilities/macros.hpp"

#define __ _masm->

// Misc helpers

// Do an oop store like *(base + index + offset) = val
// index can be noreg,
static void do_oop_store(InterpreterMacroAssembler* _masm,
                         Register base,
                         Register index,
                         int offset,
                         Register val,
                         Register tmp,
                         BarrierSet::Name barrier,
                         bool precise) {
  assert(tmp != val && tmp != base && tmp != index, "register collision");
  assert(index == noreg || offset == 0, "only one offset");
  switch (barrier) {
#if INCLUDE_ALL_GCS
    case BarrierSet::G1SATBCTLogging:
      {
        // Load and record the previous value.
        __ g1_write_barrier_pre(base, index, offset,
                                noreg /* pre_val */,
                                tmp, true /*preserve_o_regs*/);

        // G1 barrier needs uncompressed oop for region cross check.
        Register new_val = val;
        if (UseCompressedOops && val != G0) {
          new_val = tmp;
          __ mov(val, new_val);
        }

        if (index == noreg ) {
          assert(Assembler::is_simm13(offset), "fix this code");
          __ store_heap_oop(val, base, offset);
        } else {
          __ store_heap_oop(val, base, index);
        }

        // No need for post barrier if storing NULL
        if (val != G0) {
          if (precise) {
            if (index == noreg) {
              __ add(base, offset, base);
            } else {
              __ add(base, index, base);
            }
          }
          __ g1_write_barrier_post(base, new_val, tmp);
        }
      }
      break;
#endif // INCLUDE_ALL_GCS
    case BarrierSet::CardTableForRS:
    case BarrierSet::CardTableExtension:
      {
        if (index == noreg ) {
          assert(Assembler::is_simm13(offset), "fix this code");
          __ store_heap_oop(val, base, offset);
        } else {
          __ store_heap_oop(val, base, index);
        }
        // No need for post barrier if storing NULL
        if (val != G0) {
          if (precise) {
            if (index == noreg) {
              __ add(base, offset, base);
            } else {
              __ add(base, index, base);
            }
          }
          __ card_write_barrier_post(base, val, tmp);
        }
      }
      break;
    case BarrierSet::ModRef:
      ShouldNotReachHere();
      break;
    default      :
      ShouldNotReachHere();

  }
}


//----------------------------------------------------------------------------------------------------
// Platform-dependent initialization

void TemplateTable::pd_initialize() {
  // (none)
}


//----------------------------------------------------------------------------------------------------
// Condition conversion
Assembler::Condition ccNot(TemplateTable::Condition cc) {
  switch (cc) {
    case TemplateTable::equal        : return Assembler::notEqual;
    case TemplateTable::not_equal    : return Assembler::equal;
    case TemplateTable::less         : return Assembler::greaterEqual;
    case TemplateTable::less_equal   : return Assembler::greater;
    case TemplateTable::greater      : return Assembler::lessEqual;
    case TemplateTable::greater_equal: return Assembler::less;
  }
  ShouldNotReachHere();
  return Assembler::zero;
}

//----------------------------------------------------------------------------------------------------
// Miscelaneous helper routines


Address TemplateTable::at_bcp(int offset) {
  assert(_desc->uses_bcp(), "inconsistent uses_bcp information");
  return Address(Lbcp, offset);
}


void TemplateTable::patch_bytecode(Bytecodes::Code bc, Register bc_reg,
                                   Register temp_reg, bool load_bc_into_bc_reg/*=true*/,
                                   int byte_no) {
  // With sharing on, may need to test Method* flag.
  if (!RewriteBytecodes)  return;
  Label L_patch_done;

  switch (bc) {
  case Bytecodes::_fast_aputfield:
  case Bytecodes::_fast_bputfield:
  case Bytecodes::_fast_zputfield:
  case Bytecodes::_fast_cputfield:
  case Bytecodes::_fast_dputfield:
  case Bytecodes::_fast_fputfield:
  case Bytecodes::_fast_iputfield:
  case Bytecodes::_fast_lputfield:
  case Bytecodes::_fast_sputfield:
    {
      // We skip bytecode quickening for putfield instructions when
      // the put_code written to the constant pool cache is zero.
      // This is required so that every execution of this instruction
      // calls out to InterpreterRuntime::resolve_get_put to do
      // additional, required work.
      assert(byte_no == f1_byte || byte_no == f2_byte, "byte_no out of range");
      assert(load_bc_into_bc_reg, "we use bc_reg as temp");
      __ get_cache_and_index_and_bytecode_at_bcp(bc_reg, temp_reg, temp_reg, byte_no, 1);
      __ set(bc, bc_reg);
      __ cmp_and_br_short(temp_reg, 0, Assembler::equal, Assembler::pn, L_patch_done);  // don't patch
    }
    break;
  default:
    assert(byte_no == -1, "sanity");
    if (load_bc_into_bc_reg) {
      __ set(bc, bc_reg);
    }
  }

  if (JvmtiExport::can_post_breakpoint()) {
    Label L_fast_patch;
    __ ldub(at_bcp(0), temp_reg);
    __ cmp_and_br_short(temp_reg, Bytecodes::_breakpoint, Assembler::notEqual, Assembler::pt, L_fast_patch);
    // perform the quickening, slowly, in the bowels of the breakpoint table
    __ call_VM(noreg, CAST_FROM_FN_PTR(address, InterpreterRuntime::set_original_bytecode_at), Lmethod, Lbcp, bc_reg);
    __ ba_short(L_patch_done);
    __ bind(L_fast_patch);
  }

#ifdef ASSERT
  Bytecodes::Code orig_bytecode =  Bytecodes::java_code(bc);
  Label L_okay;
  __ ldub(at_bcp(0), temp_reg);
  __ cmp(temp_reg, orig_bytecode);
  __ br(Assembler::equal, false, Assembler::pt, L_okay);
  __ delayed()->cmp(temp_reg, bc_reg);
  __ br(Assembler::equal, false, Assembler::pt, L_okay);
  __ delayed()->nop();
  __ stop("patching the wrong bytecode");
  __ bind(L_okay);
#endif

  // patch bytecode
  __ stb(bc_reg, at_bcp(0));
  __ bind(L_patch_done);
}

//----------------------------------------------------------------------------------------------------
// Individual instructions

void TemplateTable::nop() {
  transition(vtos, vtos);
  // nothing to do
}

void TemplateTable::shouldnotreachhere() {
  transition(vtos, vtos);
  __ stop("shouldnotreachhere bytecode");
}

void TemplateTable::aconst_null() {
  transition(vtos, atos);
  __ clr(Otos_i);
}


void TemplateTable::iconst(int value) {
  transition(vtos, itos);
  __ set(value, Otos_i);
}


void TemplateTable::lconst(int value) {
  transition(vtos, ltos);
  assert(value >= 0, "check this code");
  __ set(value, Otos_l);
}


void TemplateTable::fconst(int value) {
  transition(vtos, ftos);
  static float zero = 0.0, one = 1.0, two = 2.0;
  float* p;
  switch( value ) {
   default: ShouldNotReachHere();
   case 0:  p = &zero;  break;
   case 1:  p = &one;   break;
   case 2:  p = &two;   break;
  }
  AddressLiteral a(p);
  __ sethi(a, G3_scratch);
  __ ldf(FloatRegisterImpl::S, G3_scratch, a.low10(), Ftos_f);
}


void TemplateTable::dconst(int value) {
  transition(vtos, dtos);
  static double zero = 0.0, one = 1.0;
  double* p;
  switch( value ) {
   default: ShouldNotReachHere();
   case 0:  p = &zero;  break;
   case 1:  p = &one;   break;
  }
  AddressLiteral a(p);
  __ sethi(a, G3_scratch);
  __ ldf(FloatRegisterImpl::D, G3_scratch, a.low10(), Ftos_d);
}


// %%%%% Should factore most snippet templates across platforms

void TemplateTable::bipush() {
  transition(vtos, itos);
  __ ldsb( at_bcp(1), Otos_i );
}

void TemplateTable::sipush() {
  transition(vtos, itos);
  __ get_2_byte_integer_at_bcp(1, G3_scratch, Otos_i, InterpreterMacroAssembler::Signed);
}

void TemplateTable::ldc(bool wide) {
  transition(vtos, vtos);
  Label call_ldc, notInt, isString, notString, notClass, exit;

  if (wide) {
    __ get_2_byte_integer_at_bcp(1, G3_scratch, O1, InterpreterMacroAssembler::Unsigned);
  } else {
    __ ldub(Lbcp, 1, O1);
  }
  __ get_cpool_and_tags(O0, O2);

  const int base_offset = ConstantPool::header_size() * wordSize;
  const int tags_offset = Array<u1>::base_offset_in_bytes();

  // get type from tags
  __ add(O2, tags_offset, O2);
  __ ldub(O2, O1, O2);

  // unresolved class? If so, must resolve
  __ cmp_and_brx_short(O2, JVM_CONSTANT_UnresolvedClass, Assembler::equal, Assembler::pt, call_ldc);

  // unresolved class in error state
  __ cmp_and_brx_short(O2, JVM_CONSTANT_UnresolvedClassInError, Assembler::equal, Assembler::pn, call_ldc);

  __ cmp(O2, JVM_CONSTANT_Class);      // need to call vm to get java mirror of the class
  __ brx(Assembler::notEqual, true, Assembler::pt, notClass);
  __ delayed()->add(O0, base_offset, O0);

  __ bind(call_ldc);
  __ set(wide, O1);
  call_VM(Otos_i, CAST_FROM_FN_PTR(address, InterpreterRuntime::ldc), O1);
  __ push(atos);
  __ ba_short(exit);

  __ bind(notClass);
 // __ add(O0, base_offset, O0);
  __ sll(O1, LogBytesPerWord, O1);
  __ cmp(O2, JVM_CONSTANT_Integer);
  __ brx(Assembler::notEqual, true, Assembler::pt, notInt);
  __ delayed()->cmp(O2, JVM_CONSTANT_String);
  __ ld(O0, O1, Otos_i);
  __ push(itos);
  __ ba_short(exit);

  __ bind(notInt);
 // __ cmp(O2, JVM_CONSTANT_String);
  __ brx(Assembler::notEqual, true, Assembler::pt, notString);
  __ delayed()->ldf(FloatRegisterImpl::S, O0, O1, Ftos_f);
  __ bind(isString);
  __ stop("string should be rewritten to fast_aldc");
  __ ba_short(exit);

  __ bind(notString);
 // __ ldf(FloatRegisterImpl::S, O0, O1, Ftos_f);
  __ push(ftos);

  __ bind(exit);
}

// Fast path for caching oop constants.
// %%% We should use this to handle Class and String constants also.
// %%% It will simplify the ldc/primitive path considerably.
void TemplateTable::fast_aldc(bool wide) {
  transition(vtos, atos);

  int index_size = wide ? sizeof(u2) : sizeof(u1);
  Label resolved;

  // We are resolved if the resolved reference cache entry contains a
  // non-null object (CallSite, etc.)
  assert_different_registers(Otos_i, G3_scratch);
  __ get_cache_index_at_bcp(Otos_i, G3_scratch, 1, index_size);  // load index => G3_scratch
  __ load_resolved_reference_at_index(Otos_i, G3_scratch);
  __ tst(Otos_i);
  __ br(Assembler::notEqual, false, Assembler::pt, resolved);
  __ delayed()->set((int)bytecode(), O1);

  address entry = CAST_FROM_FN_PTR(address, InterpreterRuntime::resolve_ldc);

  // first time invocation - must resolve first
  __ call_VM(Otos_i, entry, O1);
  __ bind(resolved);
  __ verify_oop(Otos_i);
}

void TemplateTable::ldc2_w() {
  transition(vtos, vtos);
  Label Long, exit;

  __ get_2_byte_integer_at_bcp(1, G3_scratch, O1, InterpreterMacroAssembler::Unsigned);
  __ get_cpool_and_tags(O0, O2);

  const int base_offset = ConstantPool::header_size() * wordSize;
  const int tags_offset = Array<u1>::base_offset_in_bytes();
  // get type from tags
  __ add(O2, tags_offset, O2);
  __ ldub(O2, O1, O2);

  __ sll(O1, LogBytesPerWord, O1);
  __ add(O0, O1, G3_scratch);

  __ cmp_and_brx_short(O2, JVM_CONSTANT_Double, Assembler::notEqual, Assembler::pt, Long);
  // A double can be placed at word-aligned locations in the constant pool.
  // Check out Conversions.java for an example.
  // Also ConstantPool::header_size() is 20, which makes it very difficult
  // to double-align double on the constant pool.  SG, 11/7/97
  __ ldf(FloatRegisterImpl::D, G3_scratch, base_offset, Ftos_d);
  __ push(dtos);
  __ ba_short(exit);

  __ bind(Long);
  __ ldx(G3_scratch, base_offset, Otos_l);
  __ push(ltos);

  __ bind(exit);
}

void TemplateTable::locals_index(Register reg, int offset) {
  __ ldub( at_bcp(offset), reg );
}

void TemplateTable::locals_index_wide(Register reg) {
  // offset is 2, not 1, because Lbcp points to wide prefix code
  __ get_2_byte_integer_at_bcp(2, G4_scratch, reg, InterpreterMacroAssembler::Unsigned);
}

void TemplateTable::iload() {
  iload_internal();
}

void TemplateTable::nofast_iload() {
  iload_internal(may_not_rewrite);
}

void TemplateTable::iload_internal(RewriteControl rc) {
  transition(vtos, itos);
  // Rewrite iload,iload  pair into fast_iload2
  //         iload,caload pair into fast_icaload
  if (RewriteFrequentPairs && rc == may_rewrite) {
    Label rewrite, done;

    // get next byte
    __ ldub(at_bcp(Bytecodes::length_for(Bytecodes::_iload)), G3_scratch);

    // if _iload, wait to rewrite to iload2.  We only want to rewrite the
    // last two iloads in a pair.  Comparing against fast_iload means that
    // the next bytecode is neither an iload or a caload, and therefore
    // an iload pair.
    __ cmp_and_br_short(G3_scratch, (int)Bytecodes::_iload, Assembler::equal, Assembler::pn, done);

    __ cmp(G3_scratch, (int)Bytecodes::_fast_iload);
    __ br(Assembler::equal, false, Assembler::pn, rewrite);
    __ delayed()->set(Bytecodes::_fast_iload2, G4_scratch);

    __ cmp(G3_scratch, (int)Bytecodes::_caload);
    __ br(Assembler::equal, false, Assembler::pn, rewrite);
    __ delayed()->set(Bytecodes::_fast_icaload, G4_scratch);

    __ set(Bytecodes::_fast_iload, G4_scratch);  // don't check again
    // rewrite
    // G4_scratch: fast bytecode
    __ bind(rewrite);
    patch_bytecode(Bytecodes::_iload, G4_scratch, G3_scratch, false);
    __ bind(done);
  }

  // Get the local value into tos
  locals_index(G3_scratch);
  __ access_local_int( G3_scratch, Otos_i );
}

void TemplateTable::fast_iload2() {
  transition(vtos, itos);
  locals_index(G3_scratch);
  __ access_local_int( G3_scratch, Otos_i );
  __ push_i();
  locals_index(G3_scratch, 3);  // get next bytecode's local index.
  __ access_local_int( G3_scratch, Otos_i );
}

void TemplateTable::fast_iload() {
  transition(vtos, itos);
  locals_index(G3_scratch);
  __ access_local_int( G3_scratch, Otos_i );
}

void TemplateTable::lload() {
  transition(vtos, ltos);
  locals_index(G3_scratch);
  __ access_local_long( G3_scratch, Otos_l );
}


void TemplateTable::fload() {
  transition(vtos, ftos);
  locals_index(G3_scratch);
  __ access_local_float( G3_scratch, Ftos_f );
}


void TemplateTable::dload() {
  transition(vtos, dtos);
  locals_index(G3_scratch);
  __ access_local_double( G3_scratch, Ftos_d );
}


void TemplateTable::aload() {
  transition(vtos, atos);
  locals_index(G3_scratch);
  __ access_local_ptr( G3_scratch, Otos_i);
}


void TemplateTable::wide_iload() {
  transition(vtos, itos);
  locals_index_wide(G3_scratch);
  __ access_local_int( G3_scratch, Otos_i );
}


void TemplateTable::wide_lload() {
  transition(vtos, ltos);
  locals_index_wide(G3_scratch);
  __ access_local_long( G3_scratch, Otos_l );
}


void TemplateTable::wide_fload() {
  transition(vtos, ftos);
  locals_index_wide(G3_scratch);
  __ access_local_float( G3_scratch, Ftos_f );
}


void TemplateTable::wide_dload() {
  transition(vtos, dtos);
  locals_index_wide(G3_scratch);
  __ access_local_double( G3_scratch, Ftos_d );
}


void TemplateTable::wide_aload() {
  transition(vtos, atos);
  locals_index_wide(G3_scratch);
  __ access_local_ptr( G3_scratch, Otos_i );
  __ verify_oop(Otos_i);
}


void TemplateTable::iaload() {
  transition(itos, itos);
  // Otos_i: index
  // tos: array
  __ index_check(O2, Otos_i, LogBytesPerInt, G3_scratch, O3);
  __ ld(O3, arrayOopDesc::base_offset_in_bytes(T_INT), Otos_i);
}


void TemplateTable::laload() {
  transition(itos, ltos);
  // Otos_i: index
  // O2: array
  __ index_check(O2, Otos_i, LogBytesPerLong, G3_scratch, O3);
  __ ld_long(O3, arrayOopDesc::base_offset_in_bytes(T_LONG), Otos_l);
}


void TemplateTable::faload() {
  transition(itos, ftos);
  // Otos_i: index
  // O2: array
  __ index_check(O2, Otos_i, LogBytesPerInt, G3_scratch, O3);
  __ ldf(FloatRegisterImpl::S, O3, arrayOopDesc::base_offset_in_bytes(T_FLOAT), Ftos_f);
}


void TemplateTable::daload() {
  transition(itos, dtos);
  // Otos_i: index
  // O2: array
  __ index_check(O2, Otos_i, LogBytesPerLong, G3_scratch, O3);
  __ ldf(FloatRegisterImpl::D, O3, arrayOopDesc::base_offset_in_bytes(T_DOUBLE), Ftos_d);
}


void TemplateTable::aaload() {
  transition(itos, atos);
  // Otos_i: index
  // tos: array
  __ index_check(O2, Otos_i, UseCompressedOops ? 2 : LogBytesPerWord, G3_scratch, O3);
  __ load_heap_oop(O3, arrayOopDesc::base_offset_in_bytes(T_OBJECT), Otos_i);
  __ verify_oop(Otos_i);
}


void TemplateTable::baload() {
  transition(itos, itos);
  // Otos_i: index
  // tos: array
  __ index_check(O2, Otos_i, 0, G3_scratch, O3);
  __ ldsb(O3, arrayOopDesc::base_offset_in_bytes(T_BYTE), Otos_i);
}


void TemplateTable::caload() {
  transition(itos, itos);
  // Otos_i: index
  // tos: array
  __ index_check(O2, Otos_i, LogBytesPerShort, G3_scratch, O3);
  __ lduh(O3, arrayOopDesc::base_offset_in_bytes(T_CHAR), Otos_i);
}

void TemplateTable::fast_icaload() {
  transition(vtos, itos);
  // Otos_i: index
  // tos: array
  locals_index(G3_scratch);
  __ access_local_int( G3_scratch, Otos_i );
  __ index_check(O2, Otos_i, LogBytesPerShort, G3_scratch, O3);
  __ lduh(O3, arrayOopDesc::base_offset_in_bytes(T_CHAR), Otos_i);
}


void TemplateTable::saload() {
  transition(itos, itos);
  // Otos_i: index
  // tos: array
  __ index_check(O2, Otos_i, LogBytesPerShort, G3_scratch, O3);
  __ ldsh(O3, arrayOopDesc::base_offset_in_bytes(T_SHORT), Otos_i);
}


void TemplateTable::iload(int n) {
  transition(vtos, itos);
  __ ld( Llocals, Interpreter::local_offset_in_bytes(n), Otos_i );
}


void TemplateTable::lload(int n) {
  transition(vtos, ltos);
  assert(n+1 < Argument::n_register_parameters, "would need more code");
  __ load_unaligned_long(Llocals, Interpreter::local_offset_in_bytes(n+1), Otos_l);
}


void TemplateTable::fload(int n) {
  transition(vtos, ftos);
  assert(n < Argument::n_register_parameters, "would need more code");
  __ ldf( FloatRegisterImpl::S, Llocals, Interpreter::local_offset_in_bytes(n),     Ftos_f );
}


void TemplateTable::dload(int n) {
  transition(vtos, dtos);
  FloatRegister dst = Ftos_d;
  __ load_unaligned_double(Llocals, Interpreter::local_offset_in_bytes(n+1), dst);
}


void TemplateTable::aload(int n) {
  transition(vtos, atos);
  __ ld_ptr( Llocals, Interpreter::local_offset_in_bytes(n), Otos_i );
}

void TemplateTable::aload_0() {
  aload_0_internal();
}

void TemplateTable::nofast_aload_0() {
  aload_0_internal(may_not_rewrite);
}

void TemplateTable::aload_0_internal(RewriteControl rc) {
  transition(vtos, atos);

  // According to bytecode histograms, the pairs:
  //
  // _aload_0, _fast_igetfield (itos)
  // _aload_0, _fast_agetfield (atos)
  // _aload_0, _fast_fgetfield (ftos)
  //
  // occur frequently. If RewriteFrequentPairs is set, the (slow) _aload_0
  // bytecode checks the next bytecode and then rewrites the current
  // bytecode into a pair bytecode; otherwise it rewrites the current
  // bytecode into _fast_aload_0 that doesn't do the pair check anymore.
  //
  if (RewriteFrequentPairs && rc == may_rewrite) {
    Label rewrite, done;

    // get next byte
    __ ldub(at_bcp(Bytecodes::length_for(Bytecodes::_aload_0)), G3_scratch);

    // if _getfield then wait with rewrite
    __ cmp_and_br_short(G3_scratch, (int)Bytecodes::_getfield, Assembler::equal, Assembler::pn, done);

    // if _igetfield then rewrite to _fast_iaccess_0
    assert(Bytecodes::java_code(Bytecodes::_fast_iaccess_0) == Bytecodes::_aload_0, "adjust fast bytecode def");
    __ cmp(G3_scratch, (int)Bytecodes::_fast_igetfield);
    __ br(Assembler::equal, false, Assembler::pn, rewrite);
    __ delayed()->set(Bytecodes::_fast_iaccess_0, G4_scratch);

    // if _agetfield then rewrite to _fast_aaccess_0
    assert(Bytecodes::java_code(Bytecodes::_fast_aaccess_0) == Bytecodes::_aload_0, "adjust fast bytecode def");
    __ cmp(G3_scratch, (int)Bytecodes::_fast_agetfield);
    __ br(Assembler::equal, false, Assembler::pn, rewrite);
    __ delayed()->set(Bytecodes::_fast_aaccess_0, G4_scratch);

    // if _fgetfield then rewrite to _fast_faccess_0
    assert(Bytecodes::java_code(Bytecodes::_fast_faccess_0) == Bytecodes::_aload_0, "adjust fast bytecode def");
    __ cmp(G3_scratch, (int)Bytecodes::_fast_fgetfield);
    __ br(Assembler::equal, false, Assembler::pn, rewrite);
    __ delayed()->set(Bytecodes::_fast_faccess_0, G4_scratch);

    // else rewrite to _fast_aload0
    assert(Bytecodes::java_code(Bytecodes::_fast_aload_0) == Bytecodes::_aload_0, "adjust fast bytecode def");
    __ set(Bytecodes::_fast_aload_0, G4_scratch);

    // rewrite
    // G4_scratch: fast bytecode
    __ bind(rewrite);
    patch_bytecode(Bytecodes::_aload_0, G4_scratch, G3_scratch, false);
    __ bind(done);
  }

  // Do actual aload_0 (must do this after patch_bytecode which might call VM and GC might change oop).
  aload(0);
}

void TemplateTable::istore() {
  transition(itos, vtos);
  locals_index(G3_scratch);
  __ store_local_int( G3_scratch, Otos_i );
}


void TemplateTable::lstore() {
  transition(ltos, vtos);
  locals_index(G3_scratch);
  __ store_local_long( G3_scratch, Otos_l );
}


void TemplateTable::fstore() {
  transition(ftos, vtos);
  locals_index(G3_scratch);
  __ store_local_float( G3_scratch, Ftos_f );
}


void TemplateTable::dstore() {
  transition(dtos, vtos);
  locals_index(G3_scratch);
  __ store_local_double( G3_scratch, Ftos_d );
}


void TemplateTable::astore() {
  transition(vtos, vtos);
  __ load_ptr(0, Otos_i);
  __ inc(Lesp, Interpreter::stackElementSize);
  __ verify_oop_or_return_address(Otos_i, G3_scratch);
  locals_index(G3_scratch);
  __ store_local_ptr(G3_scratch, Otos_i);
}


void TemplateTable::wide_istore() {
  transition(vtos, vtos);
  __ pop_i();
  locals_index_wide(G3_scratch);
  __ store_local_int( G3_scratch, Otos_i );
}


void TemplateTable::wide_lstore() {
  transition(vtos, vtos);
  __ pop_l();
  locals_index_wide(G3_scratch);
  __ store_local_long( G3_scratch, Otos_l );
}


void TemplateTable::wide_fstore() {
  transition(vtos, vtos);
  __ pop_f();
  locals_index_wide(G3_scratch);
  __ store_local_float( G3_scratch, Ftos_f );
}


void TemplateTable::wide_dstore() {
  transition(vtos, vtos);
  __ pop_d();
  locals_index_wide(G3_scratch);
  __ store_local_double( G3_scratch, Ftos_d );
}


void TemplateTable::wide_astore() {
  transition(vtos, vtos);
  __ load_ptr(0, Otos_i);
  __ inc(Lesp, Interpreter::stackElementSize);
  __ verify_oop_or_return_address(Otos_i, G3_scratch);
  locals_index_wide(G3_scratch);
  __ store_local_ptr(G3_scratch, Otos_i);
}


void TemplateTable::iastore() {
  transition(itos, vtos);
  __ pop_i(O2); // index
  // Otos_i: val
  // O3: array
  __ index_check(O3, O2, LogBytesPerInt, G3_scratch, O2);
  __ st(Otos_i, O2, arrayOopDesc::base_offset_in_bytes(T_INT));
}


void TemplateTable::lastore() {
  transition(ltos, vtos);
  __ pop_i(O2); // index
  // Otos_l: val
  // O3: array
  __ index_check(O3, O2, LogBytesPerLong, G3_scratch, O2);
  __ st_long(Otos_l, O2, arrayOopDesc::base_offset_in_bytes(T_LONG));
}


void TemplateTable::fastore() {
  transition(ftos, vtos);
  __ pop_i(O2); // index
  // Ftos_f: val
  // O3: array
  __ index_check(O3, O2, LogBytesPerInt, G3_scratch, O2);
  __ stf(FloatRegisterImpl::S, Ftos_f, O2, arrayOopDesc::base_offset_in_bytes(T_FLOAT));
}


void TemplateTable::dastore() {
  transition(dtos, vtos);
  __ pop_i(O2); // index
  // Fos_d: val
  // O3: array
  __ index_check(O3, O2, LogBytesPerLong, G3_scratch, O2);
  __ stf(FloatRegisterImpl::D, Ftos_d, O2, arrayOopDesc::base_offset_in_bytes(T_DOUBLE));
}


void TemplateTable::aastore() {
  Label store_ok, is_null, done;
  transition(vtos, vtos);
  __ ld_ptr(Lesp, Interpreter::expr_offset_in_bytes(0), Otos_i);
  __ ld(Lesp, Interpreter::expr_offset_in_bytes(1), O2);         // get index
  __ ld_ptr(Lesp, Interpreter::expr_offset_in_bytes(2), O3);     // get array
  // Otos_i: val
  // O2: index
  // O3: array
  __ verify_oop(Otos_i);
  __ index_check_without_pop(O3, O2, UseCompressedOops ? 2 : LogBytesPerWord, G3_scratch, O1);

  // do array store check - check for NULL value first
  __ br_null_short( Otos_i, Assembler::pn, is_null );

  __ load_klass(O3, O4); // get array klass
  __ load_klass(Otos_i, O5); // get value klass

  // do fast instanceof cache test

  __ ld_ptr(O4,     in_bytes(ObjArrayKlass::element_klass_offset()),  O4);

  assert(Otos_i == O0, "just checking");

  // Otos_i:    value
  // O1:        addr - offset
  // O2:        index
  // O3:        array
  // O4:        array element klass
  // O5:        value klass

  // Address element(O1, 0, arrayOopDesc::base_offset_in_bytes(T_OBJECT));

  // Generate a fast subtype check.  Branch to store_ok if no
  // failure.  Throw if failure.
  __ gen_subtype_check( O5, O4, G3_scratch, G4_scratch, G1_scratch, store_ok );

  // Not a subtype; so must throw exception
  __ throw_if_not_x( Assembler::never, Interpreter::_throw_ArrayStoreException_entry, G3_scratch );

  // Store is OK.
  __ bind(store_ok);
  do_oop_store(_masm, O1, noreg, arrayOopDesc::base_offset_in_bytes(T_OBJECT), Otos_i, G3_scratch, _bs->kind(), true);

  __ ba(done);
  __ delayed()->inc(Lesp, 3* Interpreter::stackElementSize); // adj sp (pops array, index and value)

  __ bind(is_null);
  do_oop_store(_masm, O1, noreg, arrayOopDesc::base_offset_in_bytes(T_OBJECT), G0, G4_scratch, _bs->kind(), true);

  __ profile_null_seen(G3_scratch);
  __ inc(Lesp, 3* Interpreter::stackElementSize);     // adj sp (pops array, index and value)
  __ bind(done);
}


void TemplateTable::bastore() {
  transition(itos, vtos);
  __ pop_i(O2); // index
  // Otos_i: val
  // O2: index
  // O3: array
  __ index_check(O3, O2, 0, G3_scratch, O2);
  // Need to check whether array is boolean or byte
  // since both types share the bastore bytecode.
  __ load_klass(O3, G4_scratch);
  __ ld(G4_scratch, in_bytes(Klass::layout_helper_offset()), G4_scratch);
  __ set(Klass::layout_helper_boolean_diffbit(), G3_scratch);
  __ andcc(G3_scratch, G4_scratch, G0);
  Label L_skip;
  __ br(Assembler::zero, false, Assembler::pn, L_skip);
  __ delayed()->nop();
  __ and3(Otos_i, 1, Otos_i);  // if it is a T_BOOLEAN array, mask the stored value to 0/1
  __ bind(L_skip);
  __ stb(Otos_i, O2, arrayOopDesc::base_offset_in_bytes(T_BYTE));
}


void TemplateTable::castore() {
  transition(itos, vtos);
  __ pop_i(O2); // index
  // Otos_i: val
  // O3: array
  __ index_check(O3, O2, LogBytesPerShort, G3_scratch, O2);
  __ sth(Otos_i, O2, arrayOopDesc::base_offset_in_bytes(T_CHAR));
}


void TemplateTable::sastore() {
  // %%%%% Factor across platform
  castore();
}


void TemplateTable::istore(int n) {
  transition(itos, vtos);
  __ st(Otos_i, Llocals, Interpreter::local_offset_in_bytes(n));
}


void TemplateTable::lstore(int n) {
  transition(ltos, vtos);
  assert(n+1 < Argument::n_register_parameters, "only handle register cases");
  __ store_unaligned_long(Otos_l, Llocals, Interpreter::local_offset_in_bytes(n+1));

}


void TemplateTable::fstore(int n) {
  transition(ftos, vtos);
  assert(n < Argument::n_register_parameters, "only handle register cases");
  __ stf(FloatRegisterImpl::S, Ftos_f, Llocals, Interpreter::local_offset_in_bytes(n));
}


void TemplateTable::dstore(int n) {
  transition(dtos, vtos);
  FloatRegister src = Ftos_d;
  __ store_unaligned_double(src, Llocals, Interpreter::local_offset_in_bytes(n+1));
}


void TemplateTable::astore(int n) {
  transition(vtos, vtos);
  __ load_ptr(0, Otos_i);
  __ inc(Lesp, Interpreter::stackElementSize);
  __ verify_oop_or_return_address(Otos_i, G3_scratch);
  __ store_local_ptr(n, Otos_i);
}


void TemplateTable::pop() {
  transition(vtos, vtos);
  __ inc(Lesp, Interpreter::stackElementSize);
}


void TemplateTable::pop2() {
  transition(vtos, vtos);
  __ inc(Lesp, 2 * Interpreter::stackElementSize);
}


void TemplateTable::dup() {
  transition(vtos, vtos);
  // stack: ..., a
  // load a and tag
  __ load_ptr(0, Otos_i);
  __ push_ptr(Otos_i);
  // stack: ..., a, a
}


void TemplateTable::dup_x1() {
  transition(vtos, vtos);
  // stack: ..., a, b
  __ load_ptr( 1, G3_scratch);  // get a
  __ load_ptr( 0, Otos_l1);     // get b
  __ store_ptr(1, Otos_l1);     // put b
  __ store_ptr(0, G3_scratch);  // put a - like swap
  __ push_ptr(Otos_l1);         // push b
  // stack: ..., b, a, b
}


void TemplateTable::dup_x2() {
  transition(vtos, vtos);
  // stack: ..., a, b, c
  // get c and push on stack, reuse registers
  __ load_ptr( 0, G3_scratch);  // get c
  __ push_ptr(G3_scratch);      // push c with tag
  // stack: ..., a, b, c, c  (c in reg)  (Lesp - 4)
  // (stack offsets n+1 now)
  __ load_ptr( 3, Otos_l1);     // get a
  __ store_ptr(3, G3_scratch);  // put c at 3
  // stack: ..., c, b, c, c  (a in reg)
  __ load_ptr( 2, G3_scratch);  // get b
  __ store_ptr(2, Otos_l1);     // put a at 2
  // stack: ..., c, a, c, c  (b in reg)
  __ store_ptr(1, G3_scratch);  // put b at 1
  // stack: ..., c, a, b, c
}


void TemplateTable::dup2() {
  transition(vtos, vtos);
  __ load_ptr(1, G3_scratch);  // get a
  __ load_ptr(0, Otos_l1);     // get b
  __ push_ptr(G3_scratch);     // push a
  __ push_ptr(Otos_l1);        // push b
  // stack: ..., a, b, a, b
}


void TemplateTable::dup2_x1() {
  transition(vtos, vtos);
  // stack: ..., a, b, c
  __ load_ptr( 1, Lscratch);    // get b
  __ load_ptr( 2, Otos_l1);     // get a
  __ store_ptr(2, Lscratch);    // put b at a
  // stack: ..., b, b, c
  __ load_ptr( 0, G3_scratch);  // get c
  __ store_ptr(1, G3_scratch);  // put c at b
  // stack: ..., b, c, c
  __ store_ptr(0, Otos_l1);     // put a at c
  // stack: ..., b, c, a
  __ push_ptr(Lscratch);        // push b
  __ push_ptr(G3_scratch);      // push c
  // stack: ..., b, c, a, b, c
}


// The spec says that these types can be a mixture of category 1 (1 word)
// types and/or category 2 types (long and doubles)
void TemplateTable::dup2_x2() {
  transition(vtos, vtos);
  // stack: ..., a, b, c, d
  __ load_ptr( 1, Lscratch);    // get c
  __ load_ptr( 3, Otos_l1);     // get a
  __ store_ptr(3, Lscratch);    // put c at 3
  __ store_ptr(1, Otos_l1);     // put a at 1
  // stack: ..., c, b, a, d
  __ load_ptr( 2, G3_scratch);  // get b
  __ load_ptr( 0, Otos_l1);     // get d
  __ store_ptr(0, G3_scratch);  // put b at 0
  __ store_ptr(2, Otos_l1);     // put d at 2
  // stack: ..., c, d, a, b
  __ push_ptr(Lscratch);        // push c
  __ push_ptr(Otos_l1);         // push d
  // stack: ..., c, d, a, b, c, d
}


void TemplateTable::swap() {
  transition(vtos, vtos);
  // stack: ..., a, b
  __ load_ptr( 1, G3_scratch);  // get a
  __ load_ptr( 0, Otos_l1);     // get b
  __ store_ptr(0, G3_scratch);  // put b
  __ store_ptr(1, Otos_l1);     // put a
  // stack: ..., b, a
}


void TemplateTable::iop2(Operation op) {
  transition(itos, itos);
  __ pop_i(O1);
  switch (op) {
   case  add:  __  add(O1, Otos_i, Otos_i);  break;
   case  sub:  __  sub(O1, Otos_i, Otos_i);  break;
     // %%%%% Mul may not exist: better to call .mul?
   case  mul:  __ smul(O1, Otos_i, Otos_i);  break;
   case _and:  __ and3(O1, Otos_i, Otos_i);  break;
   case  _or:  __  or3(O1, Otos_i, Otos_i);  break;
   case _xor:  __ xor3(O1, Otos_i, Otos_i);  break;
   case  shl:  __  sll(O1, Otos_i, Otos_i);  break;
   case  shr:  __  sra(O1, Otos_i, Otos_i);  break;
   case ushr:  __  srl(O1, Otos_i, Otos_i);  break;
   default: ShouldNotReachHere();
  }
}


void TemplateTable::lop2(Operation op) {
  transition(ltos, ltos);
  __ pop_l(O2);
  switch (op) {
   case  add:  __  add(O2, Otos_l, Otos_l);  break;
   case  sub:  __  sub(O2, Otos_l, Otos_l);  break;
   case _and:  __ and3(O2, Otos_l, Otos_l);  break;
   case  _or:  __  or3(O2, Otos_l, Otos_l);  break;
   case _xor:  __ xor3(O2, Otos_l, Otos_l);  break;
   default: ShouldNotReachHere();
  }
}


void TemplateTable::idiv() {
  // %%%%% Later: ForSPARC/V7 call .sdiv library routine,
  // %%%%% Use ldsw...sdivx on pure V9 ABI. 64 bit safe.

  transition(itos, itos);
  __ pop_i(O1); // get 1st op

  // Y contains upper 32 bits of result, set it to 0 or all ones
  __ wry(G0);
  __ mov(~0, G3_scratch);

  __ tst(O1);
     Label neg;
  __ br(Assembler::negative, true, Assembler::pn, neg);
  __ delayed()->wry(G3_scratch);
  __ bind(neg);

     Label ok;
  __ tst(Otos_i);
  __ throw_if_not_icc( Assembler::notZero, Interpreter::_throw_ArithmeticException_entry, G3_scratch );

  const int min_int = 0x80000000;
  Label regular;
  __ cmp(Otos_i, -1);
  __ br(Assembler::notEqual, false, Assembler::pt, regular);
  // Don't put set in delay slot
  // Set will turn into multiple instructions in 64 bit mode
  __ delayed()->nop();
  __ set(min_int, G4_scratch);
  Label done;
  __ cmp(O1, G4_scratch);
  __ br(Assembler::equal, true, Assembler::pt, done);
  __ delayed()->mov(O1, Otos_i);   // (mov only executed if branch taken)

  __ bind(regular);
  __ sdiv(O1, Otos_i, Otos_i); // note: irem uses O1 after this instruction!
  __ bind(done);
}


void TemplateTable::irem() {
  transition(itos, itos);
  __ mov(Otos_i, O2); // save divisor
  idiv();                               // %%%% Hack: exploits fact that idiv leaves dividend in O1
  __ smul(Otos_i, O2, Otos_i);
  __ sub(O1, Otos_i, Otos_i);
}


void TemplateTable::lmul() {
  transition(ltos, ltos);
  __ pop_l(O2);
  __ mulx(Otos_l, O2, Otos_l);

}


void TemplateTable::ldiv() {
  transition(ltos, ltos);

  // check for zero
  __ pop_l(O2);
  __ tst(Otos_l);
  __ throw_if_not_xcc( Assembler::notZero, Interpreter::_throw_ArithmeticException_entry, G3_scratch);
  __ sdivx(O2, Otos_l, Otos_l);
}


void TemplateTable::lrem() {
  transition(ltos, ltos);

  // check for zero
  __ pop_l(O2);
  __ tst(Otos_l);
  __ throw_if_not_xcc( Assembler::notZero, Interpreter::_throw_ArithmeticException_entry, G3_scratch);
  __ sdivx(O2, Otos_l, Otos_l2);
  __ mulx (Otos_l2, Otos_l, Otos_l2);
  __ sub  (O2, Otos_l2, Otos_l);
}


void TemplateTable::lshl() {
  transition(itos, ltos); // %%%% could optimize, fill delay slot or opt for ultra

  __ pop_l(O2);                          // shift value in O2, O3
  __ sllx(O2, Otos_i, Otos_l);
}


void TemplateTable::lshr() {
  transition(itos, ltos); // %%%% see lshl comment

  __ pop_l(O2);                          // shift value in O2, O3
  __ srax(O2, Otos_i, Otos_l);
}



void TemplateTable::lushr() {
  transition(itos, ltos); // %%%% see lshl comment

  __ pop_l(O2);                          // shift value in O2, O3
  __ srlx(O2, Otos_i, Otos_l);
}


void TemplateTable::fop2(Operation op) {
  transition(ftos, ftos);
  switch (op) {
   case  add:  __  pop_f(F4); __ fadd(FloatRegisterImpl::S, F4, Ftos_f, Ftos_f);  break;
   case  sub:  __  pop_f(F4); __ fsub(FloatRegisterImpl::S, F4, Ftos_f, Ftos_f);  break;
   case  mul:  __  pop_f(F4); __ fmul(FloatRegisterImpl::S, F4, Ftos_f, Ftos_f);  break;
   case  div:  __  pop_f(F4); __ fdiv(FloatRegisterImpl::S, F4, Ftos_f, Ftos_f);  break;
   case  rem:
     assert(Ftos_f == F0, "just checking");
     // LP64 calling conventions use F1, F3 for passing 2 floats
     __ pop_f(F1);
     __ fmov(FloatRegisterImpl::S, Ftos_f, F3);
     __ call_VM_leaf(Lscratch, CAST_FROM_FN_PTR(address, SharedRuntime::frem));
     assert( Ftos_f == F0, "fix this code" );
     break;

   default: ShouldNotReachHere();
  }
}


void TemplateTable::dop2(Operation op) {
  transition(dtos, dtos);
  switch (op) {
   case  add:  __  pop_d(F4); __ fadd(FloatRegisterImpl::D, F4, Ftos_d, Ftos_d);  break;
   case  sub:  __  pop_d(F4); __ fsub(FloatRegisterImpl::D, F4, Ftos_d, Ftos_d);  break;
   case  mul:  __  pop_d(F4); __ fmul(FloatRegisterImpl::D, F4, Ftos_d, Ftos_d);  break;
   case  div:  __  pop_d(F4); __ fdiv(FloatRegisterImpl::D, F4, Ftos_d, Ftos_d);  break;
   case  rem:
     // Pass arguments in D0, D2
     __ fmov(FloatRegisterImpl::D, Ftos_f, F2 );
     __ pop_d( F0 );
     __ call_VM_leaf(Lscratch, CAST_FROM_FN_PTR(address, SharedRuntime::drem));
     assert( Ftos_d == F0, "fix this code" );
     break;

   default: ShouldNotReachHere();
  }
}


void TemplateTable::ineg() {
  transition(itos, itos);
  __ neg(Otos_i);
}


void TemplateTable::lneg() {
  transition(ltos, ltos);
  __ sub(G0, Otos_l, Otos_l);
}


void TemplateTable::fneg() {
  transition(ftos, ftos);
  __ fneg(FloatRegisterImpl::S, Ftos_f, Ftos_f);
}


void TemplateTable::dneg() {
  transition(dtos, dtos);
  __ fneg(FloatRegisterImpl::D, Ftos_f, Ftos_f);
}


void TemplateTable::iinc() {
  transition(vtos, vtos);
  locals_index(G3_scratch);
  __ ldsb(Lbcp, 2, O2);  // load constant
  __ access_local_int(G3_scratch, Otos_i);
  __ add(Otos_i, O2, Otos_i);
  __ st(Otos_i, G3_scratch, 0);    // access_local_int puts E.A. in G3_scratch
}


void TemplateTable::wide_iinc() {
  transition(vtos, vtos);
  locals_index_wide(G3_scratch);
  __ get_2_byte_integer_at_bcp( 4,  O2, O3, InterpreterMacroAssembler::Signed);
  __ access_local_int(G3_scratch, Otos_i);
  __ add(Otos_i, O3, Otos_i);
  __ st(Otos_i, G3_scratch, 0);    // access_local_int puts E.A. in G3_scratch
}


void TemplateTable::convert() {
// %%%%% Factor this first part accross platforms
  #ifdef ASSERT
    TosState tos_in  = ilgl;
    TosState tos_out = ilgl;
    switch (bytecode()) {
      case Bytecodes::_i2l: // fall through
      case Bytecodes::_i2f: // fall through
      case Bytecodes::_i2d: // fall through
      case Bytecodes::_i2b: // fall through
      case Bytecodes::_i2c: // fall through
      case Bytecodes::_i2s: tos_in = itos; break;
      case Bytecodes::_l2i: // fall through
      case Bytecodes::_l2f: // fall through
      case Bytecodes::_l2d: tos_in = ltos; break;
      case Bytecodes::_f2i: // fall through
      case Bytecodes::_f2l: // fall through
      case Bytecodes::_f2d: tos_in = ftos; break;
      case Bytecodes::_d2i: // fall through
      case Bytecodes::_d2l: // fall through
      case Bytecodes::_d2f: tos_in = dtos; break;
      default             : ShouldNotReachHere();
    }
    switch (bytecode()) {
      case Bytecodes::_l2i: // fall through
      case Bytecodes::_f2i: // fall through
      case Bytecodes::_d2i: // fall through
      case Bytecodes::_i2b: // fall through
      case Bytecodes::_i2c: // fall through
      case Bytecodes::_i2s: tos_out = itos; break;
      case Bytecodes::_i2l: // fall through
      case Bytecodes::_f2l: // fall through
      case Bytecodes::_d2l: tos_out = ltos; break;
      case Bytecodes::_i2f: // fall through
      case Bytecodes::_l2f: // fall through
      case Bytecodes::_d2f: tos_out = ftos; break;
      case Bytecodes::_i2d: // fall through
      case Bytecodes::_l2d: // fall through
      case Bytecodes::_f2d: tos_out = dtos; break;
      default             : ShouldNotReachHere();
    }
    transition(tos_in, tos_out);
  #endif


  // Conversion
  Label done;
  switch (bytecode()) {
   case Bytecodes::_i2l:
    // Sign extend the 32 bits
    __ sra ( Otos_i, 0, Otos_l );
    break;

   case Bytecodes::_i2f:
    __ st(Otos_i, __ d_tmp );
    __ ldf(FloatRegisterImpl::S,  __ d_tmp, F0);
    __ fitof(FloatRegisterImpl::S, F0, Ftos_f);
    break;

   case Bytecodes::_i2d:
    __ st(Otos_i, __ d_tmp);
    __ ldf(FloatRegisterImpl::S,  __ d_tmp, F0);
    __ fitof(FloatRegisterImpl::D, F0, Ftos_f);
    break;

   case Bytecodes::_i2b:
    __ sll(Otos_i, 24, Otos_i);
    __ sra(Otos_i, 24, Otos_i);
    break;

   case Bytecodes::_i2c:
    __ sll(Otos_i, 16, Otos_i);
    __ srl(Otos_i, 16, Otos_i);
    break;

   case Bytecodes::_i2s:
    __ sll(Otos_i, 16, Otos_i);
    __ sra(Otos_i, 16, Otos_i);
    break;

   case Bytecodes::_l2i:
    // Sign-extend into the high 32 bits
    __ sra(Otos_l, 0, Otos_i);
    break;

   case Bytecodes::_l2f:
   case Bytecodes::_l2d:
    __ st_long(Otos_l, __ d_tmp);
    __ ldf(FloatRegisterImpl::D, __ d_tmp, Ftos_d);

    if (bytecode() == Bytecodes::_l2f) {
      __ fxtof(FloatRegisterImpl::S, Ftos_d, Ftos_f);
    } else {
      __ fxtof(FloatRegisterImpl::D, Ftos_d, Ftos_d);
    }
    break;

  case Bytecodes::_f2i:  {
      Label isNaN;
      // result must be 0 if value is NaN; test by comparing value to itself
      __ fcmp(FloatRegisterImpl::S, Assembler::fcc0, Ftos_f, Ftos_f);
      __ fb(Assembler::f_unordered, true, Assembler::pn, isNaN);
      __ delayed()->clr(Otos_i);                                     // NaN
      __ ftoi(FloatRegisterImpl::S, Ftos_f, F30);
      __ stf(FloatRegisterImpl::S, F30, __ d_tmp);
      __ ld(__ d_tmp, Otos_i);
      __ bind(isNaN);
    }
    break;

   case Bytecodes::_f2l:
    // must uncache tos
    __ push_f();
    __ pop_f(F1);
    __ call_VM_leaf(Lscratch, CAST_FROM_FN_PTR(address, SharedRuntime::f2l));
    break;

   case Bytecodes::_f2d:
    __ ftof( FloatRegisterImpl::S, FloatRegisterImpl::D, Ftos_f, Ftos_f);
    break;

   case Bytecodes::_d2i:
   case Bytecodes::_d2l:
    // must uncache tos
    __ push_d();
    // LP64 calling conventions pass first double arg in D0
    __ pop_d( Ftos_d );
    __ call_VM_leaf(Lscratch,
        bytecode() == Bytecodes::_d2i
          ? CAST_FROM_FN_PTR(address, SharedRuntime::d2i)
          : CAST_FROM_FN_PTR(address, SharedRuntime::d2l));
    break;

    case Bytecodes::_d2f:
      __ ftof( FloatRegisterImpl::D, FloatRegisterImpl::S, Ftos_d, Ftos_f);
    break;

    default: ShouldNotReachHere();
  }
  __ bind(done);
}


void TemplateTable::lcmp() {
  transition(ltos, itos);

  __ pop_l(O1); // pop off value 1, value 2 is in O0
  __ lcmp( O1, Otos_l, Otos_i );
}


void TemplateTable::float_cmp(bool is_float, int unordered_result) {

  if (is_float) __ pop_f(F2);
  else          __ pop_d(F2);

  assert(Ftos_f == F0  &&  Ftos_d == F0,  "alias checking:");

  __ float_cmp( is_float, unordered_result, F2, F0, Otos_i );
}

void TemplateTable::branch(bool is_jsr, bool is_wide) {
  // Note: on SPARC, we use InterpreterMacroAssembler::if_cmp also.
  __ verify_thread();

  const Register O2_bumped_count = O2;
  __ profile_taken_branch(G3_scratch, O2_bumped_count);

  // get (wide) offset to O1_disp
  const Register O1_disp = O1;
  if (is_wide)  __ get_4_byte_integer_at_bcp( 1,  G4_scratch, O1_disp,                                    InterpreterMacroAssembler::set_CC);
  else          __ get_2_byte_integer_at_bcp( 1,  G4_scratch, O1_disp, InterpreterMacroAssembler::Signed, InterpreterMacroAssembler::set_CC);

  // Handle all the JSR stuff here, then exit.
  // It's much shorter and cleaner than intermingling with the
  // non-JSR normal-branch stuff occurring below.
  if( is_jsr ) {
    // compute return address as bci in Otos_i
    __ ld_ptr(Lmethod, Method::const_offset(), G3_scratch);
    __ sub(Lbcp, G3_scratch, G3_scratch);
    __ sub(G3_scratch, in_bytes(ConstMethod::codes_offset()) - (is_wide ? 5 : 3), Otos_i);

    // Bump Lbcp to target of JSR
    __ add(Lbcp, O1_disp, Lbcp);
    // Push returnAddress for "ret" on stack
    __ push_ptr(Otos_i);
    // And away we go!
    __ dispatch_next(vtos, 0, true);
    return;
  }

  // Normal (non-jsr) branch handling

  // Save the current Lbcp
  const Register l_cur_bcp = Lscratch;
  __ mov( Lbcp, l_cur_bcp );

  bool increment_invocation_counter_for_backward_branches = UseCompiler && UseLoopCounter;
  if ( increment_invocation_counter_for_backward_branches ) {
    Label Lforward;
    // check branch direction
    __ br( Assembler::positive, false,  Assembler::pn, Lforward );
    // Bump bytecode pointer by displacement (take the branch)
    __ delayed()->add( O1_disp, Lbcp, Lbcp );     // add to bc addr

    const Register G3_method_counters = G3_scratch;
    __ get_method_counters(Lmethod, G3_method_counters, Lforward);

    if (TieredCompilation) {
      Label Lno_mdo, Loverflow;
      int increment = InvocationCounter::count_increment;
      if (ProfileInterpreter) {
        // If no method data exists, go to profile_continue.
        __ ld_ptr(Lmethod, Method::method_data_offset(), G4_scratch);
        __ br_null_short(G4_scratch, Assembler::pn, Lno_mdo);

        // Increment backedge counter in the MDO
        Address mdo_backedge_counter(G4_scratch, in_bytes(MethodData::backedge_counter_offset()) +
                                                 in_bytes(InvocationCounter::counter_offset()));
        Address mask(G4_scratch, in_bytes(MethodData::backedge_mask_offset()));
        __ increment_mask_and_jump(mdo_backedge_counter, increment, mask, G3_scratch, O0,
                                   (UseOnStackReplacement ? Assembler::notZero : Assembler::always), &Lforward);
        __ ba_short(Loverflow);
      }

      // If there's no MDO, increment counter in MethodCounters*
      __ bind(Lno_mdo);
      Address backedge_counter(G3_method_counters,
              in_bytes(MethodCounters::backedge_counter_offset()) +
              in_bytes(InvocationCounter::counter_offset()));
      Address mask(G3_method_counters, in_bytes(MethodCounters::backedge_mask_offset()));
      __ increment_mask_and_jump(backedge_counter, increment, mask, G4_scratch, O0,
                                 (UseOnStackReplacement ? Assembler::notZero : Assembler::always), &Lforward);
      __ bind(Loverflow);

      // notify point for loop, pass branch bytecode
      __ call_VM(noreg, CAST_FROM_FN_PTR(address, InterpreterRuntime::frequency_counter_overflow), l_cur_bcp);

      // Was an OSR adapter generated?
      // O0 = osr nmethod
      __ br_null_short(O0, Assembler::pn, Lforward);

      // Has the nmethod been invalidated already?
      __ ldub(O0, nmethod::state_offset(), O2);
      __ cmp_and_br_short(O2, nmethod::in_use, Assembler::notEqual, Assembler::pn, Lforward);

      // migrate the interpreter frame off of the stack

      __ mov(G2_thread, L7);
      // save nmethod
      __ mov(O0, L6);
      __ set_last_Java_frame(SP, noreg);
      __ call_VM_leaf(noreg, CAST_FROM_FN_PTR(address, SharedRuntime::OSR_migration_begin), L7);
      __ reset_last_Java_frame();
      __ mov(L7, G2_thread);

      // move OSR nmethod to I1
      __ mov(L6, I1);

      // OSR buffer to I0
      __ mov(O0, I0);

      // remove the interpreter frame
      __ restore(I5_savedSP, 0, SP);

      // Jump to the osr code.
      __ ld_ptr(O1, nmethod::osr_entry_point_offset(), O2);
      __ jmp(O2, G0);
      __ delayed()->nop();

    } else { // not TieredCompilation
      // Update Backedge branch separately from invocations
      const Register G4_invoke_ctr = G4;
      __ increment_backedge_counter(G3_method_counters, G4_invoke_ctr, G1_scratch);
      if (ProfileInterpreter) {
        __ test_invocation_counter_for_mdp(G4_invoke_ctr, G3_method_counters, G1_scratch, Lforward);
        if (UseOnStackReplacement) {

          __ test_backedge_count_for_osr(O2_bumped_count, G3_method_counters, l_cur_bcp, G1_scratch);
        }
      } else {
        if (UseOnStackReplacement) {
          __ test_backedge_count_for_osr(G4_invoke_ctr, G3_method_counters, l_cur_bcp, G1_scratch);
        }
      }
    }

    __ bind(Lforward);
  } else
    // Bump bytecode pointer by displacement (take the branch)
    __ add( O1_disp, Lbcp, Lbcp );// add to bc addr

  // continue with bytecode @ target
  // %%%%% Like Intel, could speed things up by moving bytecode fetch to code above,
  // %%%%% and changing dispatch_next to dispatch_only
  __ dispatch_next(vtos, 0, true);
}


// Note Condition in argument is TemplateTable::Condition
// arg scope is within class scope

void TemplateTable::if_0cmp(Condition cc) {
  // no pointers, integer only!
  transition(itos, vtos);
  // assume branch is more often taken than not (loops use backward branches)
  __ cmp( Otos_i, 0);
  __ if_cmp(ccNot(cc), false);
}


void TemplateTable::if_icmp(Condition cc) {
  transition(itos, vtos);
  __ pop_i(O1);
  __ cmp(O1, Otos_i);
  __ if_cmp(ccNot(cc), false);
}


void TemplateTable::if_nullcmp(Condition cc) {
  transition(atos, vtos);
  __ tst(Otos_i);
  __ if_cmp(ccNot(cc), true);
}


void TemplateTable::if_acmp(Condition cc) {
  transition(atos, vtos);
  __ pop_ptr(O1);
  __ verify_oop(O1);
  __ verify_oop(Otos_i);
  __ cmp(O1, Otos_i);
  __ if_cmp(ccNot(cc), true);
}



void TemplateTable::ret() {
  transition(vtos, vtos);
  locals_index(G3_scratch);
  __ access_local_returnAddress(G3_scratch, Otos_i);
  // Otos_i contains the bci, compute the bcp from that

#ifdef ASSERT
  // jsr result was labeled as an 'itos' not an 'atos' because we cannot GC
  // the result.  The return address (really a BCI) was stored with an
  // 'astore' because JVM specs claim it's a pointer-sized thing.  Hence in
  // the 64-bit build the 32-bit BCI is actually in the low bits of a 64-bit
  // loaded value.
  { Label zzz ;
     __ set (65536, G3_scratch) ;
     __ cmp (Otos_i, G3_scratch) ;
     __ bp( Assembler::lessEqualUnsigned, false, Assembler::xcc, Assembler::pn, zzz);
     __ delayed()->nop();
     __ stop("BCI is in the wrong register half?");
     __ bind (zzz) ;
  }
#endif

  __ profile_ret(vtos, Otos_i, G4_scratch);

  __ ld_ptr(Lmethod, Method::const_offset(), G3_scratch);
  __ add(G3_scratch, Otos_i, G3_scratch);
  __ add(G3_scratch, in_bytes(ConstMethod::codes_offset()), Lbcp);
  __ dispatch_next(vtos, 0, true);
}


void TemplateTable::wide_ret() {
  transition(vtos, vtos);
  locals_index_wide(G3_scratch);
  __ access_local_returnAddress(G3_scratch, Otos_i);
  // Otos_i contains the bci, compute the bcp from that

  __ profile_ret(vtos, Otos_i, G4_scratch);

  __ ld_ptr(Lmethod, Method::const_offset(), G3_scratch);
  __ add(G3_scratch, Otos_i, G3_scratch);
  __ add(G3_scratch, in_bytes(ConstMethod::codes_offset()), Lbcp);
  __ dispatch_next(vtos, 0, true);
}


void TemplateTable::tableswitch() {
  transition(itos, vtos);
  Label default_case, continue_execution;

  // align bcp
  __ add(Lbcp, BytesPerInt, O1);
  __ and3(O1, -BytesPerInt, O1);
  // load lo, hi
  __ ld(O1, 1 * BytesPerInt, O2);       // Low Byte
  __ ld(O1, 2 * BytesPerInt, O3);       // High Byte
  // Sign extend the 32 bits
  __ sra ( Otos_i, 0, Otos_i );

  // check against lo & hi
  __ cmp( Otos_i, O2);
  __ br( Assembler::less, false, Assembler::pn, default_case);
  __ delayed()->cmp( Otos_i, O3 );
  __ br( Assembler::greater, false, Assembler::pn, default_case);
  // lookup dispatch offset
  __ delayed()->sub(Otos_i, O2, O2);
  __ profile_switch_case(O2, O3, G3_scratch, G4_scratch);
  __ sll(O2, LogBytesPerInt, O2);
  __ add(O2, 3 * BytesPerInt, O2);
  __ ba(continue_execution);
  __ delayed()->ld(O1, O2, O2);
  // handle default
  __ bind(default_case);
  __ profile_switch_default(O3);
  __ ld(O1, 0, O2); // get default offset
  // continue execution
  __ bind(continue_execution);
  __ add(Lbcp, O2, Lbcp);
  __ dispatch_next(vtos, 0, true);
}


void TemplateTable::lookupswitch() {
  transition(itos, itos);
  __ stop("lookupswitch bytecode should have been rewritten");
}

void TemplateTable::fast_linearswitch() {
  transition(itos, vtos);
    Label loop_entry, loop, found, continue_execution;
  // align bcp
  __ add(Lbcp, BytesPerInt, O1);
  __ and3(O1, -BytesPerInt, O1);
 // set counter
  __ ld(O1, BytesPerInt, O2);
  __ sll(O2, LogBytesPerInt + 1, O2); // in word-pairs
  __ add(O1, 2 * BytesPerInt, O3); // set first pair addr
  __ ba(loop_entry);
  __ delayed()->add(O3, O2, O2); // counter now points past last pair

  // table search
  __ bind(loop);
  __ cmp(O4, Otos_i);
  __ br(Assembler::equal, true, Assembler::pn, found);
  __ delayed()->ld(O3, BytesPerInt, O4); // offset -> O4
  __ inc(O3, 2 * BytesPerInt);

  __ bind(loop_entry);
  __ cmp(O2, O3);
  __ brx(Assembler::greaterUnsigned, true, Assembler::pt, loop);
  __ delayed()->ld(O3, 0, O4);

  // default case
  __ ld(O1, 0, O4); // get default offset
  if (ProfileInterpreter) {
    __ profile_switch_default(O3);
    __ ba_short(continue_execution);
  }

  // entry found -> get offset
  __ bind(found);
  if (ProfileInterpreter) {
    __ sub(O3, O1, O3);
    __ sub(O3, 2*BytesPerInt, O3);
    __ srl(O3, LogBytesPerInt + 1, O3); // in word-pairs
    __ profile_switch_case(O3, O1, O2, G3_scratch);

    __ bind(continue_execution);
  }
  __ add(Lbcp, O4, Lbcp);
  __ dispatch_next(vtos, 0, true);
}


void TemplateTable::fast_binaryswitch() {
  transition(itos, vtos);
  // Implementation using the following core algorithm: (copied from Intel)
  //
  // int binary_search(int key, LookupswitchPair* array, int n) {
  //   // Binary search according to "Methodik des Programmierens" by
  //   // Edsger W. Dijkstra and W.H.J. Feijen, Addison Wesley Germany 1985.
  //   int i = 0;
  //   int j = n;
  //   while (i+1 < j) {
  //     // invariant P: 0 <= i < j <= n and (a[i] <= key < a[j] or Q)
  //     // with      Q: for all i: 0 <= i < n: key < a[i]
  //     // where a stands for the array and assuming that the (inexisting)
  //     // element a[n] is infinitely big.
  //     int h = (i + j) >> 1;
  //     // i < h < j
  //     if (key < array[h].fast_match()) {
  //       j = h;
  //     } else {
  //       i = h;
  //     }
  //   }
  //   // R: a[i] <= key < a[i+1] or Q
  //   // (i.e., if key is within array, i is the correct index)
  //   return i;
  // }

  // register allocation
  assert(Otos_i == O0, "alias checking");
  const Register Rkey     = Otos_i;                    // already set (tosca)
  const Register Rarray   = O1;
  const Register Ri       = O2;
  const Register Rj       = O3;
  const Register Rh       = O4;
  const Register Rscratch = O5;

  const int log_entry_size = 3;
  const int entry_size = 1 << log_entry_size;

  Label found;
  // Find Array start
  __ add(Lbcp, 3 * BytesPerInt, Rarray);
  __ and3(Rarray, -BytesPerInt, Rarray);
  // initialize i & j (in delay slot)
  __ clr( Ri );

  // and start
  Label entry;
  __ ba(entry);
  __ delayed()->ld( Rarray, -BytesPerInt, Rj);
  // (Rj is already in the native byte-ordering.)

  // binary search loop
  { Label loop;
    __ bind( loop );
    // int h = (i + j) >> 1;
    __ sra( Rh, 1, Rh );
    // if (key < array[h].fast_match()) {
    //   j = h;
    // } else {
    //   i = h;
    // }
    __ sll( Rh, log_entry_size, Rscratch );
    __ ld( Rarray, Rscratch, Rscratch );
    // (Rscratch is already in the native byte-ordering.)
    __ cmp( Rkey, Rscratch );
    __ movcc( Assembler::less,         false, Assembler::icc, Rh, Rj );  // j = h if (key <  array[h].fast_match())
    __ movcc( Assembler::greaterEqual, false, Assembler::icc, Rh, Ri );  // i = h if (key >= array[h].fast_match())

    // while (i+1 < j)
    __ bind( entry );
    __ add( Ri, 1, Rscratch );
    __ cmp(Rscratch, Rj);
    __ br( Assembler::less, true, Assembler::pt, loop );
    __ delayed()->add( Ri, Rj, Rh ); // start h = i + j  >> 1;
  }

  // end of binary search, result index is i (must check again!)
  Label default_case;
  Label continue_execution;
  if (ProfileInterpreter) {
    __ mov( Ri, Rh );              // Save index in i for profiling
  }
  __ sll( Ri, log_entry_size, Ri );
  __ ld( Rarray, Ri, Rscratch );
  // (Rscratch is already in the native byte-ordering.)
  __ cmp( Rkey, Rscratch );
  __ br( Assembler::notEqual, true, Assembler::pn, default_case );
  __ delayed()->ld( Rarray, -2 * BytesPerInt, Rj ); // load default offset -> j

  // entry found -> j = offset
  __ inc( Ri, BytesPerInt );
  __ profile_switch_case(Rh, Rj, Rscratch, Rkey);
  __ ld( Rarray, Ri, Rj );
  // (Rj is already in the native byte-ordering.)

  if (ProfileInterpreter) {
    __ ba_short(continue_execution);
  }

  __ bind(default_case); // fall through (if not profiling)
  __ profile_switch_default(Ri);

  __ bind(continue_execution);
  __ add( Lbcp, Rj, Lbcp );
  __ dispatch_next(vtos, 0, true);
}


void TemplateTable::_return(TosState state) {
  transition(state, state);
  assert(_desc->calls_vm(), "inconsistent calls_vm information");

  if (_desc->bytecode() == Bytecodes::_return_register_finalizer) {
    assert(state == vtos, "only valid state");
    __ mov(G0, G3_scratch);
    __ access_local_ptr(G3_scratch, Otos_i);
    __ load_klass(Otos_i, O2);
    __ set(JVM_ACC_HAS_FINALIZER, G3);
    __ ld(O2, in_bytes(Klass::access_flags_offset()), O2);
    __ andcc(G3, O2, G0);
    Label skip_register_finalizer;
    __ br(Assembler::zero, false, Assembler::pn, skip_register_finalizer);
    __ delayed()->nop();

    // Call out to do finalizer registration
    __ call_VM(noreg, CAST_FROM_FN_PTR(address, InterpreterRuntime::register_finalizer), Otos_i);

    __ bind(skip_register_finalizer);
  }

  if (SafepointMechanism::uses_thread_local_poll() && _desc->bytecode() != Bytecodes::_return_register_finalizer) {
    Label no_safepoint;
    __ ldx(Address(G2_thread, Thread::polling_page_offset()), G3_scratch, 0);
    __ btst(SafepointMechanism::poll_bit(), G3_scratch);
    __ br(Assembler::zero, false, Assembler::pt, no_safepoint);
    __ delayed()->nop();
    __ push(state);
    __ call_VM(noreg, CAST_FROM_FN_PTR(address, InterpreterRuntime::at_safepoint));
    __ pop(state);
    __ bind(no_safepoint);
  }

  // Narrow result if state is itos but result type is smaller.
  // Need to narrow in the return bytecode rather than in generate_return_entry
  // since compiled code callers expect the result to already be narrowed.
  if (state == itos) {
    __ narrow(Otos_i);
  }
  __ remove_activation(state, /* throw_monitor_exception */ true);

  // The caller's SP was adjusted upon method entry to accomodate
  // the callee's non-argument locals. Undo that adjustment.
  __ ret();                             // return to caller
  __ delayed()->restore(I5_savedSP, G0, SP);
}


// ----------------------------------------------------------------------------
// Volatile variables demand their effects be made known to all CPU's in
// order.  Store buffers on most chips allow reads & writes to reorder; the
// JMM's ReadAfterWrite.java test fails in -Xint mode without some kind of
// memory barrier (i.e., it's not sufficient that the interpreter does not
// reorder volatile references, the hardware also must not reorder them).
//
// According to the new Java Memory Model (JMM):
// (1) All volatiles are serialized wrt to each other.
// ALSO reads & writes act as aquire & release, so:
// (2) A read cannot let unrelated NON-volatile memory refs that happen after
// the read float up to before the read.  It's OK for non-volatile memory refs
// that happen before the volatile read to float down below it.
// (3) Similar a volatile write cannot let unrelated NON-volatile memory refs
// that happen BEFORE the write float down to after the write.  It's OK for
// non-volatile memory refs that happen after the volatile write to float up
// before it.
//
// We only put in barriers around volatile refs (they are expensive), not
// _between_ memory refs (that would require us to track the flavor of the
// previous memory refs).  Requirements (2) and (3) require some barriers
// before volatile stores and after volatile loads.  These nearly cover
// requirement (1) but miss the volatile-store-volatile-load case.  This final
// case is placed after volatile-stores although it could just as well go
// before volatile-loads.
void TemplateTable::volatile_barrier(Assembler::Membar_mask_bits order_constraint) {
  // Helper function to insert a is-volatile test and memory barrier
  // All current sparc implementations run in TSO, needing only StoreLoad
  if ((order_constraint & Assembler::StoreLoad) == 0) return;
  __ membar( order_constraint );
}

// ----------------------------------------------------------------------------
void TemplateTable::resolve_cache_and_index(int byte_no,
                                            Register Rcache,
                                            Register index,
                                            size_t index_size) {
  // Depends on cpCacheOop layout!

  Label resolved;
  Bytecodes::Code code = bytecode();
  switch (code) {
  case Bytecodes::_nofast_getfield: code = Bytecodes::_getfield; break;
  case Bytecodes::_nofast_putfield: code = Bytecodes::_putfield; break;
  }

  assert(byte_no == f1_byte || byte_no == f2_byte, "byte_no out of range");
  __ get_cache_and_index_and_bytecode_at_bcp(Rcache, index, Lbyte_code, byte_no, 1, index_size);
  __ cmp(Lbyte_code, code);  // have we resolved this bytecode?
  __ br(Assembler::equal, false, Assembler::pt, resolved);
  __ delayed()->set(code, O1);

  address entry = CAST_FROM_FN_PTR(address, InterpreterRuntime::resolve_from_cache);
  // first time invocation - must resolve first
  __ call_VM(noreg, entry, O1);
  // Update registers with resolved info
  __ get_cache_and_index_at_bcp(Rcache, index, 1, index_size);
  __ bind(resolved);
}

void TemplateTable::load_invoke_cp_cache_entry(int byte_no,
                                               Register method,
                                               Register itable_index,
                                               Register flags,
                                               bool is_invokevirtual,
                                               bool is_invokevfinal,
                                               bool is_invokedynamic) {
  // Uses both G3_scratch and G4_scratch
  Register cache = G3_scratch;
  Register index = G4_scratch;
  assert_different_registers(cache, method, itable_index);

  // determine constant pool cache field offsets
  assert(is_invokevirtual == (byte_no == f2_byte), "is_invokevirtual flag redundant");
  const int method_offset = in_bytes(
      ConstantPoolCache::base_offset() +
      ((byte_no == f2_byte)
       ? ConstantPoolCacheEntry::f2_offset()
       : ConstantPoolCacheEntry::f1_offset()
      )
    );
  const int flags_offset = in_bytes(ConstantPoolCache::base_offset() +
                                    ConstantPoolCacheEntry::flags_offset());
  // access constant pool cache fields
  const int index_offset = in_bytes(ConstantPoolCache::base_offset() +
                                    ConstantPoolCacheEntry::f2_offset());

  if (is_invokevfinal) {
    __ get_cache_and_index_at_bcp(cache, index, 1);
    __ ld_ptr(Address(cache, method_offset), method);
  } else {
    size_t index_size = (is_invokedynamic ? sizeof(u4) : sizeof(u2));
    resolve_cache_and_index(byte_no, cache, index, index_size);
    __ ld_ptr(Address(cache, method_offset), method);
  }

  if (itable_index != noreg) {
    // pick up itable or appendix index from f2 also:
    __ ld_ptr(Address(cache, index_offset), itable_index);
  }
  __ ld_ptr(Address(cache, flags_offset), flags);
}

// The Rcache register must be set before call
void TemplateTable::load_field_cp_cache_entry(Register Robj,
                                              Register Rcache,
                                              Register index,
                                              Register Roffset,
                                              Register Rflags,
                                              bool is_static) {
  assert_different_registers(Rcache, Rflags, Roffset);

  ByteSize cp_base_offset = ConstantPoolCache::base_offset();

  __ ld_ptr(Rcache, cp_base_offset + ConstantPoolCacheEntry::flags_offset(), Rflags);
  __ ld_ptr(Rcache, cp_base_offset + ConstantPoolCacheEntry::f2_offset(), Roffset);
  if (is_static) {
    __ ld_ptr(Rcache, cp_base_offset + ConstantPoolCacheEntry::f1_offset(), Robj);
    const int mirror_offset = in_bytes(Klass::java_mirror_offset());
    __ ld_ptr( Robj, mirror_offset, Robj);
    __ resolve_oop_handle(Robj);
  }
}

// The registers Rcache and index expected to be set before call.
// Correct values of the Rcache and index registers are preserved.
void TemplateTable::jvmti_post_field_access(Register Rcache,
                                            Register index,
                                            bool is_static,
                                            bool has_tos) {
  ByteSize cp_base_offset = ConstantPoolCache::base_offset();

  if (JvmtiExport::can_post_field_access()) {
    // Check to see if a field access watch has been set before we take
    // the time to call into the VM.
    Label Label1;
    assert_different_registers(Rcache, index, G1_scratch);
    AddressLiteral get_field_access_count_addr(JvmtiExport::get_field_access_count_addr());
    __ load_contents(get_field_access_count_addr, G1_scratch);
    __ cmp_and_br_short(G1_scratch, 0, Assembler::equal, Assembler::pt, Label1);

    __ add(Rcache, in_bytes(cp_base_offset), Rcache);

    if (is_static) {
      __ clr(Otos_i);
    } else {
      if (has_tos) {
      // save object pointer before call_VM() clobbers it
        __ push_ptr(Otos_i);  // put object on tos where GC wants it.
      } else {
        // Load top of stack (do not pop the value off the stack);
        __ ld_ptr(Lesp, Interpreter::expr_offset_in_bytes(0), Otos_i);
      }
      __ verify_oop(Otos_i);
    }
    // Otos_i: object pointer or NULL if static
    // Rcache: cache entry pointer
    __ call_VM(noreg, CAST_FROM_FN_PTR(address, InterpreterRuntime::post_field_access),
               Otos_i, Rcache);
    if (!is_static && has_tos) {
      __ pop_ptr(Otos_i);  // restore object pointer
      __ verify_oop(Otos_i);
    }
    __ get_cache_and_index_at_bcp(Rcache, index, 1);
    __ bind(Label1);
  }
}

void TemplateTable::getfield_or_static(int byte_no, bool is_static, RewriteControl rc) {
  transition(vtos, vtos);

  Register Rcache = G3_scratch;
  Register index  = G4_scratch;
  Register Rclass = Rcache;
  Register Roffset= G4_scratch;
  Register Rflags = G1_scratch;
  ByteSize cp_base_offset = ConstantPoolCache::base_offset();

  resolve_cache_and_index(byte_no, Rcache, index, sizeof(u2));
  jvmti_post_field_access(Rcache, index, is_static, false);
  load_field_cp_cache_entry(Rclass, Rcache, index, Roffset, Rflags, is_static);

  if (!is_static) {
    pop_and_check_object(Rclass);
  } else {
    __ verify_oop(Rclass);
  }

  Label exit;

  Assembler::Membar_mask_bits membar_bits =
    Assembler::Membar_mask_bits(Assembler::LoadLoad | Assembler::LoadStore);

  if (__ membar_has_effect(membar_bits)) {
    // Get volatile flag
    __ set((1 << ConstantPoolCacheEntry::is_volatile_shift), Lscratch);
    __ and3(Rflags, Lscratch, Lscratch);
  }

  Label checkVolatile;

  // compute field type
  Label notByte, notBool, notInt, notShort, notChar, notLong, notFloat, notObj;
  __ srl(Rflags, ConstantPoolCacheEntry::tos_state_shift, Rflags);
  // Make sure we don't need to mask Rflags after the above shift
  ConstantPoolCacheEntry::verify_tos_state_shift();

  // Check atos before itos for getstatic, more likely (in Queens at least)
  __ cmp(Rflags, atos);
  __ br(Assembler::notEqual, false, Assembler::pt, notObj);
  __ delayed() ->cmp(Rflags, itos);

  // atos
  __ load_heap_oop(Rclass, Roffset, Otos_i);
  __ verify_oop(Otos_i);
  __ push(atos);
  if (!is_static && rc == may_rewrite) {
    patch_bytecode(Bytecodes::_fast_agetfield, G3_scratch, G4_scratch);
  }
  __ ba(checkVolatile);
  __ delayed()->tst(Lscratch);

  __ bind(notObj);

  // cmp(Rflags, itos);
  __ br(Assembler::notEqual, false, Assembler::pt, notInt);
  __ delayed() ->cmp(Rflags, ltos);

  // itos
  __ ld(Rclass, Roffset, Otos_i);
  __ push(itos);
  if (!is_static && rc == may_rewrite) {
    patch_bytecode(Bytecodes::_fast_igetfield, G3_scratch, G4_scratch);
  }
  __ ba(checkVolatile);
  __ delayed()->tst(Lscratch);

  __ bind(notInt);

  // cmp(Rflags, ltos);
  __ br(Assembler::notEqual, false, Assembler::pt, notLong);
  __ delayed() ->cmp(Rflags, btos);

  // ltos
  // load must be atomic
  __ ld_long(Rclass, Roffset, Otos_l);
  __ push(ltos);
  if (!is_static && rc == may_rewrite) {
    patch_bytecode(Bytecodes::_fast_lgetfield, G3_scratch, G4_scratch);
  }
  __ ba(checkVolatile);
  __ delayed()->tst(Lscratch);

  __ bind(notLong);

  // cmp(Rflags, btos);
  __ br(Assembler::notEqual, false, Assembler::pt, notByte);
  __ delayed() ->cmp(Rflags, ztos);

  // btos
  __ ldsb(Rclass, Roffset, Otos_i);
  __ push(itos);
  if (!is_static && rc == may_rewrite) {
    patch_bytecode(Bytecodes::_fast_bgetfield, G3_scratch, G4_scratch);
  }
  __ ba(checkVolatile);
  __ delayed()->tst(Lscratch);

  __ bind(notByte);

  // cmp(Rflags, ztos);
  __ br(Assembler::notEqual, false, Assembler::pt, notBool);
  __ delayed() ->cmp(Rflags, ctos);

  // ztos
  __ ldsb(Rclass, Roffset, Otos_i);
  __ push(itos);
  if (!is_static && rc == may_rewrite) {
    // use btos rewriting, no truncating to t/f bit is needed for getfield.
    patch_bytecode(Bytecodes::_fast_bgetfield, G3_scratch, G4_scratch);
  }
  __ ba(checkVolatile);
  __ delayed()->tst(Lscratch);

  __ bind(notBool);

  // cmp(Rflags, ctos);
  __ br(Assembler::notEqual, false, Assembler::pt, notChar);
  __ delayed() ->cmp(Rflags, stos);

  // ctos
  __ lduh(Rclass, Roffset, Otos_i);
  __ push(itos);
  if (!is_static && rc == may_rewrite) {
    patch_bytecode(Bytecodes::_fast_cgetfield, G3_scratch, G4_scratch);
  }
  __ ba(checkVolatile);
  __ delayed()->tst(Lscratch);

  __ bind(notChar);

  // cmp(Rflags, stos);
  __ br(Assembler::notEqual, false, Assembler::pt, notShort);
  __ delayed() ->cmp(Rflags, ftos);

  // stos
  __ ldsh(Rclass, Roffset, Otos_i);
  __ push(itos);
  if (!is_static && rc == may_rewrite) {
    patch_bytecode(Bytecodes::_fast_sgetfield, G3_scratch, G4_scratch);
  }
  __ ba(checkVolatile);
  __ delayed()->tst(Lscratch);

  __ bind(notShort);


  // cmp(Rflags, ftos);
  __ br(Assembler::notEqual, false, Assembler::pt, notFloat);
  __ delayed() ->tst(Lscratch);

  // ftos
  __ ldf(FloatRegisterImpl::S, Rclass, Roffset, Ftos_f);
  __ push(ftos);
  if (!is_static && rc == may_rewrite) {
    patch_bytecode(Bytecodes::_fast_fgetfield, G3_scratch, G4_scratch);
  }
  __ ba(checkVolatile);
  __ delayed()->tst(Lscratch);

  __ bind(notFloat);


  // dtos
  __ ldf(FloatRegisterImpl::D, Rclass, Roffset, Ftos_d);
  __ push(dtos);
  if (!is_static && rc == may_rewrite) {
    patch_bytecode(Bytecodes::_fast_dgetfield, G3_scratch, G4_scratch);
  }

  __ bind(checkVolatile);
  if (__ membar_has_effect(membar_bits)) {
    // __ tst(Lscratch); executed in delay slot
    __ br(Assembler::zero, false, Assembler::pt, exit);
    __ delayed()->nop();
    volatile_barrier(membar_bits);
  }

  __ bind(exit);
}

void TemplateTable::getfield(int byte_no) {
  getfield_or_static(byte_no, false);
}

void TemplateTable::nofast_getfield(int byte_no) {
  getfield_or_static(byte_no, false, may_not_rewrite);
}

void TemplateTable::getstatic(int byte_no) {
  getfield_or_static(byte_no, true);
}

void TemplateTable::fast_accessfield(TosState state) {
  transition(atos, state);
  Register Rcache  = G3_scratch;
  Register index   = G4_scratch;
  Register Roffset = G4_scratch;
  Register Rflags  = Rcache;
  ByteSize cp_base_offset = ConstantPoolCache::base_offset();

  __ get_cache_and_index_at_bcp(Rcache, index, 1);
  jvmti_post_field_access(Rcache, index, /*is_static*/false, /*has_tos*/true);

  __ ld_ptr(Rcache, cp_base_offset + ConstantPoolCacheEntry::f2_offset(), Roffset);

  __ null_check(Otos_i);
  __ verify_oop(Otos_i);

  Label exit;

  Assembler::Membar_mask_bits membar_bits =
    Assembler::Membar_mask_bits(Assembler::LoadLoad | Assembler::LoadStore);
  if (__ membar_has_effect(membar_bits)) {
    // Get volatile flag
    __ ld_ptr(Rcache, cp_base_offset + ConstantPoolCacheEntry::f2_offset(), Rflags);
    __ set((1 << ConstantPoolCacheEntry::is_volatile_shift), Lscratch);
  }

  switch (bytecode()) {
    case Bytecodes::_fast_bgetfield:
      __ ldsb(Otos_i, Roffset, Otos_i);
      break;
    case Bytecodes::_fast_cgetfield:
      __ lduh(Otos_i, Roffset, Otos_i);
      break;
    case Bytecodes::_fast_sgetfield:
      __ ldsh(Otos_i, Roffset, Otos_i);
      break;
    case Bytecodes::_fast_igetfield:
      __ ld(Otos_i, Roffset, Otos_i);
      break;
    case Bytecodes::_fast_lgetfield:
      __ ld_long(Otos_i, Roffset, Otos_l);
      break;
    case Bytecodes::_fast_fgetfield:
      __ ldf(FloatRegisterImpl::S, Otos_i, Roffset, Ftos_f);
      break;
    case Bytecodes::_fast_dgetfield:
      __ ldf(FloatRegisterImpl::D, Otos_i, Roffset, Ftos_d);
      break;
    case Bytecodes::_fast_agetfield:
      __ load_heap_oop(Otos_i, Roffset, Otos_i);
      break;
    default:
      ShouldNotReachHere();
  }

  if (__ membar_has_effect(membar_bits)) {
    __ btst(Lscratch, Rflags);
    __ br(Assembler::zero, false, Assembler::pt, exit);
    __ delayed()->nop();
    volatile_barrier(membar_bits);
    __ bind(exit);
  }

  if (state == atos) {
    __ verify_oop(Otos_i);    // does not blow flags!
  }
}

void TemplateTable::jvmti_post_fast_field_mod() {
  if (JvmtiExport::can_post_field_modification()) {
    // Check to see if a field modification watch has been set before we take
    // the time to call into the VM.
    Label done;
    AddressLiteral get_field_modification_count_addr(JvmtiExport::get_field_modification_count_addr());
    __ load_contents(get_field_modification_count_addr, G4_scratch);
    __ cmp_and_br_short(G4_scratch, 0, Assembler::equal, Assembler::pt, done);
    __ pop_ptr(G4_scratch);     // copy the object pointer from tos
    __ verify_oop(G4_scratch);
    __ push_ptr(G4_scratch);    // put the object pointer back on tos
    __ get_cache_entry_pointer_at_bcp(G1_scratch, G3_scratch, 1);
    // Save tos values before call_VM() clobbers them. Since we have
    // to do it for every data type, we use the saved values as the
    // jvalue object.
    switch (bytecode()) {  // save tos values before call_VM() clobbers them
    case Bytecodes::_fast_aputfield: __ push_ptr(Otos_i); break;
    case Bytecodes::_fast_bputfield: // fall through
    case Bytecodes::_fast_zputfield: // fall through
    case Bytecodes::_fast_sputfield: // fall through
    case Bytecodes::_fast_cputfield: // fall through
    case Bytecodes::_fast_iputfield: __ push_i(Otos_i); break;
    case Bytecodes::_fast_dputfield: __ push_d(Ftos_d); break;
    case Bytecodes::_fast_fputfield: __ push_f(Ftos_f); break;
    // get words in right order for use as jvalue object
    case Bytecodes::_fast_lputfield: __ push_l(Otos_l); break;
    }
    // setup pointer to jvalue object
    __ mov(Lesp, G3_scratch);  __ inc(G3_scratch, wordSize);
    // G4_scratch:  object pointer
    // G1_scratch: cache entry pointer
    // G3_scratch: jvalue object on the stack
    __ call_VM(noreg, CAST_FROM_FN_PTR(address, InterpreterRuntime::post_field_modification), G4_scratch, G1_scratch, G3_scratch);
    switch (bytecode()) {             // restore tos values
    case Bytecodes::_fast_aputfield: __ pop_ptr(Otos_i); break;
    case Bytecodes::_fast_bputfield: // fall through
    case Bytecodes::_fast_zputfield: // fall through
    case Bytecodes::_fast_sputfield: // fall through
    case Bytecodes::_fast_cputfield: // fall through
    case Bytecodes::_fast_iputfield: __ pop_i(Otos_i); break;
    case Bytecodes::_fast_dputfield: __ pop_d(Ftos_d); break;
    case Bytecodes::_fast_fputfield: __ pop_f(Ftos_f); break;
    case Bytecodes::_fast_lputfield: __ pop_l(Otos_l); break;
    }
    __ bind(done);
  }
}

// The registers Rcache and index expected to be set before call.
// The function may destroy various registers, just not the Rcache and index registers.
void TemplateTable::jvmti_post_field_mod(Register Rcache, Register index, bool is_static) {
  ByteSize cp_base_offset = ConstantPoolCache::base_offset();

  if (JvmtiExport::can_post_field_modification()) {
    // Check to see if a field modification watch has been set before we take
    // the time to call into the VM.
    Label Label1;
    assert_different_registers(Rcache, index, G1_scratch);
    AddressLiteral get_field_modification_count_addr(JvmtiExport::get_field_modification_count_addr());
    __ load_contents(get_field_modification_count_addr, G1_scratch);
    __ cmp_and_br_short(G1_scratch, 0, Assembler::zero, Assembler::pt, Label1);

    // The Rcache and index registers have been already set.
    // This allows to eliminate this call but the Rcache and index
    // registers must be correspondingly used after this line.
    __ get_cache_and_index_at_bcp(G1_scratch, G4_scratch, 1);

    __ add(G1_scratch, in_bytes(cp_base_offset), G3_scratch);
    if (is_static) {
      // Life is simple.  Null out the object pointer.
      __ clr(G4_scratch);
    } else {
      Register Rflags = G1_scratch;
      // Life is harder. The stack holds the value on top, followed by the
      // object.  We don't know the size of the value, though; it could be
      // one or two words depending on its type. As a result, we must find
      // the type to determine where the object is.

      Label two_word, valsizeknown;
      __ ld_ptr(G1_scratch, cp_base_offset + ConstantPoolCacheEntry::flags_offset(), Rflags);
      __ mov(Lesp, G4_scratch);
      __ srl(Rflags, ConstantPoolCacheEntry::tos_state_shift, Rflags);
      // Make sure we don't need to mask Rflags after the above shift
      ConstantPoolCacheEntry::verify_tos_state_shift();
      __ cmp(Rflags, ltos);
      __ br(Assembler::equal, false, Assembler::pt, two_word);
      __ delayed()->cmp(Rflags, dtos);
      __ br(Assembler::equal, false, Assembler::pt, two_word);
      __ delayed()->nop();
      __ inc(G4_scratch, Interpreter::expr_offset_in_bytes(1));
      __ ba_short(valsizeknown);
      __ bind(two_word);

      __ inc(G4_scratch, Interpreter::expr_offset_in_bytes(2));

      __ bind(valsizeknown);
      // setup object pointer
      __ ld_ptr(G4_scratch, 0, G4_scratch);
      __ verify_oop(G4_scratch);
    }
    // setup pointer to jvalue object
    __ mov(Lesp, G1_scratch);  __ inc(G1_scratch, wordSize);
    // G4_scratch:  object pointer or NULL if static
    // G3_scratch: cache entry pointer
    // G1_scratch: jvalue object on the stack
    __ call_VM(noreg, CAST_FROM_FN_PTR(address, InterpreterRuntime::post_field_modification),
               G4_scratch, G3_scratch, G1_scratch);
    __ get_cache_and_index_at_bcp(Rcache, index, 1);
    __ bind(Label1);
  }
}

void TemplateTable::pop_and_check_object(Register r) {
  __ pop_ptr(r);
  __ null_check(r);  // for field access must check obj.
  __ verify_oop(r);
}

void TemplateTable::putfield_or_static(int byte_no, bool is_static, RewriteControl rc) {
  transition(vtos, vtos);
  Register Rcache = G3_scratch;
  Register index  = G4_scratch;
  Register Rclass = Rcache;
  Register Roffset= G4_scratch;
  Register Rflags = G1_scratch;
  ByteSize cp_base_offset = ConstantPoolCache::base_offset();

  resolve_cache_and_index(byte_no, Rcache, index, sizeof(u2));
  jvmti_post_field_mod(Rcache, index, is_static);
  load_field_cp_cache_entry(Rclass, Rcache, index, Roffset, Rflags, is_static);

  Assembler::Membar_mask_bits read_bits =
    Assembler::Membar_mask_bits(Assembler::LoadStore | Assembler::StoreStore);
  Assembler::Membar_mask_bits write_bits = Assembler::StoreLoad;

  Label notVolatile, checkVolatile, exit;
  if (__ membar_has_effect(read_bits) || __ membar_has_effect(write_bits)) {
    __ set((1 << ConstantPoolCacheEntry::is_volatile_shift), Lscratch);
    __ and3(Rflags, Lscratch, Lscratch);

    if (__ membar_has_effect(read_bits)) {
      __ cmp_and_br_short(Lscratch, 0, Assembler::equal, Assembler::pt, notVolatile);
      volatile_barrier(read_bits);
      __ bind(notVolatile);
    }
  }

  __ srl(Rflags, ConstantPoolCacheEntry::tos_state_shift, Rflags);
  // Make sure we don't need to mask Rflags after the above shift
  ConstantPoolCacheEntry::verify_tos_state_shift();

  // compute field type
  Label notInt, notShort, notChar, notObj, notByte, notBool, notLong, notFloat;

  if (is_static) {
    // putstatic with object type most likely, check that first
    __ cmp(Rflags, atos);
    __ br(Assembler::notEqual, false, Assembler::pt, notObj);
    __ delayed()->cmp(Rflags, itos);

    // atos
    {
      __ pop_ptr();
      __ verify_oop(Otos_i);
      do_oop_store(_masm, Rclass, Roffset, 0, Otos_i, G1_scratch, _bs->kind(), false);
      __ ba(checkVolatile);
      __ delayed()->tst(Lscratch);
    }

    __ bind(notObj);
    // cmp(Rflags, itos);
    __ br(Assembler::notEqual, false, Assembler::pt, notInt);
    __ delayed()->cmp(Rflags, btos);

    // itos
    {
      __ pop_i();
      __ st(Otos_i, Rclass, Roffset);
      __ ba(checkVolatile);
      __ delayed()->tst(Lscratch);
    }

    __ bind(notInt);
  } else {
    // putfield with int type most likely, check that first
    __ cmp(Rflags, itos);
    __ br(Assembler::notEqual, false, Assembler::pt, notInt);
    __ delayed()->cmp(Rflags, atos);

    // itos
    {
      __ pop_i();
      pop_and_check_object(Rclass);
      __ st(Otos_i, Rclass, Roffset);
      if (rc == may_rewrite) patch_bytecode(Bytecodes::_fast_iputfield, G3_scratch, G4_scratch, true, byte_no);
      __ ba(checkVolatile);
      __ delayed()->tst(Lscratch);
    }

    __ bind(notInt);
    // cmp(Rflags, atos);
    __ br(Assembler::notEqual, false, Assembler::pt, notObj);
    __ delayed()->cmp(Rflags, btos);

    // atos
    {
      __ pop_ptr();
      pop_and_check_object(Rclass);
      __ verify_oop(Otos_i);
      do_oop_store(_masm, Rclass, Roffset, 0, Otos_i, G1_scratch, _bs->kind(), false);
      if (rc == may_rewrite) patch_bytecode(Bytecodes::_fast_aputfield, G3_scratch, G4_scratch, true, byte_no);
      __ ba(checkVolatile);
      __ delayed()->tst(Lscratch);
    }

    __ bind(notObj);
  }

  // cmp(Rflags, btos);
  __ br(Assembler::notEqual, false, Assembler::pt, notByte);
  __ delayed()->cmp(Rflags, ztos);

  // btos
  {
    __ pop_i();
    if (!is_static) pop_and_check_object(Rclass);
    __ stb(Otos_i, Rclass, Roffset);
    if (!is_static && rc == may_rewrite) {
      patch_bytecode(Bytecodes::_fast_bputfield, G3_scratch, G4_scratch, true, byte_no);
    }
    __ ba(checkVolatile);
    __ delayed()->tst(Lscratch);
  }

  __ bind(notByte);

  // cmp(Rflags, btos);
  __ br(Assembler::notEqual, false, Assembler::pt, notBool);
  __ delayed()->cmp(Rflags, ltos);

  // ztos
  {
    __ pop_i();
    if (!is_static) pop_and_check_object(Rclass);
    __ and3(Otos_i, 1, Otos_i);
    __ stb(Otos_i, Rclass, Roffset);
    if (!is_static && rc == may_rewrite) {
      patch_bytecode(Bytecodes::_fast_zputfield, G3_scratch, G4_scratch, true, byte_no);
    }
    __ ba(checkVolatile);
    __ delayed()->tst(Lscratch);
  }

  __ bind(notBool);
  // cmp(Rflags, ltos);
  __ br(Assembler::notEqual, false, Assembler::pt, notLong);
  __ delayed()->cmp(Rflags, ctos);

  // ltos
  {
    __ pop_l();
    if (!is_static) pop_and_check_object(Rclass);
    __ st_long(Otos_l, Rclass, Roffset);
    if (!is_static && rc == may_rewrite) {
      patch_bytecode(Bytecodes::_fast_lputfield, G3_scratch, G4_scratch, true, byte_no);
    }
    __ ba(checkVolatile);
    __ delayed()->tst(Lscratch);
  }

  __ bind(notLong);
  // cmp(Rflags, ctos);
  __ br(Assembler::notEqual, false, Assembler::pt, notChar);
  __ delayed()->cmp(Rflags, stos);

  // ctos (char)
  {
    __ pop_i();
    if (!is_static) pop_and_check_object(Rclass);
    __ sth(Otos_i, Rclass, Roffset);
    if (!is_static && rc == may_rewrite) {
      patch_bytecode(Bytecodes::_fast_cputfield, G3_scratch, G4_scratch, true, byte_no);
    }
    __ ba(checkVolatile);
    __ delayed()->tst(Lscratch);
  }

  __ bind(notChar);
  // cmp(Rflags, stos);
  __ br(Assembler::notEqual, false, Assembler::pt, notShort);
  __ delayed()->cmp(Rflags, ftos);

  // stos (short)
  {
    __ pop_i();
    if (!is_static) pop_and_check_object(Rclass);
    __ sth(Otos_i, Rclass, Roffset);
    if (!is_static && rc == may_rewrite) {
      patch_bytecode(Bytecodes::_fast_sputfield, G3_scratch, G4_scratch, true, byte_no);
    }
    __ ba(checkVolatile);
    __ delayed()->tst(Lscratch);
  }

  __ bind(notShort);
  // cmp(Rflags, ftos);
  __ br(Assembler::notZero, false, Assembler::pt, notFloat);
  __ delayed()->nop();

  // ftos
  {
    __ pop_f();
    if (!is_static) pop_and_check_object(Rclass);
    __ stf(FloatRegisterImpl::S, Ftos_f, Rclass, Roffset);
    if (!is_static && rc == may_rewrite) {
      patch_bytecode(Bytecodes::_fast_fputfield, G3_scratch, G4_scratch, true, byte_no);
    }
    __ ba(checkVolatile);
    __ delayed()->tst(Lscratch);
  }

  __ bind(notFloat);

  // dtos
  {
    __ pop_d();
    if (!is_static) pop_and_check_object(Rclass);
    __ stf(FloatRegisterImpl::D, Ftos_d, Rclass, Roffset);
    if (!is_static && rc == may_rewrite) {
      patch_bytecode(Bytecodes::_fast_dputfield, G3_scratch, G4_scratch, true, byte_no);
    }
  }

  __ bind(checkVolatile);
  __ tst(Lscratch);

  if (__ membar_has_effect(write_bits)) {
    // __ tst(Lscratch); in delay slot
    __ br(Assembler::zero, false, Assembler::pt, exit);
    __ delayed()->nop();
    volatile_barrier(Assembler::StoreLoad);
    __ bind(exit);
  }
}

void TemplateTable::fast_storefield(TosState state) {
  transition(state, vtos);
  Register Rcache = G3_scratch;
  Register Rclass = Rcache;
  Register Roffset= G4_scratch;
  Register Rflags = G1_scratch;
  ByteSize cp_base_offset = ConstantPoolCache::base_offset();

  jvmti_post_fast_field_mod();

  __ get_cache_and_index_at_bcp(Rcache, G4_scratch, 1);

  Assembler::Membar_mask_bits read_bits =
    Assembler::Membar_mask_bits(Assembler::LoadStore | Assembler::StoreStore);
  Assembler::Membar_mask_bits write_bits = Assembler::StoreLoad;

  Label notVolatile, checkVolatile, exit;
  if (__ membar_has_effect(read_bits) || __ membar_has_effect(write_bits)) {
    __ ld_ptr(Rcache, cp_base_offset + ConstantPoolCacheEntry::flags_offset(), Rflags);
    __ set((1 << ConstantPoolCacheEntry::is_volatile_shift), Lscratch);
    __ and3(Rflags, Lscratch, Lscratch);
    if (__ membar_has_effect(read_bits)) {
      __ cmp_and_br_short(Lscratch, 0, Assembler::equal, Assembler::pt, notVolatile);
      volatile_barrier(read_bits);
      __ bind(notVolatile);
    }
  }

  __ ld_ptr(Rcache, cp_base_offset + ConstantPoolCacheEntry::f2_offset(), Roffset);
  pop_and_check_object(Rclass);

  switch (bytecode()) {
    case Bytecodes::_fast_zputfield: __ and3(Otos_i, 1, Otos_i);  // fall through to bputfield
    case Bytecodes::_fast_bputfield: __ stb(Otos_i, Rclass, Roffset); break;
    case Bytecodes::_fast_cputfield: /* fall through */
    case Bytecodes::_fast_sputfield: __ sth(Otos_i, Rclass, Roffset); break;
    case Bytecodes::_fast_iputfield: __ st(Otos_i, Rclass, Roffset);  break;
    case Bytecodes::_fast_lputfield: __ st_long(Otos_l, Rclass, Roffset); break;
    case Bytecodes::_fast_fputfield:
      __ stf(FloatRegisterImpl::S, Ftos_f, Rclass, Roffset);
      break;
    case Bytecodes::_fast_dputfield:
      __ stf(FloatRegisterImpl::D, Ftos_d, Rclass, Roffset);
      break;
    case Bytecodes::_fast_aputfield:
      do_oop_store(_masm, Rclass, Roffset, 0, Otos_i, G1_scratch, _bs->kind(), false);
      break;
    default:
      ShouldNotReachHere();
  }

  if (__ membar_has_effect(write_bits)) {
    __ cmp_and_br_short(Lscratch, 0, Assembler::equal, Assembler::pt, exit);
    volatile_barrier(Assembler::StoreLoad);
    __ bind(exit);
  }
}

void TemplateTable::putfield(int byte_no) {
  putfield_or_static(byte_no, false);
}

void TemplateTable::nofast_putfield(int byte_no) {
  putfield_or_static(byte_no, false, may_not_rewrite);
}

void TemplateTable::putstatic(int byte_no) {
  putfield_or_static(byte_no, true);
}

void TemplateTable::fast_xaccess(TosState state) {
  transition(vtos, state);
  Register Rcache = G3_scratch;
  Register Roffset = G4_scratch;
  Register Rflags  = G4_scratch;
  Register Rreceiver = Lscratch;

  __ ld_ptr(Llocals, 0, Rreceiver);

  // access constant pool cache  (is resolved)
  __ get_cache_and_index_at_bcp(Rcache, G4_scratch, 2);
  __ ld_ptr(Rcache, ConstantPoolCache::base_offset() + ConstantPoolCacheEntry::f2_offset(), Roffset);
  __ add(Lbcp, 1, Lbcp);       // needed to report exception at the correct bcp

  __ verify_oop(Rreceiver);
  __ null_check(Rreceiver);
  if (state == atos) {
    __ load_heap_oop(Rreceiver, Roffset, Otos_i);
  } else if (state == itos) {
    __ ld (Rreceiver, Roffset, Otos_i) ;
  } else if (state == ftos) {
    __ ldf(FloatRegisterImpl::S, Rreceiver, Roffset, Ftos_f);
  } else {
    ShouldNotReachHere();
  }

  Assembler::Membar_mask_bits membar_bits =
    Assembler::Membar_mask_bits(Assembler::LoadLoad | Assembler::LoadStore);
  if (__ membar_has_effect(membar_bits)) {

    // Get is_volatile value in Rflags and check if membar is needed
    __ ld_ptr(Rcache, ConstantPoolCache::base_offset() + ConstantPoolCacheEntry::flags_offset(), Rflags);

    // Test volatile
    Label notVolatile;
    __ set((1 << ConstantPoolCacheEntry::is_volatile_shift), Lscratch);
    __ btst(Rflags, Lscratch);
    __ br(Assembler::zero, false, Assembler::pt, notVolatile);
    __ delayed()->nop();
    volatile_barrier(membar_bits);
    __ bind(notVolatile);
  }

  __ interp_verify_oop(Otos_i, state, __FILE__, __LINE__);
  __ sub(Lbcp, 1, Lbcp);
}

//----------------------------------------------------------------------------------------------------
// Calls

void TemplateTable::count_calls(Register method, Register temp) {
  // implemented elsewhere
  ShouldNotReachHere();
}

void TemplateTable::prepare_invoke(int byte_no,
                                   Register method,  // linked method (or i-klass)
                                   Register ra,      // return address
                                   Register index,   // itable index, MethodType, etc.
                                   Register recv,    // if caller wants to see it
                                   Register flags    // if caller wants to test it
                                   ) {
  // determine flags
  const Bytecodes::Code code = bytecode();
  const bool is_invokeinterface  = code == Bytecodes::_invokeinterface;
  const bool is_invokedynamic    = code == Bytecodes::_invokedynamic;
  const bool is_invokehandle     = code == Bytecodes::_invokehandle;
  const bool is_invokevirtual    = code == Bytecodes::_invokevirtual;
  const bool is_invokespecial    = code == Bytecodes::_invokespecial;
  const bool load_receiver       = (recv != noreg);
  assert(load_receiver == (code != Bytecodes::_invokestatic && code != Bytecodes::_invokedynamic), "");
  assert(recv  == noreg || recv  == O0, "");
  assert(flags == noreg || flags == O1, "");

  // setup registers & access constant pool cache
  if (recv  == noreg)  recv  = O0;
  if (flags == noreg)  flags = O1;
  const Register temp = O2;
  assert_different_registers(method, ra, index, recv, flags, temp);

  load_invoke_cp_cache_entry(byte_no, method, index, flags, is_invokevirtual, false, is_invokedynamic);

  __ mov(SP, O5_savedSP);  // record SP that we wanted the callee to restore

  // maybe push appendix to arguments
  if (is_invokedynamic || is_invokehandle) {
    Label L_no_push;
    __ set((1 << ConstantPoolCacheEntry::has_appendix_shift), temp);
    __ btst(flags, temp);
    __ br(Assembler::zero, false, Assembler::pt, L_no_push);
    __ delayed()->nop();
    // Push the appendix as a trailing parameter.
    // This must be done before we get the receiver,
    // since the parameter_size includes it.
    assert(ConstantPoolCacheEntry::_indy_resolved_references_appendix_offset == 0, "appendix expected at index+0");
    __ load_resolved_reference_at_index(temp, index);
    __ verify_oop(temp);
    __ push_ptr(temp);  // push appendix (MethodType, CallSite, etc.)
    __ bind(L_no_push);
  }

  // load receiver if needed (after appendix is pushed so parameter size is correct)
  if (load_receiver) {
    __ and3(flags, ConstantPoolCacheEntry::parameter_size_mask, temp);  // get parameter size
    __ load_receiver(temp, recv);  //  __ argument_address uses Gargs but we need Lesp
    __ verify_oop(recv);
  }

  // compute return type
  __ srl(flags, ConstantPoolCacheEntry::tos_state_shift, ra);
  // Make sure we don't need to mask flags after the above shift
  ConstantPoolCacheEntry::verify_tos_state_shift();
  // load return address
  {
    const address table_addr = (address) Interpreter::invoke_return_entry_table_for(code);
    AddressLiteral table(table_addr);
    __ set(table, temp);
    __ sll(ra, LogBytesPerWord, ra);
    __ ld_ptr(Address(temp, ra), ra);
  }
}


void TemplateTable::generate_vtable_call(Register Rrecv, Register Rindex, Register Rret) {
  Register Rtemp = G4_scratch;
  Register Rcall = Rindex;
  assert_different_registers(Rcall, G5_method, Gargs, Rret);

  // get target Method* & entry point
  __ lookup_virtual_method(Rrecv, Rindex, G5_method);
  __ profile_arguments_type(G5_method, Rcall, Gargs, true);
  __ profile_called_method(G5_method, Rtemp);
  __ call_from_interpreter(Rcall, Gargs, Rret);
}

void TemplateTable::invokevirtual(int byte_no) {
  transition(vtos, vtos);
  assert(byte_no == f2_byte, "use this argument");

  Register Rscratch = G3_scratch;
  Register Rtemp    = G4_scratch;
  Register Rret     = Lscratch;
  Register O0_recv  = O0;
  Label notFinal;

  load_invoke_cp_cache_entry(byte_no, G5_method, noreg, Rret, true, false, false);
  __ mov(SP, O5_savedSP); // record SP that we wanted the callee to restore

  // Check for vfinal
  __ set((1 << ConstantPoolCacheEntry::is_vfinal_shift), G4_scratch);
  __ btst(Rret, G4_scratch);
  __ br(Assembler::zero, false, Assembler::pt, notFinal);
  __ delayed()->and3(Rret, 0xFF, G4_scratch);      // gets number of parameters

  if (RewriteBytecodes && !UseSharedSpaces && !DumpSharedSpaces) {
    patch_bytecode(Bytecodes::_fast_invokevfinal, Rscratch, Rtemp);
  }

  invokevfinal_helper(Rscratch, Rret);

  __ bind(notFinal);

  __ mov(G5_method, Rscratch);  // better scratch register
  __ load_receiver(G4_scratch, O0_recv);  // gets receiverOop
  // receiver is in O0_recv
  __ verify_oop(O0_recv);

  // get return address
  AddressLiteral table(Interpreter::invoke_return_entry_table());
  __ set(table, Rtemp);
  __ srl(Rret, ConstantPoolCacheEntry::tos_state_shift, Rret);          // get return type
  // Make sure we don't need to mask Rret after the above shift
  ConstantPoolCacheEntry::verify_tos_state_shift();
  __ sll(Rret,  LogBytesPerWord, Rret);
  __ ld_ptr(Rtemp, Rret, Rret);         // get return address

  // get receiver klass
  __ null_check(O0_recv, oopDesc::klass_offset_in_bytes());
  __ load_klass(O0_recv, O0_recv);
  __ verify_klass_ptr(O0_recv);

  __ profile_virtual_call(O0_recv, O4);

  generate_vtable_call(O0_recv, Rscratch, Rret);
}

void TemplateTable::fast_invokevfinal(int byte_no) {
  transition(vtos, vtos);
  assert(byte_no == f2_byte, "use this argument");

  load_invoke_cp_cache_entry(byte_no, G5_method, noreg, Lscratch, true,
                             /*is_invokevfinal*/true, false);
  __ mov(SP, O5_savedSP); // record SP that we wanted the callee to restore
  invokevfinal_helper(G3_scratch, Lscratch);
}

void TemplateTable::invokevfinal_helper(Register Rscratch, Register Rret) {
  Register Rtemp = G4_scratch;

  // Load receiver from stack slot
  __ ld_ptr(G5_method, in_bytes(Method::const_offset()), G4_scratch);
  __ lduh(G4_scratch, in_bytes(ConstMethod::size_of_parameters_offset()), G4_scratch);
  __ load_receiver(G4_scratch, O0);

  // receiver NULL check
  __ null_check(O0);

  __ profile_final_call(O4);
  __ profile_arguments_type(G5_method, Rscratch, Gargs, true);

  // get return address
  AddressLiteral table(Interpreter::invoke_return_entry_table());
  __ set(table, Rtemp);
  __ srl(Rret, ConstantPoolCacheEntry::tos_state_shift, Rret);          // get return type
  // Make sure we don't need to mask Rret after the above shift
  ConstantPoolCacheEntry::verify_tos_state_shift();
  __ sll(Rret,  LogBytesPerWord, Rret);
  __ ld_ptr(Rtemp, Rret, Rret);         // get return address


  // do the call
  __ call_from_interpreter(Rscratch, Gargs, Rret);
}


void TemplateTable::invokespecial(int byte_no) {
  transition(vtos, vtos);
  assert(byte_no == f1_byte, "use this argument");

  const Register Rret     = Lscratch;
  const Register O0_recv  = O0;
  const Register Rscratch = G3_scratch;

  prepare_invoke(byte_no, G5_method, Rret, noreg, O0_recv);  // get receiver also for null check
  __ null_check(O0_recv);

  // do the call
  __ profile_call(O4);
  __ profile_arguments_type(G5_method, Rscratch, Gargs, false);
  __ call_from_interpreter(Rscratch, Gargs, Rret);
}


void TemplateTable::invokestatic(int byte_no) {
  transition(vtos, vtos);
  assert(byte_no == f1_byte, "use this argument");

  const Register Rret     = Lscratch;
  const Register Rscratch = G3_scratch;

  prepare_invoke(byte_no, G5_method, Rret);  // get f1 Method*

  // do the call
  __ profile_call(O4);
  __ profile_arguments_type(G5_method, Rscratch, Gargs, false);
  __ call_from_interpreter(Rscratch, Gargs, Rret);
}

void TemplateTable::invokeinterface_object_method(Register RKlass,
                                                  Register Rcall,
                                                  Register Rret,
                                                  Register Rflags) {
  Register Rscratch = G4_scratch;
  Register Rindex = Lscratch;

  assert_different_registers(Rscratch, Rindex, Rret);

  Label notFinal;

  // Check for vfinal
  __ set((1 << ConstantPoolCacheEntry::is_vfinal_shift), Rscratch);
  __ btst(Rflags, Rscratch);
  __ br(Assembler::zero, false, Assembler::pt, notFinal);
  __ delayed()->nop();

  __ profile_final_call(O4);

  // do the call - the index (f2) contains the Method*
  assert_different_registers(G5_method, Gargs, Rcall);
  __ mov(Rindex, G5_method);
  __ profile_arguments_type(G5_method, Rcall, Gargs, true);
  __ call_from_interpreter(Rcall, Gargs, Rret);
  __ bind(notFinal);

  __ profile_virtual_call(RKlass, O4);
  generate_vtable_call(RKlass, Rindex, Rret);
}


void TemplateTable::invokeinterface(int byte_no) {
  transition(vtos, vtos);
  assert(byte_no == f1_byte, "use this argument");

  const Register Rinterface  = G1_scratch;
  const Register Rmethod     = Lscratch;
  const Register Rret        = G3_scratch;
  const Register O0_recv     = O0;
  const Register O1_flags    = O1;
  const Register O2_Klass    = O2;
  const Register Rscratch    = G4_scratch;
  assert_different_registers(Rscratch, G5_method);

  prepare_invoke(byte_no, Rinterface, Rret, Rmethod, O0_recv, O1_flags);

  // get receiver klass
  __ null_check(O0_recv, oopDesc::klass_offset_in_bytes());
  __ load_klass(O0_recv, O2_Klass);

  // Special case of invokeinterface called for virtual method of
  // java.lang.Object.  See cpCacheOop.cpp for details.
  // This code isn't produced by javac, but could be produced by
  // another compliant java compiler.
  Label notMethod;
  __ set((1 << ConstantPoolCacheEntry::is_forced_virtual_shift), Rscratch);
  __ btst(O1_flags, Rscratch);
  __ br(Assembler::zero, false, Assembler::pt, notMethod);
  __ delayed()->nop();

  invokeinterface_object_method(O2_Klass, Rinterface, Rret, O1_flags);

  __ bind(notMethod);

  Register Rtemp = O1_flags;

  Label L_no_such_interface;

  // Receiver subtype check against REFC.
  __ lookup_interface_method(// inputs: rec. class, interface, itable index
                             O2_Klass, Rinterface, noreg,
                             // outputs: temp reg1, temp reg2, temp reg3
                             G5_method, Rscratch, Rtemp,
                             L_no_such_interface,
                             /*return_method=*/false);

  __ profile_virtual_call(O2_Klass, O4);

  //
  // find entry point to call
  //

  // Get declaring interface class from method
  __ ld_ptr(Rmethod, Method::const_offset(), Rinterface);
  __ ld_ptr(Rinterface, ConstMethod::constants_offset(), Rinterface);
  __ ld_ptr(Rinterface, ConstantPool::pool_holder_offset_in_bytes(), Rinterface);

  // Get itable index from method
  const Register Rindex = G5_method;
  __ ld(Rmethod, Method::itable_index_offset(), Rindex);
  __ sub(Rindex, Method::itable_index_max, Rindex);
  __ neg(Rindex);

  __ lookup_interface_method(// inputs: rec. class, interface, itable index
                             O2_Klass, Rinterface, Rindex,
                             // outputs: method, scan temp reg, temp reg
                             G5_method, Rscratch, Rtemp,
                             L_no_such_interface);

  // Check for abstract method error.
  {
    Label ok;
    __ br_notnull_short(G5_method, Assembler::pt, ok);
    call_VM(noreg, CAST_FROM_FN_PTR(address, InterpreterRuntime::throw_AbstractMethodError));
    __ should_not_reach_here();
    __ bind(ok);
  }

  Register Rcall = Rinterface;
  assert_different_registers(Rcall, G5_method, Gargs, Rret);

  __ profile_arguments_type(G5_method, Rcall, Gargs, true);
  __ profile_called_method(G5_method, Rscratch);
  __ call_from_interpreter(Rcall, Gargs, Rret);

  __ bind(L_no_such_interface);
  call_VM(noreg, CAST_FROM_FN_PTR(address, InterpreterRuntime::throw_IncompatibleClassChangeError));
  __ should_not_reach_here();
}

void TemplateTable::invokehandle(int byte_no) {
  transition(vtos, vtos);
  assert(byte_no == f1_byte, "use this argument");

  const Register Rret       = Lscratch;
  const Register G4_mtype   = G4_scratch;
  const Register O0_recv    = O0;
  const Register Rscratch   = G3_scratch;

  prepare_invoke(byte_no, G5_method, Rret, G4_mtype, O0_recv);
  __ null_check(O0_recv);

  // G4: MethodType object (from cpool->resolved_references[f1], if necessary)
  // G5: MH.invokeExact_MT method (from f2)

  // Note:  G4_mtype is already pushed (if necessary) by prepare_invoke

  // do the call
  __ verify_oop(G4_mtype);
  __ profile_final_call(O4);  // FIXME: profile the LambdaForm also
  __ profile_arguments_type(G5_method, Rscratch, Gargs, true);
  __ call_from_interpreter(Rscratch, Gargs, Rret);
}


void TemplateTable::invokedynamic(int byte_no) {
  transition(vtos, vtos);
  assert(byte_no == f1_byte, "use this argument");

  const Register Rret        = Lscratch;
  const Register G4_callsite = G4_scratch;
  const Register Rscratch    = G3_scratch;

  prepare_invoke(byte_no, G5_method, Rret, G4_callsite);

  // G4: CallSite object (from cpool->resolved_references[f1])
  // G5: MH.linkToCallSite method (from f2)

  // Note:  G4_callsite is already pushed by prepare_invoke

  // %%% should make a type profile for any invokedynamic that takes a ref argument
  // profile this call
  __ profile_call(O4);

  // do the call
  __ verify_oop(G4_callsite);
  __ profile_arguments_type(G5_method, Rscratch, Gargs, false);
  __ call_from_interpreter(Rscratch, Gargs, Rret);
}


//----------------------------------------------------------------------------------------------------
// Allocation

void TemplateTable::_new() {
  transition(vtos, atos);

  Label slow_case;
  Label done;
  Label initialize_header;
  Label initialize_object;  // including clearing the fields

  Register RallocatedObject = Otos_i;
  Register RinstanceKlass = O1;
  Register Roffset = O3;
  Register Rscratch = O4;

  __ get_2_byte_integer_at_bcp(1, Rscratch, Roffset, InterpreterMacroAssembler::Unsigned);
  __ get_cpool_and_tags(Rscratch, G3_scratch);
  // make sure the class we're about to instantiate has been resolved
  // This is done before loading InstanceKlass to be consistent with the order
  // how Constant Pool is updated (see ConstantPool::klass_at_put)
  __ add(G3_scratch, Array<u1>::base_offset_in_bytes(), G3_scratch);
  __ ldub(G3_scratch, Roffset, G3_scratch);
  __ cmp(G3_scratch, JVM_CONSTANT_Class);
  __ br(Assembler::notEqual, false, Assembler::pn, slow_case);
  __ delayed()->sll(Roffset, LogBytesPerWord, Roffset);
  // get InstanceKlass
  __ load_resolved_klass_at_offset(Rscratch, Roffset, RinstanceKlass);

  // make sure klass is fully initialized:
  __ ldub(RinstanceKlass, in_bytes(InstanceKlass::init_state_offset()), G3_scratch);
  __ cmp(G3_scratch, InstanceKlass::fully_initialized);
  __ br(Assembler::notEqual, false, Assembler::pn, slow_case);
  __ delayed()->ld(RinstanceKlass, in_bytes(Klass::layout_helper_offset()), Roffset);

  // get instance_size in InstanceKlass (already aligned)
  //__ ld(RinstanceKlass, in_bytes(Klass::layout_helper_offset()), Roffset);

  // make sure klass does not have has_finalizer, or is abstract, or interface or java/lang/Class
  __ btst(Klass::_lh_instance_slow_path_bit, Roffset);
  __ br(Assembler::notZero, false, Assembler::pn, slow_case);
  __ delayed()->nop();

  // Allocate the instance:
  //  If TLAB is enabled:
  //    Try to allocate in the TLAB.
  //    If fails, go to the slow path.
  //  Else If inline contiguous allocations are enabled:
  //    Try to allocate in eden.
  //    If fails due to heap end, go to slow path.
  //
  //  If TLAB is enabled OR inline contiguous is enabled:
  //    Initialize the allocation.
  //    Exit.
  //
  //  Go to slow path.

  const bool allow_shared_alloc =
    Universe::heap()->supports_inline_contig_alloc();

  if(UseTLAB) {
    Register RoldTopValue = RallocatedObject;
    Register RtlabWasteLimitValue = G3_scratch;
    Register RnewTopValue = G1_scratch;
    Register RendValue = Rscratch;
    Register RfreeValue = RnewTopValue;

    // check if we can allocate in the TLAB
    __ ld_ptr(G2_thread, in_bytes(JavaThread::tlab_top_offset()), RoldTopValue); // sets up RalocatedObject
    __ ld_ptr(G2_thread, in_bytes(JavaThread::tlab_end_offset()), RendValue);
    __ add(RoldTopValue, Roffset, RnewTopValue);

    // if there is enough space, we do not CAS and do not clear
    __ cmp(RnewTopValue, RendValue);
    if(ZeroTLAB) {
      // the fields have already been cleared
      __ brx(Assembler::lessEqualUnsigned, true, Assembler::pt, initialize_header);
    } else {
      // initialize both the header and fields
      __ brx(Assembler::lessEqualUnsigned, true, Assembler::pt, initialize_object);
    }
    __ delayed()->st_ptr(RnewTopValue, G2_thread, in_bytes(JavaThread::tlab_top_offset()));

    // Allocation does not fit in the TLAB.
    __ ba_short(slow_case);
  } else {
    // Allocation in the shared Eden
    if (allow_shared_alloc) {
      Register RoldTopValue = G1_scratch;
      Register RtopAddr = G3_scratch;
      Register RnewTopValue = RallocatedObject;
      Register RendValue = Rscratch;
<<<<<<< HEAD

      __ set((intptr_t)Universe::heap()->top_addr(), RtopAddr);

      Label retry;
      __ bind(retry);
      __ set((intptr_t)Universe::heap()->end_addr(), RendValue);
      __ ld_ptr(RendValue, 0, RendValue);
      __ ld_ptr(RtopAddr, 0, RoldTopValue);
      __ add(RoldTopValue, Roffset, RnewTopValue);

=======

      __ set((intptr_t)Universe::heap()->top_addr(), RtopAddr);

      Label retry;
      __ bind(retry);
      __ set((intptr_t)Universe::heap()->end_addr(), RendValue);
      __ ld_ptr(RendValue, 0, RendValue);
      __ ld_ptr(RtopAddr, 0, RoldTopValue);
      __ add(RoldTopValue, Roffset, RnewTopValue);

>>>>>>> 614a31bc
      // RnewTopValue contains the top address after the new object
      // has been allocated.
      __ cmp_and_brx_short(RnewTopValue, RendValue, Assembler::greaterUnsigned, Assembler::pn, slow_case);

      __ cas_ptr(RtopAddr, RoldTopValue, RnewTopValue);

      // if someone beat us on the allocation, try again, otherwise continue
      __ cmp_and_brx_short(RoldTopValue, RnewTopValue, Assembler::notEqual, Assembler::pn, retry);

      // bump total bytes allocated by this thread
      // RoldTopValue and RtopAddr are dead, so can use G1 and G3
      __ incr_allocated_bytes(Roffset, G1_scratch, G3_scratch);
    }
  }

  // If UseTLAB or allow_shared_alloc are true, the object is created above and
  // there is an initialize need. Otherwise, skip and go to the slow path.
  if (UseTLAB || allow_shared_alloc) {
    // clear object fields
    __ bind(initialize_object);
    __ deccc(Roffset, sizeof(oopDesc));
    __ br(Assembler::zero, false, Assembler::pt, initialize_header);
    __ delayed()->add(RallocatedObject, sizeof(oopDesc), G3_scratch);

    // initialize remaining object fields
    if (UseBlockZeroing) {
      // Use BIS for zeroing
      __ bis_zeroing(G3_scratch, Roffset, G1_scratch, initialize_header);
    } else {
      Label loop;
      __ subcc(Roffset, wordSize, Roffset);
      __ bind(loop);
      //__ subcc(Roffset, wordSize, Roffset);      // executed above loop or in delay slot
      __ st_ptr(G0, G3_scratch, Roffset);
      __ br(Assembler::notEqual, false, Assembler::pt, loop);
      __ delayed()->subcc(Roffset, wordSize, Roffset);
    }
    __ ba_short(initialize_header);
  }

  // slow case
  __ bind(slow_case);
  __ get_2_byte_integer_at_bcp(1, G3_scratch, O2, InterpreterMacroAssembler::Unsigned);
  __ get_constant_pool(O1);

  call_VM(Otos_i, CAST_FROM_FN_PTR(address, InterpreterRuntime::_new), O1, O2);

  __ ba_short(done);

  // Initialize the header: mark, klass
  __ bind(initialize_header);

  if (UseBiasedLocking) {
    __ ld_ptr(RinstanceKlass, in_bytes(Klass::prototype_header_offset()), G4_scratch);
  } else {
    __ set((intptr_t)markOopDesc::prototype(), G4_scratch);
  }
  __ st_ptr(G4_scratch, RallocatedObject, oopDesc::mark_offset_in_bytes());       // mark
  __ store_klass_gap(G0, RallocatedObject);         // klass gap if compressed
  __ store_klass(RinstanceKlass, RallocatedObject); // klass (last for cms)

  {
    SkipIfEqual skip_if(
      _masm, G4_scratch, &DTraceAllocProbes, Assembler::zero);
    // Trigger dtrace event
    __ push(atos);
    __ call_VM_leaf(noreg,
       CAST_FROM_FN_PTR(address, SharedRuntime::dtrace_object_alloc), O0);
    __ pop(atos);
  }

  // continue
  __ bind(done);
}



void TemplateTable::newarray() {
  transition(itos, atos);
  __ ldub(Lbcp, 1, O1);
     call_VM(Otos_i, CAST_FROM_FN_PTR(address, InterpreterRuntime::newarray), O1, Otos_i);
}


void TemplateTable::anewarray() {
  transition(itos, atos);
  __ get_constant_pool(O1);
  __ get_2_byte_integer_at_bcp(1, G4_scratch, O2, InterpreterMacroAssembler::Unsigned);
     call_VM(Otos_i, CAST_FROM_FN_PTR(address, InterpreterRuntime::anewarray), O1, O2, Otos_i);
}


void TemplateTable::arraylength() {
  transition(atos, itos);
  Label ok;
  __ verify_oop(Otos_i);
  __ tst(Otos_i);
  __ throw_if_not_1_x( Assembler::notZero, ok );
  __ delayed()->ld(Otos_i, arrayOopDesc::length_offset_in_bytes(), Otos_i);
  __ throw_if_not_2( Interpreter::_throw_NullPointerException_entry, G3_scratch, ok);
}


void TemplateTable::checkcast() {
  transition(atos, atos);
  Label done, is_null, quicked, cast_ok, resolved;
  Register Roffset = G1_scratch;
  Register RobjKlass = O5;
  Register RspecifiedKlass = O4;

  // Check for casting a NULL
  __ br_null(Otos_i, false, Assembler::pn, is_null);
  __ delayed()->nop();

  // Get value klass in RobjKlass
  __ load_klass(Otos_i, RobjKlass); // get value klass

  // Get constant pool tag
  __ get_2_byte_integer_at_bcp(1, Lscratch, Roffset, InterpreterMacroAssembler::Unsigned);

  // See if the checkcast has been quickened
  __ get_cpool_and_tags(Lscratch, G3_scratch);
  __ add(G3_scratch, Array<u1>::base_offset_in_bytes(), G3_scratch);
  __ ldub(G3_scratch, Roffset, G3_scratch);
  __ cmp(G3_scratch, JVM_CONSTANT_Class);
  __ br(Assembler::equal, true, Assembler::pt, quicked);
  __ delayed()->sll(Roffset, LogBytesPerWord, Roffset);

  __ push_ptr(); // save receiver for result, and for GC
  call_VM(noreg, CAST_FROM_FN_PTR(address, InterpreterRuntime::quicken_io_cc) );
  __ get_vm_result_2(RspecifiedKlass);
  __ pop_ptr(Otos_i, G3_scratch); // restore receiver

  __ ba_short(resolved);

  // Extract target class from constant pool
  __ bind(quicked);
  __ load_resolved_klass_at_offset(Lscratch, Roffset, RspecifiedKlass);


  __ bind(resolved);
  __ load_klass(Otos_i, RobjKlass); // get value klass

  // Generate a fast subtype check.  Branch to cast_ok if no
  // failure.  Throw exception if failure.
  __ gen_subtype_check( RobjKlass, RspecifiedKlass, G3_scratch, G4_scratch, G1_scratch, cast_ok );

  // Not a subtype; so must throw exception
  __ throw_if_not_x( Assembler::never, Interpreter::_throw_ClassCastException_entry, G3_scratch );

  __ bind(cast_ok);

  if (ProfileInterpreter) {
    __ ba_short(done);
  }
  __ bind(is_null);
  __ profile_null_seen(G3_scratch);
  __ bind(done);
}


void TemplateTable::instanceof() {
  Label done, is_null, quicked, resolved;
  transition(atos, itos);
  Register Roffset = G1_scratch;
  Register RobjKlass = O5;
  Register RspecifiedKlass = O4;

  // Check for casting a NULL
  __ br_null(Otos_i, false, Assembler::pt, is_null);
  __ delayed()->nop();

  // Get value klass in RobjKlass
  __ load_klass(Otos_i, RobjKlass); // get value klass

  // Get constant pool tag
  __ get_2_byte_integer_at_bcp(1, Lscratch, Roffset, InterpreterMacroAssembler::Unsigned);

  // See if the checkcast has been quickened
  __ get_cpool_and_tags(Lscratch, G3_scratch);
  __ add(G3_scratch, Array<u1>::base_offset_in_bytes(), G3_scratch);
  __ ldub(G3_scratch, Roffset, G3_scratch);
  __ cmp(G3_scratch, JVM_CONSTANT_Class);
  __ br(Assembler::equal, true, Assembler::pt, quicked);
  __ delayed()->sll(Roffset, LogBytesPerWord, Roffset);

  __ push_ptr(); // save receiver for result, and for GC
  call_VM(noreg, CAST_FROM_FN_PTR(address, InterpreterRuntime::quicken_io_cc) );
  __ get_vm_result_2(RspecifiedKlass);
  __ pop_ptr(Otos_i, G3_scratch); // restore receiver

  __ ba_short(resolved);

  // Extract target class from constant pool
  __ bind(quicked);
  __ get_constant_pool(Lscratch);
  __ load_resolved_klass_at_offset(Lscratch, Roffset, RspecifiedKlass);

  __ bind(resolved);
  __ load_klass(Otos_i, RobjKlass); // get value klass

  // Generate a fast subtype check.  Branch to cast_ok if no
  // failure.  Return 0 if failure.
  __ or3(G0, 1, Otos_i);      // set result assuming quick tests succeed
  __ gen_subtype_check( RobjKlass, RspecifiedKlass, G3_scratch, G4_scratch, G1_scratch, done );
  // Not a subtype; return 0;
  __ clr( Otos_i );

  if (ProfileInterpreter) {
    __ ba_short(done);
  }
  __ bind(is_null);
  __ profile_null_seen(G3_scratch);
  __ bind(done);
}

void TemplateTable::_breakpoint() {

   // Note: We get here even if we are single stepping..
   // jbug inists on setting breakpoints at every bytecode
   // even if we are in single step mode.

   transition(vtos, vtos);
   // get the unpatched byte code
   __ call_VM(noreg, CAST_FROM_FN_PTR(address, InterpreterRuntime::get_original_bytecode_at), Lmethod, Lbcp);
   __ mov(O0, Lbyte_code);

   // post the breakpoint event
   __ call_VM(noreg, CAST_FROM_FN_PTR(address, InterpreterRuntime::_breakpoint), Lmethod, Lbcp);

   // complete the execution of original bytecode
   __ dispatch_normal(vtos);
}


//----------------------------------------------------------------------------------------------------
// Exceptions

void TemplateTable::athrow() {
  transition(atos, vtos);

  // This works because exception is cached in Otos_i which is same as O0,
  // which is same as what throw_exception_entry_expects
  assert(Otos_i == Oexception, "see explanation above");

  __ verify_oop(Otos_i);
  __ null_check(Otos_i);
  __ throw_if_not_x(Assembler::never, Interpreter::throw_exception_entry(), G3_scratch);
}


//----------------------------------------------------------------------------------------------------
// Synchronization


// See frame_sparc.hpp for monitor block layout.
// Monitor elements are dynamically allocated by growing stack as needed.

void TemplateTable::monitorenter() {
  transition(atos, vtos);
  __ verify_oop(Otos_i);
  // Try to acquire a lock on the object
  // Repeat until succeeded (i.e., until
  // monitorenter returns true).

  {   Label ok;
    __ tst(Otos_i);
    __ throw_if_not_1_x( Assembler::notZero,  ok);
    __ delayed()->mov(Otos_i, Lscratch); // save obj
    __ throw_if_not_2( Interpreter::_throw_NullPointerException_entry, G3_scratch, ok);
  }

  assert(O0 == Otos_i, "Be sure where the object to lock is");

  // find a free slot in the monitor block


  // initialize entry pointer
  __ clr(O1); // points to free slot or NULL

  {
    Label entry, loop, exit;
    __ add( __ top_most_monitor(), O2 ); // last one to check
    __ ba( entry );
    __ delayed()->mov( Lmonitors, O3 ); // first one to check


    __ bind( loop );

    __ verify_oop(O4);          // verify each monitor's oop
    __ tst(O4); // is this entry unused?
    __ movcc( Assembler::zero, false, Assembler::ptr_cc, O3, O1);

    __ cmp(O4, O0); // check if current entry is for same object
    __ brx( Assembler::equal, false, Assembler::pn, exit );
    __ delayed()->inc( O3, frame::interpreter_frame_monitor_size() * wordSize ); // check next one

    __ bind( entry );

    __ cmp( O3, O2 );
    __ brx( Assembler::lessEqualUnsigned, true, Assembler::pt, loop );
    __ delayed()->ld_ptr(O3, BasicObjectLock::obj_offset_in_bytes(), O4);

    __ bind( exit );
  }

  { Label allocated;

    // found free slot?
    __ br_notnull_short(O1, Assembler::pn, allocated);

    __ add_monitor_to_stack( false, O2, O3 );
    __ mov(Lmonitors, O1);

    __ bind(allocated);
  }

  // Increment bcp to point to the next bytecode, so exception handling for async. exceptions work correctly.
  // The object has already been poped from the stack, so the expression stack looks correct.
  __ inc(Lbcp);

  __ st_ptr(O0, O1, BasicObjectLock::obj_offset_in_bytes()); // store object
  __ lock_object(O1, O0);

  // check if there's enough space on the stack for the monitors after locking
  __ generate_stack_overflow_check(0);

  // The bcp has already been incremented. Just need to dispatch to next instruction.
  __ dispatch_next(vtos);
}


void TemplateTable::monitorexit() {
  transition(atos, vtos);
  __ verify_oop(Otos_i);
  __ tst(Otos_i);
  __ throw_if_not_x( Assembler::notZero, Interpreter::_throw_NullPointerException_entry, G3_scratch );

  assert(O0 == Otos_i, "just checking");

  { Label entry, loop, found;
    __ add( __ top_most_monitor(), O2 ); // last one to check
    __ ba(entry);
    // use Lscratch to hold monitor elem to check, start with most recent monitor,
    // By using a local it survives the call to the C routine.
    __ delayed()->mov( Lmonitors, Lscratch );

    __ bind( loop );

    __ verify_oop(O4);          // verify each monitor's oop
    __ cmp(O4, O0); // check if current entry is for desired object
    __ brx( Assembler::equal, true, Assembler::pt, found );
    __ delayed()->mov(Lscratch, O1); // pass found entry as argument to monitorexit

    __ inc( Lscratch, frame::interpreter_frame_monitor_size() * wordSize ); // advance to next

    __ bind( entry );

    __ cmp( Lscratch, O2 );
    __ brx( Assembler::lessEqualUnsigned, true, Assembler::pt, loop );
    __ delayed()->ld_ptr(Lscratch, BasicObjectLock::obj_offset_in_bytes(), O4);

    call_VM(noreg, CAST_FROM_FN_PTR(address, InterpreterRuntime::throw_illegal_monitor_state_exception));
    __ should_not_reach_here();

    __ bind(found);
  }
  __ unlock_object(O1);
}


//----------------------------------------------------------------------------------------------------
// Wide instructions

void TemplateTable::wide() {
  transition(vtos, vtos);
  __ ldub(Lbcp, 1, G3_scratch);// get next bc
  __ sll(G3_scratch, LogBytesPerWord, G3_scratch);
  AddressLiteral ep(Interpreter::_wentry_point);
  __ set(ep, G4_scratch);
  __ ld_ptr(G4_scratch, G3_scratch, G3_scratch);
  __ jmp(G3_scratch, G0);
  __ delayed()->nop();
  // Note: the Lbcp increment step is part of the individual wide bytecode implementations
}


//----------------------------------------------------------------------------------------------------
// Multi arrays

void TemplateTable::multianewarray() {
  transition(vtos, atos);
     // put ndims * wordSize into Lscratch
  __ ldub( Lbcp,     3,               Lscratch);
  __ sll(  Lscratch, Interpreter::logStackElementSize, Lscratch);
     // Lesp points past last_dim, so set to O1 to first_dim address
  __ add(  Lesp,     Lscratch,        O1);
     call_VM(Otos_i, CAST_FROM_FN_PTR(address, InterpreterRuntime::multianewarray), O1);
  __ add(  Lesp,     Lscratch,        Lesp); // pop all dimensions off the stack
}<|MERGE_RESOLUTION|>--- conflicted
+++ resolved
@@ -3308,7 +3308,6 @@
       Register RtopAddr = G3_scratch;
       Register RnewTopValue = RallocatedObject;
       Register RendValue = Rscratch;
-<<<<<<< HEAD
 
       __ set((intptr_t)Universe::heap()->top_addr(), RtopAddr);
 
@@ -3319,18 +3318,6 @@
       __ ld_ptr(RtopAddr, 0, RoldTopValue);
       __ add(RoldTopValue, Roffset, RnewTopValue);
 
-=======
-
-      __ set((intptr_t)Universe::heap()->top_addr(), RtopAddr);
-
-      Label retry;
-      __ bind(retry);
-      __ set((intptr_t)Universe::heap()->end_addr(), RendValue);
-      __ ld_ptr(RendValue, 0, RendValue);
-      __ ld_ptr(RtopAddr, 0, RoldTopValue);
-      __ add(RoldTopValue, Roffset, RnewTopValue);
-
->>>>>>> 614a31bc
       // RnewTopValue contains the top address after the new object
       // has been allocated.
       __ cmp_and_brx_short(RnewTopValue, RendValue, Assembler::greaterUnsigned, Assembler::pn, slow_case);
