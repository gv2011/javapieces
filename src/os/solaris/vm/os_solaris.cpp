--- conflicted
+++ resolved
@@ -471,23 +471,12 @@
   psetid_t pset = PS_NONE;
   // Are we running in a processor set or is there any processor set around?
   if (pset_bind(PS_QUERY, P_PID, pid, &pset) == 0) {
-<<<<<<< HEAD
     uint_t pset_cpus;
     // Query the number of cpus available to us.
     if (pset_info(pset, NULL, &pset_cpus, NULL) == 0) {
       assert(pset_cpus > 0 && pset_cpus <= online_cpus, "sanity check");
       _processors_online = pset_cpus;
       return pset_cpus;
-=======
-    if (pset != PS_NONE) {
-      uint_t pset_cpus;
-      // Query number of cpus in processor set
-      if (pset_info(pset, NULL, &pset_cpus, NULL) == 0) {
-	assert(pset_cpus > 0 && pset_cpus <= online_cpus, "sanity check");
-	_processors_online = pset_cpus;
-	return pset_cpus;
-      }
->>>>>>> 2571633a
     }
   }
   // Otherwise return number of online cpus
@@ -2939,12 +2928,7 @@
   char* addr = Solaris::anon_mmap(requested_addr, bytes, alignment_hint, (requested_addr != NULL));
 
   guarantee(requested_addr == NULL || requested_addr == addr,
-<<<<<<< HEAD
             "OS failed to return requested mmap address.");
-=======
-	    "OS failed to return requested mmap address.");
-
->>>>>>> 2571633a
   return addr;
 }
 
@@ -3818,20 +3802,11 @@
     iaparms_t *iaInfo  = (iaparms_t*)ParmInfo.pc_clparms;
     int maxClamped     = MIN2(iaLimits.maxPrio, (int)iaInfo->ia_uprilim);
     iaInfo->ia_upri    = scale_to_lwp_priority(iaLimits.minPrio, maxClamped, newPrio);
-<<<<<<< HEAD
     iaInfo->ia_uprilim = IA_NOCHANGE;
     iaInfo->ia_mode    = IA_NOCHANGE;
     if (ThreadPriorityVerbose) {
       tty->print_cr ("IA: [%d...%d] %d->%d\n",
                iaLimits.minPrio, maxClamped, newPrio, iaInfo->ia_upri);
-=======
-    iaInfo->ia_uprilim = IA_NOCHANGE; 
-    iaInfo->ia_nice    = IA_NOCHANGE; 
-    iaInfo->ia_mode    = IA_NOCHANGE; 
-    if (ThreadPriorityVerbose) { 
-      tty->print_cr ("IA: [%d...%d] %d->%d\n", 
-               iaLimits.minPrio, maxClamped, newPrio, iaInfo->ia_upri); 
->>>>>>> 2571633a
     }
   } else if (ParmInfo.pc_cid == tsLimits.schedPolicy) {
     tsparms_t *tsInfo  = (tsparms_t*)ParmInfo.pc_clparms; 
@@ -4554,12 +4529,7 @@
 // threads. Calling thr_setprio is meaningless in this case. 
 //
 bool isT2_libthread() {
-<<<<<<< HEAD
   static prheader_t * lwpArray = NULL;
-=======
-  int i, rslt;
-  static prheader_t * lwpArray = NULL;             
->>>>>>> 2571633a
   static int lwpSize = 0;
   static int lwpFile = -1;
   lwpstatus_t * that;
