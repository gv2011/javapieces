--- conflicted
+++ resolved
@@ -74,15 +74,11 @@
   INTERRUPTIBLE_RETURN_INT(::send(fd, buf, nBytes, flags), os::Solaris::clear_interrupted);
 }
 
-<<<<<<< HEAD
 inline int    hpi::raw_send(int fd, char *buf, int nBytes, int flags) {
   RESTARTABLE_RETURN_INT(::send(fd, buf, nBytes, flags));
 }
 
 // As both poll and select can be interrupted by signals, we have to be
-=======
-// As both poll and select can be interrupted by signals, we have to be 
->>>>>>> 2571633a
 // prepared to restart the system call after updating the timeout, unless
 // a poll() is done with timeout == -1, in which case we repeat with this
 // "wait forever" value. 
