#
# This is the "master security properties file".
#
# In this file, various security properties are set for use by
# java.security classes. This is where users can statically register
# Cryptography Package Providers ("providers" for short). The term
# "provider" refers to a package or set of packages that supply a
# concrete implementation of a subset of the cryptography aspects of
# the Java Security API. A provider may, for example, implement one or
# more digital signature algorithms or message digest algorithms.
#
# Each provider must implement a subclass of the Provider class.
# To register a provider in this master security properties file,
# specify the Provider subclass name and priority in the format
#
#    security.provider.<n>=<className>
#
# This declares a provider, and specifies its preference
# order n. The preference order is the order in which providers are
# searched for requested algorithms (when no specific provider is
# requested). The order is 1-based; 1 is the most preferred, followed
# by 2, and so on.
#
# <className> must specify the subclass of the Provider class whose
# constructor sets the values of various properties that are required
# for the Java Security API to look up the algorithms or other
# facilities implemented by the provider.
#
# There must be at least one provider specification in java.security.
# There is a default provider that comes standard with the JDK. It
# is called the "SUN" provider, and its Provider subclass
# named Sun appears in the sun.security.provider package. Thus, the
# "SUN" provider is registered via the following:
#
#    security.provider.1=sun.security.provider.Sun
#
# (The number 1 is used for the default provider.)
#
# Note: Providers can be dynamically registered instead by calls to
# either the addProvider or insertProviderAt method in the Security
# class.

#
# List of providers and their preference orders (see above):
#
security.provider.1=com.oracle.security.ucrypto.UcryptoProvider ${java.home}/lib/security/ucrypto-solaris.cfg
security.provider.2=sun.security.pkcs11.SunPKCS11 ${java.home}/lib/security/sunpkcs11-solaris.cfg
security.provider.3=sun.security.provider.Sun
security.provider.4=sun.security.rsa.SunRsaSign
security.provider.5=sun.security.ec.SunEC
security.provider.6=com.sun.net.ssl.internal.ssl.Provider
security.provider.7=com.sun.crypto.provider.SunJCE
security.provider.8=sun.security.jgss.SunProvider
security.provider.9=com.sun.security.sasl.Provider
security.provider.10=org.jcp.xml.dsig.internal.dom.XMLDSigRI
security.provider.11=sun.security.smartcardio.SunPCSC

#
# Select the source of seed data for SecureRandom. By default an
# attempt is made to use the entropy gathering device specified by
# the securerandom.source property. If an exception occurs when
# accessing the URL then the traditional system/thread activity
# algorithm is used.
#
# On Solaris and Linux systems, if file:/dev/urandom is specified and it
# exists, a special SecureRandom implementation is activated by default.
# This "NativePRNG" reads random bytes directly from /dev/urandom.
#
# On Windows systems, the URLs file:/dev/random and file:/dev/urandom
# enables use of the Microsoft CryptoAPI seed functionality.
#
securerandom.source=file:/dev/urandom
#
# The entropy gathering device is described as a URL and can also
# be specified with the system property "java.security.egd". For example,
#   -Djava.security.egd=file:/dev/urandom
# Specifying this system property will override the securerandom.source
# setting.

#
# Class to instantiate as the javax.security.auth.login.Configuration
# provider.
#
login.configuration.provider=com.sun.security.auth.login.ConfigFile

#
# Default login configuration file
#
#login.config.url.1=file:${user.home}/.java.login.config

#
# Class to instantiate as the system Policy. This is the name of the class
# that will be used as the Policy object.
#
policy.provider=sun.security.provider.PolicyFile

# The default is to have a single system-wide policy file,
# and a policy file in the user's home directory.
policy.url.1=file:${java.home}/lib/security/java.policy
policy.url.2=file:${user.home}/.java.policy

# whether or not we expand properties in the policy file
# if this is set to false, properties (${...}) will not be expanded in policy
# files.
policy.expandProperties=true

# whether or not we allow an extra policy to be passed on the command line
# with -Djava.security.policy=somefile. Comment out this line to disable
# this feature.
policy.allowSystemProperty=true

# whether or not we look into the IdentityScope for trusted Identities
# when encountering a 1.1 signed JAR file. If the identity is found
# and is trusted, we grant it AllPermission.
policy.ignoreIdentityScope=false

#
# Default keystore type.
#
keystore.type=jks

#
# List of comma-separated packages that start with or equal this string
# will cause a security exception to be thrown when
# passed to checkPackageAccess unless the
# corresponding RuntimePermission ("accessClassInPackage."+package) has
# been granted.
package.access=sun.,\
               com.sun.xml.internal.,\
               com.sun.imageio.,\
               com.sun.istack.internal.,\
               com.sun.jmx.,\
               com.sun.proxy.,\
               com.sun.org.apache.bcel.internal.,\
               com.sun.org.apache.regexp.internal.,\
               com.sun.org.apache.xerces.internal.,\
               com.sun.org.apache.xpath.internal.,\
               com.sun.org.apache.xalan.internal.extensions.,\
               com.sun.org.apache.xalan.internal.lib.,\
               com.sun.org.apache.xalan.internal.res.,\
               com.sun.org.apache.xalan.internal.templates.,\
               com.sun.org.apache.xalan.internal.utils.,\
<<<<<<< HEAD
               com.sun.org.glassfish.external.,\
               com.sun.org.glassfish.gmbal.,\
               oracle.jrockit.jfr.
=======
               com.sun.org.apache.xalan.internal.xslt.,\
               com.sun.org.apache.xalan.internal.xsltc.cmdline.,\
               com.sun.org.apache.xalan.internal.xsltc.compiler.,\
               com.sun.org.apache.xalan.internal.xsltc.trax.,\
               com.sun.org.apache.xalan.internal.xsltc.util.,\
               com.sun.org.apache.xml.internal.res.,\
               com.sun.org.apache.xml.internal.serializer.utils.,\
               com.sun.org.apache.xml.internal.utils.,\
               com.sun.org.glassfish.
>>>>>>> 22ba2f6e

#
# List of comma-separated packages that start with or equal this string
# will cause a security exception to be thrown when
# passed to checkPackageDefinition unless the
# corresponding RuntimePermission ("defineClassInPackage."+package) has
# been granted.
#
# by default, none of the class loaders supplied with the JDK call
# checkPackageDefinition.
#
package.definition=sun.,\
                   com.sun.xml.internal.,\
                   com.sun.imageio.,\
                   com.sun.istack.internal.,\
                   com.sun.jmx.,\
                   com.sun.proxy.,\
                   com.sun.org.apache.bcel.internal.,\
                   com.sun.org.apache.regexp.internal.,\
                   com.sun.org.apache.xerces.internal.,\
                   com.sun.org.apache.xpath.internal.,\
                   com.sun.org.apache.xalan.internal.extensions.,\
                   com.sun.org.apache.xalan.internal.lib.,\
                   com.sun.org.apache.xalan.internal.res.,\
                   com.sun.org.apache.xalan.internal.templates.,\
                   com.sun.org.apache.xalan.internal.utils.,\
<<<<<<< HEAD
                   com.sun.org.glassfish.external.,\
                   com.sun.org.glassfish.gmbal.,\
                   oracle.jrockit.jfr.
=======
                   com.sun.org.apache.xalan.internal.xslt.,\
                   com.sun.org.apache.xalan.internal.xsltc.cmdline.,\
                   com.sun.org.apache.xalan.internal.xsltc.compiler.,\
                   com.sun.org.apache.xalan.internal.xsltc.trax.,\
                   com.sun.org.apache.xalan.internal.xsltc.util.,\
                   com.sun.org.apache.xml.internal.res.,\
                   com.sun.org.apache.xml.internal.serializer.utils.,\
                   com.sun.org.apache.xml.internal.utils.,\
                   com.sun.org.glassfish.
>>>>>>> 22ba2f6e

#
# Determines whether this properties file can be appended to
# or overridden on the command line via -Djava.security.properties
#
security.overridePropertiesFile=true

#
# Determines the default key and trust manager factory algorithms for
# the javax.net.ssl package.
#
ssl.KeyManagerFactory.algorithm=SunX509
ssl.TrustManagerFactory.algorithm=PKIX

#
# The Java-level namelookup cache policy for successful lookups:
#
# any negative value: caching forever
# any positive value: the number of seconds to cache an address for
# zero: do not cache
#
# default value is forever (FOREVER). For security reasons, this
# caching is made forever when a security manager is set. When a security
# manager is not set, the default behavior in this implementation
# is to cache for 30 seconds.
#
# NOTE: setting this to anything other than the default value can have
#       serious security implications. Do not set it unless
#       you are sure you are not exposed to DNS spoofing attack.
#
#networkaddress.cache.ttl=-1

# The Java-level namelookup cache policy for failed lookups:
#
# any negative value: cache forever
# any positive value: the number of seconds to cache negative lookup results
# zero: do not cache
#
# In some Microsoft Windows networking environments that employ
# the WINS name service in addition to DNS, name service lookups
# that fail may take a noticeably long time to return (approx. 5 seconds).
# For this reason the default caching policy is to maintain these
# results for 10 seconds.
#
#
networkaddress.cache.negative.ttl=10

#
# Properties to configure OCSP for certificate revocation checking
#

# Enable OCSP
#
# By default, OCSP is not used for certificate revocation checking.
# This property enables the use of OCSP when set to the value "true".
#
# NOTE: SocketPermission is required to connect to an OCSP responder.
#
# Example,
#   ocsp.enable=true

#
# Location of the OCSP responder
#
# By default, the location of the OCSP responder is determined implicitly
# from the certificate being validated. This property explicitly specifies
# the location of the OCSP responder. The property is used when the
# Authority Information Access extension (defined in RFC 3280) is absent
# from the certificate or when it requires overriding.
#
# Example,
#   ocsp.responderURL=http://ocsp.example.net:80

#
# Subject name of the OCSP responder's certificate
#
# By default, the certificate of the OCSP responder is that of the issuer
# of the certificate being validated. This property identifies the certificate
# of the OCSP responder when the default does not apply. Its value is a string
# distinguished name (defined in RFC 2253) which identifies a certificate in
# the set of certificates supplied during cert path validation. In cases where
# the subject name alone is not sufficient to uniquely identify the certificate
# then both the "ocsp.responderCertIssuerName" and
# "ocsp.responderCertSerialNumber" properties must be used instead. When this
# property is set then those two properties are ignored.
#
# Example,
#   ocsp.responderCertSubjectName="CN=OCSP Responder, O=XYZ Corp"

#
# Issuer name of the OCSP responder's certificate
#
# By default, the certificate of the OCSP responder is that of the issuer
# of the certificate being validated. This property identifies the certificate
# of the OCSP responder when the default does not apply. Its value is a string
# distinguished name (defined in RFC 2253) which identifies a certificate in
# the set of certificates supplied during cert path validation. When this
# property is set then the "ocsp.responderCertSerialNumber" property must also
# be set. When the "ocsp.responderCertSubjectName" property is set then this
# property is ignored.
#
# Example,
#   ocsp.responderCertIssuerName="CN=Enterprise CA, O=XYZ Corp"

#
# Serial number of the OCSP responder's certificate
#
# By default, the certificate of the OCSP responder is that of the issuer
# of the certificate being validated. This property identifies the certificate
# of the OCSP responder when the default does not apply. Its value is a string
# of hexadecimal digits (colon or space separators may be present) which
# identifies a certificate in the set of certificates supplied during cert path
# validation. When this property is set then the "ocsp.responderCertIssuerName"
# property must also be set. When the "ocsp.responderCertSubjectName" property
# is set then this property is ignored.
#
# Example,
#   ocsp.responderCertSerialNumber=2A:FF:00

#
# Policy for failed Kerberos KDC lookups:
#
# When a KDC is unavailable (network error, service failure, etc), it is
# put inside a blacklist and accessed less often for future requests. The
# value (case-insensitive) for this policy can be:
#
# tryLast
#    KDCs in the blacklist are always tried after those not on the list.
#
# tryLess[:max_retries,timeout]
#    KDCs in the blacklist are still tried by their order in the configuration,
#    but with smaller max_retries and timeout values. max_retries and timeout
#    are optional numerical parameters (default 1 and 5000, which means once
#    and 5 seconds). Please notes that if any of the values defined here is
#    more than what is defined in krb5.conf, it will be ignored.
#
# Whenever a KDC is detected as available, it is removed from the blacklist.
# The blacklist is reset when krb5.conf is reloaded. You can add
# refreshKrb5Config=true to a JAAS configuration file so that krb5.conf is
# reloaded whenever a JAAS authentication is attempted.
#
# Example,
#   krb5.kdc.bad.policy = tryLast
#   krb5.kdc.bad.policy = tryLess:2,2000
krb5.kdc.bad.policy = tryLast

# Algorithm restrictions for certification path (CertPath) processing
#
# In some environments, certain algorithms or key lengths may be undesirable
# for certification path building and validation.  For example, "MD2" is
# generally no longer considered to be a secure hash algorithm.  This section
# describes the mechanism for disabling algorithms based on algorithm name
# and/or key length.  This includes algorithms used in certificates, as well
# as revocation information such as CRLs and signed OCSP Responses.
#
# The syntax of the disabled algorithm string is described as this Java
# BNF-style:
#   DisabledAlgorithms:
#       " DisabledAlgorithm { , DisabledAlgorithm } "
#
#   DisabledAlgorithm:
#       AlgorithmName [Constraint]
#
#   AlgorithmName:
#       (see below)
#
#   Constraint:
#       KeySizeConstraint
#
#   KeySizeConstraint:
#       keySize Operator DecimalInteger
#
#   Operator:
#       <= | < | == | != | >= | >
#
#   DecimalInteger:
#       DecimalDigits
#
#   DecimalDigits:
#       DecimalDigit {DecimalDigit}
#
#   DecimalDigit: one of
#       1 2 3 4 5 6 7 8 9 0
#
# The "AlgorithmName" is the standard algorithm name of the disabled
# algorithm. See "Java Cryptography Architecture Standard Algorithm Name
# Documentation" for information about Standard Algorithm Names.  Matching
# is performed using a case-insensitive sub-element matching rule.  (For
# example, in "SHA1withECDSA" the sub-elements are "SHA1" for hashing and
# "ECDSA" for signatures.)  If the assertion "AlgorithmName" is a
# sub-element of the certificate algorithm name, the algorithm will be
# rejected during certification path building and validation.  For example,
# the assertion algorithm name "DSA" will disable all certificate algorithms
# that rely on DSA, such as NONEwithDSA, SHA1withDSA.  However, the assertion
# will not disable algorithms related to "ECDSA".
#
# A "Constraint" provides further guidance for the algorithm being specified.
# The "KeySizeConstraint" requires a key of a valid size range if the
# "AlgorithmName" is of a key algorithm.  The "DecimalInteger" indicates the
# key size specified in number of bits.  For example, "RSA keySize <= 1024"
# indicates that any RSA key with key size less than or equal to 1024 bits
# should be disabled, and "RSA keySize < 1024, RSA keySize > 2048" indicates
# that any RSA key with key size less than 1024 or greater than 2048 should
# be disabled. Note that the "KeySizeConstraint" only makes sense to key
# algorithms.
#
# Note: This property is currently used by Oracle's PKIX implementation. It
# is not guaranteed to be examined and used by other implementations.
#
# Example:
#   jdk.certpath.disabledAlgorithms=MD2, DSA, RSA keySize < 2048
#
#
jdk.certpath.disabledAlgorithms=MD2, RSA keySize < 1024

# Algorithm restrictions for Secure Socket Layer/Transport Layer Security
# (SSL/TLS) processing
#
# In some environments, certain algorithms or key lengths may be undesirable
# when using SSL/TLS.  This section describes the mechanism for disabling
# algorithms during SSL/TLS security parameters negotiation, including cipher
# suites selection, peer authentication and key exchange mechanisms.
#
# For PKI-based peer authentication and key exchange mechanisms, this list
# of disabled algorithms will also be checked during certification path
# building and validation, including algorithms used in certificates, as
# well as revocation information such as CRLs and signed OCSP Responses.
# This is in addition to the jdk.certpath.disabledAlgorithms property above.
#
# See the specification of "jdk.certpath.disabledAlgorithms" for the
# syntax of the disabled algorithm string.
#
# Note: This property is currently used by Oracle's JSSE implementation.
# It is not guaranteed to be examined and used by other implementations.
#
# Example:
#   jdk.tls.disabledAlgorithms=MD5, SHA1, DSA, RSA keySize < 2048
i<|MERGE_RESOLUTION|>--- conflicted
+++ resolved
@@ -140,11 +140,6 @@
                com.sun.org.apache.xalan.internal.res.,\
                com.sun.org.apache.xalan.internal.templates.,\
                com.sun.org.apache.xalan.internal.utils.,\
-<<<<<<< HEAD
-               com.sun.org.glassfish.external.,\
-               com.sun.org.glassfish.gmbal.,\
-               oracle.jrockit.jfr.
-=======
                com.sun.org.apache.xalan.internal.xslt.,\
                com.sun.org.apache.xalan.internal.xsltc.cmdline.,\
                com.sun.org.apache.xalan.internal.xsltc.compiler.,\
@@ -153,8 +148,8 @@
                com.sun.org.apache.xml.internal.res.,\
                com.sun.org.apache.xml.internal.serializer.utils.,\
                com.sun.org.apache.xml.internal.utils.,\
-               com.sun.org.glassfish.
->>>>>>> 22ba2f6e
+               com.sun.org.glassfish.,\
+               oracle.jrockit.jfr.
 
 #
 # List of comma-separated packages that start with or equal this string
@@ -181,11 +176,6 @@
                    com.sun.org.apache.xalan.internal.res.,\
                    com.sun.org.apache.xalan.internal.templates.,\
                    com.sun.org.apache.xalan.internal.utils.,\
-<<<<<<< HEAD
-                   com.sun.org.glassfish.external.,\
-                   com.sun.org.glassfish.gmbal.,\
-                   oracle.jrockit.jfr.
-=======
                    com.sun.org.apache.xalan.internal.xslt.,\
                    com.sun.org.apache.xalan.internal.xsltc.cmdline.,\
                    com.sun.org.apache.xalan.internal.xsltc.compiler.,\
@@ -194,8 +184,8 @@
                    com.sun.org.apache.xml.internal.res.,\
                    com.sun.org.apache.xml.internal.serializer.utils.,\
                    com.sun.org.apache.xml.internal.utils.,\
-                   com.sun.org.glassfish.
->>>>>>> 22ba2f6e
+                   com.sun.org.glassfish.,\
+                   oracle.jrockit.jfr.
 
 #
 # Determines whether this properties file can be appended to
