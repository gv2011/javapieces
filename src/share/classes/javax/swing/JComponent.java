--- conflicted
+++ resolved
@@ -4910,16 +4910,10 @@
      * Returns {@code true} if a paint triggered on a child component should cause
      * painting to originate from this Component, or one of its ancestors.
      * <p/>
-<<<<<<< HEAD
-     * Calling {@link JComponent#repaint} on a Swing component will be delegated to
-     * the first ancestor which {@code isPaintingOrigin()} returns {@code true},
-     * if there are any.
-=======
      * Calling {@link #repaint} or {@link #paintImmediately(int, int, int, int)}
      * on a Swing component will result in calling
      * the {@link JComponent#paintImmediately(int, int, int, int)} method of
-     * the first ancestor which {@code isPaintingOrigin()} returns {@true}, if there are any.
->>>>>>> f3865b00
+     * the first ancestor which {@code isPaintingOrigin()} returns {@code true}, if there are any.
      * <p/>
      * {@code JComponent} subclasses that need to be painted when any of their
      * children are repainted should override this method to return {@code true}.
