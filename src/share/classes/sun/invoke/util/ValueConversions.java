--- conflicted
+++ resolved
@@ -533,14 +533,8 @@
                     }
                 });
             mh = IMPL_LOOKUP.unreflect(m);
-<<<<<<< HEAD
-
         } catch (ReflectiveOperationException ex) {
-            throw new InternalError(ex);
-=======
-        } catch (ReflectiveOperationException | SecurityException ex) {
             throw newInternalError(ex);
->>>>>>> 566cffd3
         }
         COLLECT_ARGUMENTS = mh;
     }
