--- conflicted
+++ resolved
@@ -108,7 +108,7 @@
         protected void init() {
             standardAttributes = new HashMap<>();
             standardAttributes.put(AnnotationDefault, AnnotationDefault_attribute.class);
-            standardAttributes.put(BootstrapMethods,  BootstrapMethods_attribute.class);
+            standardAttributes.put(BootstrapMethods, BootstrapMethods_attribute.class);
             standardAttributes.put(CharacterRangeTable, CharacterRangeTable_attribute.class);
             standardAttributes.put(Code,              Code_attribute.class);
             standardAttributes.put(CompilationID,     CompilationID_attribute.class);
@@ -120,23 +120,10 @@
             standardAttributes.put(LineNumberTable,   LineNumberTable_attribute.class);
             standardAttributes.put(LocalVariableTable, LocalVariableTable_attribute.class);
             standardAttributes.put(LocalVariableTypeTable, LocalVariableTypeTable_attribute.class);
-<<<<<<< HEAD
-            standardAttributes.put(MethodParameters,  MethodParameters_attribute.class);
-            standardAttributes.put(RuntimeInvisibleAnnotations, RuntimeInvisibleAnnotations_attribute.class);
-            standardAttributes.put(RuntimeInvisibleParameterAnnotations, RuntimeInvisibleParameterAnnotations_attribute.class);
-            standardAttributes.put(RuntimeVisibleAnnotations, RuntimeVisibleAnnotations_attribute.class);
-            standardAttributes.put(RuntimeVisibleParameterAnnotations, RuntimeVisibleParameterAnnotations_attribute.class);
-            standardAttributes.put(RuntimeVisibleTypeAnnotations, RuntimeVisibleTypeAnnotations_attribute.class);
-            standardAttributes.put(RuntimeInvisibleTypeAnnotations, RuntimeInvisibleTypeAnnotations_attribute.class);
-            standardAttributes.put(Signature,         Signature_attribute.class);
-=======
             standardAttributes.put(Module,            Module_attribute.class);
             standardAttributes.put(ModuleProvides,    ModuleProvides_attribute.class);
             standardAttributes.put(ModuleRequires,    ModuleRequires_attribute.class);
-
-            if (!compat) { // old javap does not recognize recent attributes
                 standardAttributes.put(MethodParameters, MethodParameters_attribute.class);
-                standardAttributes.put(CompilationID, CompilationID_attribute.class);
                 standardAttributes.put(RuntimeInvisibleAnnotations, RuntimeInvisibleAnnotations_attribute.class);
                 standardAttributes.put(RuntimeInvisibleParameterAnnotations, RuntimeInvisibleParameterAnnotations_attribute.class);
                 standardAttributes.put(RuntimeVisibleAnnotations, RuntimeVisibleAnnotations_attribute.class);
@@ -144,10 +131,6 @@
                 standardAttributes.put(RuntimeVisibleTypeAnnotations, RuntimeVisibleTypeAnnotations_attribute.class);
                 standardAttributes.put(RuntimeInvisibleTypeAnnotations, RuntimeInvisibleTypeAnnotations_attribute.class);
                 standardAttributes.put(Signature,     Signature_attribute.class);
-                standardAttributes.put(SourceID, SourceID_attribute.class);
-            }
-
->>>>>>> 63508d36
             standardAttributes.put(SourceDebugExtension, SourceDebugExtension_attribute.class);
             standardAttributes.put(SourceFile,        SourceFile_attribute.class);
             standardAttributes.put(SourceID,          SourceID_attribute.class);
