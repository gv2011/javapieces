/*
 * Copyright (c) 1994, 2014, Oracle and/or its affiliates. All rights reserved.
 * DO NOT ALTER OR REMOVE COPYRIGHT NOTICES OR THIS FILE HEADER.
 *
 * This code is free software; you can redistribute it and/or modify it
 * under the terms of the GNU General Public License version 2 only, as
 * published by the Free Software Foundation.  Oracle designates this
 * particular file as subject to the "Classpath" exception as provided
 * by Oracle in the LICENSE file that accompanied this code.
 *
 * This code is distributed in the hope that it will be useful, but WITHOUT
 * ANY WARRANTY; without even the implied warranty of MERCHANTABILITY or
 * FITNESS FOR A PARTICULAR PURPOSE.  See the GNU General Public License
 * version 2 for more details (a copy is included in the LICENSE file that
 * accompanied this code).
 *
 * You should have received a copy of the GNU General Public License version
 * 2 along with this work; if not, write to the Free Software Foundation,
 * Inc., 51 Franklin St, Fifth Floor, Boston, MA 02110-1301 USA.
 *
 * Please contact Oracle, 500 Oracle Parkway, Redwood Shores, CA 94065 USA
 * or visit www.oracle.com if you need additional information or have any
 * questions.
 */

package java.lang;

import java.lang.reflect.AnnotatedElement;
import java.lang.reflect.Array;
import java.lang.reflect.GenericArrayType;
import java.lang.reflect.GenericDeclaration;
import java.lang.reflect.Member;
import java.lang.reflect.Field;
import java.lang.reflect.Executable;
import java.lang.reflect.Method;
import java.lang.reflect.Module;
import java.lang.reflect.Constructor;
import java.lang.reflect.Modifier;
import java.lang.reflect.Type;
import java.lang.reflect.TypeVariable;
import java.lang.reflect.InvocationTargetException;
import java.lang.reflect.AnnotatedType;
import java.lang.ref.SoftReference;
import java.io.InputStream;
import java.io.ObjectStreamField;
import java.security.AccessController;
import java.security.PrivilegedAction;
import java.util.ArrayList;
import java.util.Arrays;
import java.util.Collection;
import java.util.HashSet;
import java.util.LinkedHashMap;
import java.util.List;
import java.util.Set;
import java.util.Map;
import java.util.HashMap;
import java.util.Objects;
import sun.misc.Unsafe;
import sun.misc.ModuleCatalog;
import sun.reflect.CallerSensitive;
import sun.reflect.ConstantPool;
import sun.reflect.Reflection;
import sun.reflect.ReflectionFactory;
import sun.reflect.generics.factory.CoreReflectionFactory;
import sun.reflect.generics.factory.GenericsFactory;
import sun.reflect.generics.repository.ClassRepository;
import sun.reflect.generics.repository.MethodRepository;
import sun.reflect.generics.repository.ConstructorRepository;
import sun.reflect.generics.scope.ClassScope;
import sun.security.util.SecurityConstants;
import java.lang.annotation.Annotation;
import java.lang.reflect.Proxy;
import sun.reflect.annotation.*;
import sun.reflect.misc.ReflectUtil;

/**
 * Instances of the class {@code Class} represent classes and
 * interfaces in a running Java application.  An enum is a kind of
 * class and an annotation is a kind of interface.  Every array also
 * belongs to a class that is reflected as a {@code Class} object
 * that is shared by all arrays with the same element type and number
 * of dimensions.  The primitive Java types ({@code boolean},
 * {@code byte}, {@code char}, {@code short},
 * {@code int}, {@code long}, {@code float}, and
 * {@code double}), and the keyword {@code void} are also
 * represented as {@code Class} objects.
 *
 * <p> {@code Class} has no public constructor. Instead {@code Class}
 * objects are constructed automatically by the Java Virtual Machine as classes
 * are loaded and by calls to the {@code defineClass} method in the class
 * loader.
 *
 * <p> The following example uses a {@code Class} object to print the
 * class name of an object:
 *
 * <blockquote><pre>
 *     void printClassName(Object obj) {
 *         System.out.println("The class of " + obj +
 *                            " is " + obj.getClass().getName());
 *     }
 * </pre></blockquote>
 *
 * <p> It is also possible to get the {@code Class} object for a named
 * type (or for void) using a class literal.  See Section 15.8.2 of
 * <cite>The Java&trade; Language Specification</cite>.
 * For example:
 *
 * <blockquote>
 *     {@code System.out.println("The name of class Foo is: "+Foo.class.getName());}
 * </blockquote>
 *
 * @param <T> the type of the class modeled by this {@code Class}
 * object.  For example, the type of {@code String.class} is {@code
 * Class<String>}.  Use {@code Class<?>} if the class being modeled is
 * unknown.
 *
 * @author  unascribed
 * @see     java.lang.ClassLoader#defineClass(byte[], int, int)
 * @since   1.0
 */
public final class Class<T> implements java.io.Serializable,
                              GenericDeclaration,
                              Type,
                              AnnotatedElement {
    private static final int ANNOTATION= 0x00002000;
    private static final int ENUM      = 0x00004000;
    private static final int SYNTHETIC = 0x00001000;

    private static native void registerNatives();
    static {
        registerNatives();
    }

    /*
     * Private constructor. Only the Java Virtual Machine creates Class objects.
     * This constructor is not used and prevents the default constructor being
     * generated.
     */
    private Class(ClassLoader loader, Class<?> arrayComponentType) {
        // Initialize final field for classLoader.  The initialization value of non-null
        // prevents future JIT optimizations from assuming this final field is null.
        classLoader = loader;
        componentType = arrayComponentType;
    }

    /**
     * Converts the object to a string. The string representation is the
     * string "class" or "interface", followed by a space, and then by the
     * fully qualified name of the class in the format returned by
     * {@code getName}.  If this {@code Class} object represents a
     * primitive type, this method returns the name of the primitive type.  If
     * this {@code Class} object represents void this method returns
     * "void".
     *
     * @return a string representation of this class object.
     */
    public String toString() {
        return (isInterface() ? "interface " : (isPrimitive() ? "" : "class "))
            + getName();
    }

    /**
     * Returns a string describing this {@code Class}, including
     * information about modifiers and type parameters.
     *
     * The string is formatted as a list of type modifiers, if any,
     * followed by the kind of type (empty string for primitive types
     * and {@code class}, {@code enum}, {@code interface}, or
     * <code>&#64;</code>{@code interface}, as appropriate), followed
     * by the type's name, followed by an angle-bracketed
     * comma-separated list of the type's type parameters, if any.
     *
     * A space is used to separate modifiers from one another and to
     * separate any modifiers from the kind of type. The modifiers
     * occur in canonical order. If there are no type parameters, the
     * type parameter list is elided.
     *
     * <p>Note that since information about the runtime representation
     * of a type is being generated, modifiers not present on the
     * originating source code or illegal on the originating source
     * code may be present.
     *
     * @return a string describing this {@code Class}, including
     * information about modifiers and type parameters
     *
     * @since 1.8
     */
    public String toGenericString() {
        if (isPrimitive()) {
            return toString();
        } else {
            StringBuilder sb = new StringBuilder();

            // Class modifiers are a superset of interface modifiers
            int modifiers = getModifiers() & Modifier.classModifiers();
            if (modifiers != 0) {
                sb.append(Modifier.toString(modifiers));
                sb.append(' ');
            }

            if (isAnnotation()) {
                sb.append('@');
            }
            if (isInterface()) { // Note: all annotation types are interfaces
                sb.append("interface");
            } else {
                if (isEnum())
                    sb.append("enum");
                else
                    sb.append("class");
            }
            sb.append(' ');
            sb.append(getName());

            TypeVariable<?>[] typeparms = getTypeParameters();
            if (typeparms.length > 0) {
                boolean first = true;
                sb.append('<');
                for(TypeVariable<?> typeparm: typeparms) {
                    if (!first)
                        sb.append(',');
                    sb.append(typeparm.getTypeName());
                    first = false;
                }
                sb.append('>');
            }

            return sb.toString();
        }
    }

    /**
     * Returns the {@code Class} object associated with the class or
     * interface with the given string name.  Invoking this method is
     * equivalent to:
     *
     * <blockquote>
     *  {@code Class.forName(className, true, currentLoader)}
     * </blockquote>
     *
     * where {@code currentLoader} denotes the defining class loader of
     * the current class.
     *
     * <p> For example, the following code fragment returns the
     * runtime {@code Class} descriptor for the class named
     * {@code java.lang.Thread}:
     *
     * <blockquote>
     *   {@code Class t = Class.forName("java.lang.Thread")}
     * </blockquote>
     * <p>
     * A call to {@code forName("X")} causes the class named
     * {@code X} to be initialized.
     *
     * @param      className   the fully qualified name of the desired class.
     * @return     the {@code Class} object for the class with the
     *             specified name.
     * @exception LinkageError if the linkage fails
     * @exception ExceptionInInitializerError if the initialization provoked
     *            by this method fails
     * @exception ClassNotFoundException if the class cannot be located
     */
    @CallerSensitive
    public static Class<?> forName(String className)
                throws ClassNotFoundException {
        return forName0(className, true,
                        ClassLoader.getClassLoader(Reflection.getCallerClass()));
    }


    /**
     * Returns the {@code Class} object associated with the class or
     * interface with the given string name, using the given class loader.
     * Given the fully qualified name for a class or interface (in the same
     * format returned by {@code getName}) this method attempts to
     * locate, load, and link the class or interface.  The specified class
     * loader is used to load the class or interface.  If the parameter
     * {@code loader} is null, the class is loaded through the bootstrap
     * class loader.  The class is initialized only if the
     * {@code initialize} parameter is {@code true} and if it has
     * not been initialized earlier.
     *
     * <p> If {@code name} denotes a primitive type or void, an attempt
     * will be made to locate a user-defined class in the unnamed package whose
     * name is {@code name}. Therefore, this method cannot be used to
     * obtain any of the {@code Class} objects representing primitive
     * types or void.
     *
     * <p> If {@code name} denotes an array class, the component type of
     * the array class is loaded but not initialized.
     *
     * <p> For example, in an instance method the expression:
     *
     * <blockquote>
     *  {@code Class.forName("Foo")}
     * </blockquote>
     *
     * is equivalent to:
     *
     * <blockquote>
     *  {@code Class.forName("Foo", true, this.getClass().getClassLoader())}
     * </blockquote>
     *
     * Note that this method throws errors related to loading, linking or
     * initializing as specified in Sections 12.2, 12.3 and 12.4 of <em>The
     * Java Language Specification</em>.
     * Note that this method does not check whether the requested class
     * is accessible to its caller.
     *
     * <p> If the {@code loader} is {@code null}, and a security
     * manager is present, and the caller's class loader is not null, then this
     * method calls the security manager's {@code checkPermission} method
     * with a {@code RuntimePermission("getClassLoader")} permission to
     * ensure it's ok to access the bootstrap class loader.
     *
     * @param name       fully qualified name of the desired class
     * @param initialize if {@code true} the class will be initialized.
     *                   See Section 12.4 of <em>The Java Language Specification</em>.
     * @param loader     class loader from which the class must be loaded
     * @return           class object representing the desired class
     *
     * @exception LinkageError if the linkage fails
     * @exception ExceptionInInitializerError if the initialization provoked
     *            by this method fails
     * @exception ClassNotFoundException if the class cannot be located by
     *            the specified class loader
     *
     * @see       java.lang.Class#forName(String)
     * @see       java.lang.ClassLoader
     * @since     1.2
     */
    @CallerSensitive
    public static Class<?> forName(String name, boolean initialize,
                                   ClassLoader loader)
        throws ClassNotFoundException
    {
        if (sun.misc.VM.isSystemDomainLoader(loader)) {
            SecurityManager sm = System.getSecurityManager();
            if (sm != null) {
                ClassLoader ccl = ClassLoader.getClassLoader(Reflection.getCallerClass());
                if (!sun.misc.VM.isSystemDomainLoader(ccl)) {
                    sm.checkPermission(
                        SecurityConstants.GET_CLASSLOADER_PERMISSION);
                }
            }
        }
        return forName0(name, initialize, loader);
    }

    /** Called after security checks have been made. */
    private static native Class<?> forName0(String name, boolean initialize,
                                            ClassLoader loader)
        throws ClassNotFoundException;

    /**
     * Creates a new instance of the class represented by this {@code Class}
     * object.  The class is instantiated as if by a {@code new}
     * expression with an empty argument list.  The class is initialized if it
     * has not already been initialized.
     *
     * <p>Note that this method propagates any exception thrown by the
     * nullary constructor, including a checked exception.  Use of
     * this method effectively bypasses the compile-time exception
     * checking that would otherwise be performed by the compiler.
     * The {@link
     * java.lang.reflect.Constructor#newInstance(java.lang.Object...)
     * Constructor.newInstance} method avoids this problem by wrapping
     * any exception thrown by the constructor in a (checked) {@link
     * java.lang.reflect.InvocationTargetException}.
     *
     * @return  a newly allocated instance of the class represented by this
     *          object.
     * @throws  IllegalAccessException  if the class or its nullary
     *          constructor is not accessible.
     * @throws  InstantiationException
     *          if this {@code Class} represents an abstract class,
     *          an interface, an array class, a primitive type, or void;
     *          or if the class has no nullary constructor;
     *          or if the instantiation fails for some other reason.
     * @throws  ExceptionInInitializerError if the initialization
     *          provoked by this method fails.
     * @throws  SecurityException
     *          If a security manager, <i>s</i>, is present and
     *          the caller's class loader is not the same as or an
     *          ancestor of the class loader for the current class and
     *          invocation of {@link SecurityManager#checkPackageAccess
     *          s.checkPackageAccess()} denies access to the package
     *          of this class.
     */
    @CallerSensitive
    public T newInstance()
        throws InstantiationException, IllegalAccessException
    {
        if (System.getSecurityManager() != null) {
            checkMemberAccess(Member.PUBLIC, Reflection.getCallerClass(), false);
        }

        // NOTE: the following code may not be strictly correct under
        // the current Java memory model.

        // Constructor lookup
        if (cachedConstructor == null) {
            if (this == Class.class) {
                throw new IllegalAccessException(
                    "Can not call newInstance() on the Class for java.lang.Class"
                );
            }
            try {
                Class<?>[] empty = {};
                final Constructor<T> c = getConstructor0(empty, Member.DECLARED);
                // Disable accessibility checks on the constructor
                // since we have to do the security check here anyway
                // (the stack depth is wrong for the Constructor's
                // security check to work)
                java.security.AccessController.doPrivileged(
                    new java.security.PrivilegedAction<Void>() {
                        public Void run() {
                                c.setAccessible(true);
                                return null;
                            }
                        });
                cachedConstructor = c;
            } catch (NoSuchMethodException e) {
                throw (InstantiationException)
                    new InstantiationException(getName()).initCause(e);
            }
        }
        Constructor<T> tmpConstructor = cachedConstructor;
        // Security check (same as in java.lang.reflect.Constructor)
        int modifiers = tmpConstructor.getModifiers();
        if (!Reflection.quickCheckMemberAccess(this, modifiers)) {
            Class<?> caller = Reflection.getCallerClass();
            if (newInstanceCallerCache != caller) {
                Reflection.ensureMemberAccess(caller, this, null, modifiers);
                newInstanceCallerCache = caller;
            }
        }
        // Run constructor
        try {
            return tmpConstructor.newInstance((Object[])null);
        } catch (InvocationTargetException e) {
            Unsafe.getUnsafe().throwException(e.getTargetException());
            // Not reached
            return null;
        }
    }
    private volatile transient Constructor<T> cachedConstructor;
    private volatile transient Class<?>       newInstanceCallerCache;


    /**
     * Determines if the specified {@code Object} is assignment-compatible
     * with the object represented by this {@code Class}.  This method is
     * the dynamic equivalent of the Java language {@code instanceof}
     * operator. The method returns {@code true} if the specified
     * {@code Object} argument is non-null and can be cast to the
     * reference type represented by this {@code Class} object without
     * raising a {@code ClassCastException.} It returns {@code false}
     * otherwise.
     *
     * <p> Specifically, if this {@code Class} object represents a
     * declared class, this method returns {@code true} if the specified
     * {@code Object} argument is an instance of the represented class (or
     * of any of its subclasses); it returns {@code false} otherwise. If
     * this {@code Class} object represents an array class, this method
     * returns {@code true} if the specified {@code Object} argument
     * can be converted to an object of the array class by an identity
     * conversion or by a widening reference conversion; it returns
     * {@code false} otherwise. If this {@code Class} object
     * represents an interface, this method returns {@code true} if the
     * class or any superclass of the specified {@code Object} argument
     * implements this interface; it returns {@code false} otherwise. If
     * this {@code Class} object represents a primitive type, this method
     * returns {@code false}.
     *
     * @param   obj the object to check
     * @return  true if {@code obj} is an instance of this class
     *
     * @since 1.1
     */
    public native boolean isInstance(Object obj);


    /**
     * Determines if the class or interface represented by this
     * {@code Class} object is either the same as, or is a superclass or
     * superinterface of, the class or interface represented by the specified
     * {@code Class} parameter. It returns {@code true} if so;
     * otherwise it returns {@code false}. If this {@code Class}
     * object represents a primitive type, this method returns
     * {@code true} if the specified {@code Class} parameter is
     * exactly this {@code Class} object; otherwise it returns
     * {@code false}.
     *
     * <p> Specifically, this method tests whether the type represented by the
     * specified {@code Class} parameter can be converted to the type
     * represented by this {@code Class} object via an identity conversion
     * or via a widening reference conversion. See <em>The Java Language
     * Specification</em>, sections 5.1.1 and 5.1.4 , for details.
     *
     * @param cls the {@code Class} object to be checked
     * @return the {@code boolean} value indicating whether objects of the
     * type {@code cls} can be assigned to objects of this class
     * @exception NullPointerException if the specified Class parameter is
     *            null.
     * @since 1.1
     */
    public native boolean isAssignableFrom(Class<?> cls);


    /**
     * Determines if the specified {@code Class} object represents an
     * interface type.
     *
     * @return  {@code true} if this object represents an interface;
     *          {@code false} otherwise.
     */
    public native boolean isInterface();


    /**
     * Determines if this {@code Class} object represents an array class.
     *
     * @return  {@code true} if this object represents an array class;
     *          {@code false} otherwise.
     * @since   1.1
     */
    public native boolean isArray();


    /**
     * Determines if the specified {@code Class} object represents a
     * primitive type.
     *
     * <p> There are nine predefined {@code Class} objects to represent
     * the eight primitive types and void.  These are created by the Java
     * Virtual Machine, and have the same names as the primitive types that
     * they represent, namely {@code boolean}, {@code byte},
     * {@code char}, {@code short}, {@code int},
     * {@code long}, {@code float}, and {@code double}.
     *
     * <p> These objects may only be accessed via the following public static
     * final variables, and are the only {@code Class} objects for which
     * this method returns {@code true}.
     *
     * @return true if and only if this class represents a primitive type
     *
     * @see     java.lang.Boolean#TYPE
     * @see     java.lang.Character#TYPE
     * @see     java.lang.Byte#TYPE
     * @see     java.lang.Short#TYPE
     * @see     java.lang.Integer#TYPE
     * @see     java.lang.Long#TYPE
     * @see     java.lang.Float#TYPE
     * @see     java.lang.Double#TYPE
     * @see     java.lang.Void#TYPE
     * @since 1.1
     */
    public native boolean isPrimitive();

    /**
     * Returns true if this {@code Class} object represents an annotation
     * type.  Note that if this method returns true, {@link #isInterface()}
     * would also return true, as all annotation types are also interfaces.
     *
     * @return {@code true} if this class object represents an annotation
     *      type; {@code false} otherwise
     * @since 1.5
     */
    public boolean isAnnotation() {
        return (getModifiers() & ANNOTATION) != 0;
    }

    /**
     * Returns {@code true} if this class is a synthetic class;
     * returns {@code false} otherwise.
     * @return {@code true} if and only if this class is a synthetic class as
     *         defined by the Java Language Specification.
     * @jls 13.1 The Form of a Binary
     * @since 1.5
     */
    public boolean isSynthetic() {
        return (getModifiers() & SYNTHETIC) != 0;
    }

    /**
     * Returns the  name of the entity (class, interface, array class,
     * primitive type, or void) represented by this {@code Class} object,
     * as a {@code String}.
     *
     * <p> If this class object represents a reference type that is not an
     * array type then the binary name of the class is returned, as specified
     * by
     * <cite>The Java&trade; Language Specification</cite>.
     *
     * <p> If this class object represents a primitive type or void, then the
     * name returned is a {@code String} equal to the Java language
     * keyword corresponding to the primitive type or void.
     *
     * <p> If this class object represents a class of arrays, then the internal
     * form of the name consists of the name of the element type preceded by
     * one or more '{@code [}' characters representing the depth of the array
     * nesting.  The encoding of element type names is as follows:
     *
     * <blockquote><table summary="Element types and encodings">
     * <tr><th> Element Type <th> &nbsp;&nbsp;&nbsp; <th> Encoding
     * <tr><td> boolean      <td> &nbsp;&nbsp;&nbsp; <td align=center> Z
     * <tr><td> byte         <td> &nbsp;&nbsp;&nbsp; <td align=center> B
     * <tr><td> char         <td> &nbsp;&nbsp;&nbsp; <td align=center> C
     * <tr><td> class or interface
     *                       <td> &nbsp;&nbsp;&nbsp; <td align=center> L<i>classname</i>;
     * <tr><td> double       <td> &nbsp;&nbsp;&nbsp; <td align=center> D
     * <tr><td> float        <td> &nbsp;&nbsp;&nbsp; <td align=center> F
     * <tr><td> int          <td> &nbsp;&nbsp;&nbsp; <td align=center> I
     * <tr><td> long         <td> &nbsp;&nbsp;&nbsp; <td align=center> J
     * <tr><td> short        <td> &nbsp;&nbsp;&nbsp; <td align=center> S
     * </table></blockquote>
     *
     * <p> The class or interface name <i>classname</i> is the binary name of
     * the class specified above.
     *
     * <p> Examples:
     * <blockquote><pre>
     * String.class.getName()
     *     returns "java.lang.String"
     * byte.class.getName()
     *     returns "byte"
     * (new Object[3]).getClass().getName()
     *     returns "[Ljava.lang.Object;"
     * (new int[3][4][5][6][7][8][9]).getClass().getName()
     *     returns "[[[[[[[I"
     * </pre></blockquote>
     *
     * @return  the name of the class or interface
     *          represented by this object.
     */
    public String getName() {
        String name = this.name;
        if (name == null)
            this.name = name = getName0();
        return name;
    }

    // cache the name to reduce the number of calls into the VM
    private transient String name;
    private native String getName0();

    /**
     * Returns the class loader for the class.  Some implementations may use
     * null to represent the bootstrap class loader. This method will return
     * null in such implementations if this class was loaded by the bootstrap
     * class loader.
     *
     * <p> If a security manager is present, and the caller's class loader is
     * not null and the caller's class loader is not the same as or an ancestor of
     * the class loader for the class whose class loader is requested, then
     * this method calls the security manager's {@code checkPermission}
     * method with a {@code RuntimePermission("getClassLoader")}
     * permission to ensure it's ok to access the class loader for the class.
     *
     * <p>If this object
     * represents a primitive type or void, null is returned.
     *
     * @return  the class loader that loaded the class or interface
     *          represented by this object.
     * @throws SecurityException
     *    if a security manager exists and its
     *    {@code checkPermission} method denies
     *    access to the class loader for the class.
     * @see java.lang.ClassLoader
     * @see SecurityManager#checkPermission
     * @see java.lang.RuntimePermission
     */
    @CallerSensitive
    public ClassLoader getClassLoader() {
        ClassLoader cl = getClassLoader0();
        if (cl == null)
            return null;
        SecurityManager sm = System.getSecurityManager();
        if (sm != null) {
            ClassLoader.checkClassLoaderPermission(cl, Reflection.getCallerClass());
        }
        return cl;
    }

    // Package-private to allow ClassLoader access
    ClassLoader getClassLoader0() { return classLoader; }

<<<<<<< HEAD
    // Initialized in JVM not by private constructor
    private final ClassLoader classLoader;
=======
    /**
     * Returns the module that this class is a member of. Returns {@code null}
     * if the class is a member of the unnamed module or a {@code Class}
     * object for a primitive Java type. If invoked on a {@code Class} for
     * an array type then this method returns the {@code Module} for the
     * component type.
     *
     * @since 1.9
     */
    public Module getModule() {
        // implementation will be replaced (and ModuleCatalog will go away)
        // once the VM support is further along.
        Module m = module;
        if (m == null && Reflection.modulesInitialized()) {
            ClassLoader cl = getClassLoader0();
            String name = getName();
            int i = name.lastIndexOf('.');
            if (i != -1) {
                int start = name.startsWith("[L") ? 2 : 0;
                String pkg = name.substring(start, i);
                ModuleCatalog catalog;
                if (cl == null) {
                    catalog = ModuleCatalog.getSystemModuleCatalog();
                } else {
                    catalog = cl.getModuleCatalog();
                }
                m = catalog.getModule(pkg);
            }
            if (m == null)
                m = ModuleCatalog.UNNAMED_MODULE;
            module = m;
        }
        return (m != ModuleCatalog.UNNAMED_MODULE) ? m : null;
    }

    private transient Module module;  // cached, no need to be volatile

>>>>>>> 62853f49

    /**
     * Returns an array of {@code TypeVariable} objects that represent the
     * type variables declared by the generic declaration represented by this
     * {@code GenericDeclaration} object, in declaration order.  Returns an
     * array of length 0 if the underlying generic declaration declares no type
     * variables.
     *
     * @return an array of {@code TypeVariable} objects that represent
     *     the type variables declared by this generic declaration
     * @throws java.lang.reflect.GenericSignatureFormatError if the generic
     *     signature of this generic declaration does not conform to
     *     the format specified in
     *     <cite>The Java&trade; Virtual Machine Specification</cite>
     * @since 1.5
     */
    @SuppressWarnings("unchecked")
    public TypeVariable<Class<T>>[] getTypeParameters() {
        ClassRepository info = getGenericInfo();
        if (info != null)
            return (TypeVariable<Class<T>>[])info.getTypeParameters();
        else
            return (TypeVariable<Class<T>>[])new TypeVariable<?>[0];
    }


    /**
     * Returns the {@code Class} representing the superclass of the entity
     * (class, interface, primitive type or void) represented by this
     * {@code Class}.  If this {@code Class} represents either the
     * {@code Object} class, an interface, a primitive type, or void, then
     * null is returned.  If this object represents an array class then the
     * {@code Class} object representing the {@code Object} class is
     * returned.
     *
     * @return the superclass of the class represented by this object.
     */
    public native Class<? super T> getSuperclass();


    /**
     * Returns the {@code Type} representing the direct superclass of
     * the entity (class, interface, primitive type or void) represented by
     * this {@code Class}.
     *
     * <p>If the superclass is a parameterized type, the {@code Type}
     * object returned must accurately reflect the actual type
     * parameters used in the source code. The parameterized type
     * representing the superclass is created if it had not been
     * created before. See the declaration of {@link
     * java.lang.reflect.ParameterizedType ParameterizedType} for the
     * semantics of the creation process for parameterized types.  If
     * this {@code Class} represents either the {@code Object}
     * class, an interface, a primitive type, or void, then null is
     * returned.  If this object represents an array class then the
     * {@code Class} object representing the {@code Object} class is
     * returned.
     *
     * @throws java.lang.reflect.GenericSignatureFormatError if the generic
     *     class signature does not conform to the format specified in
     *     <cite>The Java&trade; Virtual Machine Specification</cite>
     * @throws TypeNotPresentException if the generic superclass
     *     refers to a non-existent type declaration
     * @throws java.lang.reflect.MalformedParameterizedTypeException if the
     *     generic superclass refers to a parameterized type that cannot be
     *     instantiated  for any reason
     * @return the superclass of the class represented by this object
     * @since 1.5
     */
    public Type getGenericSuperclass() {
        ClassRepository info = getGenericInfo();
        if (info == null) {
            return getSuperclass();
        }

        // Historical irregularity:
        // Generic signature marks interfaces with superclass = Object
        // but this API returns null for interfaces
        if (isInterface()) {
            return null;
        }

        return info.getSuperclass();
    }

    /**
     * Gets the package for this class.  The class loader of this class is used
     * to find the package.  If the class was loaded by the bootstrap class
     * loader the set of packages loaded from CLASSPATH is searched to find the
     * package of the class. Null is returned if no package object was created
     * by the class loader of this class.
     *
     * <p> Packages have attributes for versions and specifications only if the
     * information was defined in the manifests that accompany the classes, and
     * if the class loader created the package instance with the attributes
     * from the manifest.
     *
     * @return the package of the class, or null if no package
     *         information is available from the archive or codebase.
     */
    public Package getPackage() {
        return Package.getPackage(this);
    }


    /**
     * Determines the interfaces implemented by the class or interface
     * represented by this object.
     *
     * <p> If this object represents a class, the return value is an array
     * containing objects representing all interfaces implemented by the
     * class. The order of the interface objects in the array corresponds to
     * the order of the interface names in the {@code implements} clause
     * of the declaration of the class represented by this object. For
     * example, given the declaration:
     * <blockquote>
     * {@code class Shimmer implements FloorWax, DessertTopping { ... }}
     * </blockquote>
     * suppose the value of {@code s} is an instance of
     * {@code Shimmer}; the value of the expression:
     * <blockquote>
     * {@code s.getClass().getInterfaces()[0]}
     * </blockquote>
     * is the {@code Class} object that represents interface
     * {@code FloorWax}; and the value of:
     * <blockquote>
     * {@code s.getClass().getInterfaces()[1]}
     * </blockquote>
     * is the {@code Class} object that represents interface
     * {@code DessertTopping}.
     *
     * <p> If this object represents an interface, the array contains objects
     * representing all interfaces extended by the interface. The order of the
     * interface objects in the array corresponds to the order of the interface
     * names in the {@code extends} clause of the declaration of the
     * interface represented by this object.
     *
     * <p> If this object represents a class or interface that implements no
     * interfaces, the method returns an array of length 0.
     *
     * <p> If this object represents a primitive type or void, the method
     * returns an array of length 0.
     *
     * <p> If this {@code Class} object represents an array type, the
     * interfaces {@code Cloneable} and {@code java.io.Serializable} are
     * returned in that order.
     *
     * @return an array of interfaces implemented by this class.
     */
    public Class<?>[] getInterfaces() {
        ReflectionData<T> rd = reflectionData();
        if (rd == null) {
            // no cloning required
            return getInterfaces0();
        } else {
            Class<?>[] interfaces = rd.interfaces;
            if (interfaces == null) {
                interfaces = getInterfaces0();
                rd.interfaces = interfaces;
            }
            // defensively copy before handing over to user code
            return interfaces.clone();
        }
    }

    private native Class<?>[] getInterfaces0();

    /**
     * Returns the {@code Type}s representing the interfaces
     * directly implemented by the class or interface represented by
     * this object.
     *
     * <p>If a superinterface is a parameterized type, the
     * {@code Type} object returned for it must accurately reflect
     * the actual type parameters used in the source code. The
     * parameterized type representing each superinterface is created
     * if it had not been created before. See the declaration of
     * {@link java.lang.reflect.ParameterizedType ParameterizedType}
     * for the semantics of the creation process for parameterized
     * types.
     *
     * <p> If this object represents a class, the return value is an
     * array containing objects representing all interfaces
     * implemented by the class. The order of the interface objects in
     * the array corresponds to the order of the interface names in
     * the {@code implements} clause of the declaration of the class
     * represented by this object.  In the case of an array class, the
     * interfaces {@code Cloneable} and {@code Serializable} are
     * returned in that order.
     *
     * <p>If this object represents an interface, the array contains
     * objects representing all interfaces directly extended by the
     * interface.  The order of the interface objects in the array
     * corresponds to the order of the interface names in the
     * {@code extends} clause of the declaration of the interface
     * represented by this object.
     *
     * <p>If this object represents a class or interface that
     * implements no interfaces, the method returns an array of length
     * 0.
     *
     * <p>If this object represents a primitive type or void, the
     * method returns an array of length 0.
     *
     * @throws java.lang.reflect.GenericSignatureFormatError
     *     if the generic class signature does not conform to the format
     *     specified in
     *     <cite>The Java&trade; Virtual Machine Specification</cite>
     * @throws TypeNotPresentException if any of the generic
     *     superinterfaces refers to a non-existent type declaration
     * @throws java.lang.reflect.MalformedParameterizedTypeException
     *     if any of the generic superinterfaces refer to a parameterized
     *     type that cannot be instantiated for any reason
     * @return an array of interfaces implemented by this class
     * @since 1.5
     */
    public Type[] getGenericInterfaces() {
        ClassRepository info = getGenericInfo();
        return (info == null) ?  getInterfaces() : info.getSuperInterfaces();
    }


    /**
     * Returns the {@code Class} representing the component type of an
     * array.  If this class does not represent an array class this method
     * returns null.
     *
     * @return the {@code Class} representing the component type of this
     * class if this class is an array
     * @see     java.lang.reflect.Array
     * @since 1.1
     */
    public Class<?> getComponentType() {
        // Only return for array types. Storage may be reused for Class for instance types.
        if (isArray()) {
            return componentType;
        } else {
            return null;
        }
    }

    private final Class<?> componentType;


    /**
     * Returns the Java language modifiers for this class or interface, encoded
     * in an integer. The modifiers consist of the Java Virtual Machine's
     * constants for {@code public}, {@code protected},
     * {@code private}, {@code final}, {@code static},
     * {@code abstract} and {@code interface}; they should be decoded
     * using the methods of class {@code Modifier}.
     *
     * <p> If the underlying class is an array class, then its
     * {@code public}, {@code private} and {@code protected}
     * modifiers are the same as those of its component type.  If this
     * {@code Class} represents a primitive type or void, its
     * {@code public} modifier is always {@code true}, and its
     * {@code protected} and {@code private} modifiers are always
     * {@code false}. If this object represents an array class, a
     * primitive type or void, then its {@code final} modifier is always
     * {@code true} and its interface modifier is always
     * {@code false}. The values of its other modifiers are not determined
     * by this specification.
     *
     * <p> The modifier encodings are defined in <em>The Java Virtual Machine
     * Specification</em>, table 4.1.
     *
     * @return the {@code int} representing the modifiers for this class
     * @see     java.lang.reflect.Modifier
     * @since 1.1
     */
    public native int getModifiers();


    /**
     * Gets the signers of this class.
     *
     * @return  the signers of this class, or null if there are no signers.  In
     *          particular, this method returns null if this object represents
     *          a primitive type or void.
     * @since   1.1
     */
    public native Object[] getSigners();


    /**
     * Set the signers of this class.
     */
    native void setSigners(Object[] signers);


    /**
     * If this {@code Class} object represents a local or anonymous
     * class within a method, returns a {@link
     * java.lang.reflect.Method Method} object representing the
     * immediately enclosing method of the underlying class. Returns
     * {@code null} otherwise.
     *
     * In particular, this method returns {@code null} if the underlying
     * class is a local or anonymous class immediately enclosed by a type
     * declaration, instance initializer or static initializer.
     *
     * @return the immediately enclosing method of the underlying class, if
     *     that class is a local or anonymous class; otherwise {@code null}.
     *
     * @throws SecurityException
     *         If a security manager, <i>s</i>, is present and any of the
     *         following conditions is met:
     *
     *         <ul>
     *
     *         <li> the caller's class loader is not the same as the
     *         class loader of the enclosing class and invocation of
     *         {@link SecurityManager#checkPermission
     *         s.checkPermission} method with
     *         {@code RuntimePermission("accessDeclaredMembers")}
     *         denies access to the methods within the enclosing class
     *
     *         <li> the caller's class loader is not the same as or an
     *         ancestor of the class loader for the enclosing class and
     *         invocation of {@link SecurityManager#checkPackageAccess
     *         s.checkPackageAccess()} denies access to the package
     *         of the enclosing class
     *
     *         </ul>
     * @since 1.5
     */
    @CallerSensitive
    public Method getEnclosingMethod() throws SecurityException {
        EnclosingMethodInfo enclosingInfo = getEnclosingMethodInfo();

        if (enclosingInfo == null)
            return null;
        else {
            if (!enclosingInfo.isMethod())
                return null;

            MethodRepository typeInfo = MethodRepository.make(enclosingInfo.getDescriptor(),
                                                              getFactory());
            Class<?>   returnType       = toClass(typeInfo.getReturnType());
            Type []    parameterTypes   = typeInfo.getParameterTypes();
            Class<?>[] parameterClasses = new Class<?>[parameterTypes.length];

            // Convert Types to Classes; returned types *should*
            // be class objects since the methodDescriptor's used
            // don't have generics information
            for(int i = 0; i < parameterClasses.length; i++)
                parameterClasses[i] = toClass(parameterTypes[i]);

            // Perform access check
            Class<?> enclosingCandidate = enclosingInfo.getEnclosingClass();
            enclosingCandidate.checkMemberAccess(Member.DECLARED,
                                                 Reflection.getCallerClass(), true);
            /*
             * Loop over all declared methods; match method name,
             * number of and type of parameters, *and* return
             * type.  Matching return type is also necessary
             * because of covariant returns, etc.
             */
            for(Method m: enclosingCandidate.getDeclaredMethods()) {
                if (m.getName().equals(enclosingInfo.getName()) ) {
                    Class<?>[] candidateParamClasses = m.getParameterTypes();
                    if (candidateParamClasses.length == parameterClasses.length) {
                        boolean matches = true;
                        for(int i = 0; i < candidateParamClasses.length; i++) {
                            if (!candidateParamClasses[i].equals(parameterClasses[i])) {
                                matches = false;
                                break;
                            }
                        }

                        if (matches) { // finally, check return type
                            if (m.getReturnType().equals(returnType) )
                                return m;
                        }
                    }
                }
            }

            throw new InternalError("Enclosing method not found");
        }
    }

    private native Object[] getEnclosingMethod0();

    private EnclosingMethodInfo getEnclosingMethodInfo() {
        Object[] enclosingInfo = getEnclosingMethod0();
        if (enclosingInfo == null)
            return null;
        else {
            return new EnclosingMethodInfo(enclosingInfo);
        }
    }

    private final static class EnclosingMethodInfo {
        private Class<?> enclosingClass;
        private String name;
        private String descriptor;

        private EnclosingMethodInfo(Object[] enclosingInfo) {
            if (enclosingInfo.length != 3)
                throw new InternalError("Malformed enclosing method information");
            try {
                // The array is expected to have three elements:

                // the immediately enclosing class
                enclosingClass = (Class<?>) enclosingInfo[0];
                assert(enclosingClass != null);

                // the immediately enclosing method or constructor's
                // name (can be null).
                name            = (String)   enclosingInfo[1];

                // the immediately enclosing method or constructor's
                // descriptor (null iff name is).
                descriptor      = (String)   enclosingInfo[2];
                assert((name != null && descriptor != null) || name == descriptor);
            } catch (ClassCastException cce) {
                throw new InternalError("Invalid type in enclosing method information", cce);
            }
        }

        boolean isPartial() {
            return enclosingClass == null || name == null || descriptor == null;
        }

        boolean isConstructor() { return !isPartial() && "<init>".equals(name); }

        boolean isMethod() { return !isPartial() && !isConstructor() && !"<clinit>".equals(name); }

        Class<?> getEnclosingClass() { return enclosingClass; }

        String getName() { return name; }

        String getDescriptor() { return descriptor; }

    }

    private static Class<?> toClass(Type o) {
        if (o instanceof GenericArrayType)
            return Array.newInstance(toClass(((GenericArrayType)o).getGenericComponentType()),
                                     0)
                .getClass();
        return (Class<?>)o;
     }

    /**
     * If this {@code Class} object represents a local or anonymous
     * class within a constructor, returns a {@link
     * java.lang.reflect.Constructor Constructor} object representing
     * the immediately enclosing constructor of the underlying
     * class. Returns {@code null} otherwise.  In particular, this
     * method returns {@code null} if the underlying class is a local
     * or anonymous class immediately enclosed by a type declaration,
     * instance initializer or static initializer.
     *
     * @return the immediately enclosing constructor of the underlying class, if
     *     that class is a local or anonymous class; otherwise {@code null}.
     * @throws SecurityException
     *         If a security manager, <i>s</i>, is present and any of the
     *         following conditions is met:
     *
     *         <ul>
     *
     *         <li> the caller's class loader is not the same as the
     *         class loader of the enclosing class and invocation of
     *         {@link SecurityManager#checkPermission
     *         s.checkPermission} method with
     *         {@code RuntimePermission("accessDeclaredMembers")}
     *         denies access to the constructors within the enclosing class
     *
     *         <li> the caller's class loader is not the same as or an
     *         ancestor of the class loader for the enclosing class and
     *         invocation of {@link SecurityManager#checkPackageAccess
     *         s.checkPackageAccess()} denies access to the package
     *         of the enclosing class
     *
     *         </ul>
     * @since 1.5
     */
    @CallerSensitive
    public Constructor<?> getEnclosingConstructor() throws SecurityException {
        EnclosingMethodInfo enclosingInfo = getEnclosingMethodInfo();

        if (enclosingInfo == null)
            return null;
        else {
            if (!enclosingInfo.isConstructor())
                return null;

            ConstructorRepository typeInfo = ConstructorRepository.make(enclosingInfo.getDescriptor(),
                                                                        getFactory());
            Type []    parameterTypes   = typeInfo.getParameterTypes();
            Class<?>[] parameterClasses = new Class<?>[parameterTypes.length];

            // Convert Types to Classes; returned types *should*
            // be class objects since the methodDescriptor's used
            // don't have generics information
            for(int i = 0; i < parameterClasses.length; i++)
                parameterClasses[i] = toClass(parameterTypes[i]);

            // Perform access check
            Class<?> enclosingCandidate = enclosingInfo.getEnclosingClass();
            enclosingCandidate.checkMemberAccess(Member.DECLARED,
                                                 Reflection.getCallerClass(), true);
            /*
             * Loop over all declared constructors; match number
             * of and type of parameters.
             */
            for(Constructor<?> c: enclosingCandidate.getDeclaredConstructors()) {
                Class<?>[] candidateParamClasses = c.getParameterTypes();
                if (candidateParamClasses.length == parameterClasses.length) {
                    boolean matches = true;
                    for(int i = 0; i < candidateParamClasses.length; i++) {
                        if (!candidateParamClasses[i].equals(parameterClasses[i])) {
                            matches = false;
                            break;
                        }
                    }

                    if (matches)
                        return c;
                }
            }

            throw new InternalError("Enclosing constructor not found");
        }
    }


    /**
     * If the class or interface represented by this {@code Class} object
     * is a member of another class, returns the {@code Class} object
     * representing the class in which it was declared.  This method returns
     * null if this class or interface is not a member of any other class.  If
     * this {@code Class} object represents an array class, a primitive
     * type, or void,then this method returns null.
     *
     * @return the declaring class for this class
     * @throws SecurityException
     *         If a security manager, <i>s</i>, is present and the caller's
     *         class loader is not the same as or an ancestor of the class
     *         loader for the declaring class and invocation of {@link
     *         SecurityManager#checkPackageAccess s.checkPackageAccess()}
     *         denies access to the package of the declaring class
     * @since 1.1
     */
    @CallerSensitive
    public Class<?> getDeclaringClass() throws SecurityException {
        final Class<?> candidate = getDeclaringClass0();

        if (candidate != null)
            candidate.checkPackageAccess(
                    ClassLoader.getClassLoader(Reflection.getCallerClass()), true);
        return candidate;
    }

    private native Class<?> getDeclaringClass0();


    /**
     * Returns the immediately enclosing class of the underlying
     * class.  If the underlying class is a top level class this
     * method returns {@code null}.
     * @return the immediately enclosing class of the underlying class
     * @exception  SecurityException
     *             If a security manager, <i>s</i>, is present and the caller's
     *             class loader is not the same as or an ancestor of the class
     *             loader for the enclosing class and invocation of {@link
     *             SecurityManager#checkPackageAccess s.checkPackageAccess()}
     *             denies access to the package of the enclosing class
     * @since 1.5
     */
    @CallerSensitive
    public Class<?> getEnclosingClass() throws SecurityException {
        // There are five kinds of classes (or interfaces):
        // a) Top level classes
        // b) Nested classes (static member classes)
        // c) Inner classes (non-static member classes)
        // d) Local classes (named classes declared within a method)
        // e) Anonymous classes


        // JVM Spec 4.8.6: A class must have an EnclosingMethod
        // attribute if and only if it is a local class or an
        // anonymous class.
        EnclosingMethodInfo enclosingInfo = getEnclosingMethodInfo();
        Class<?> enclosingCandidate;

        if (enclosingInfo == null) {
            // This is a top level or a nested class or an inner class (a, b, or c)
            enclosingCandidate = getDeclaringClass();
        } else {
            Class<?> enclosingClass = enclosingInfo.getEnclosingClass();
            // This is a local class or an anonymous class (d or e)
            if (enclosingClass == this || enclosingClass == null)
                throw new InternalError("Malformed enclosing method information");
            else
                enclosingCandidate = enclosingClass;
        }

        if (enclosingCandidate != null)
            enclosingCandidate.checkPackageAccess(
                    ClassLoader.getClassLoader(Reflection.getCallerClass()), true);
        return enclosingCandidate;
    }

    /**
     * Returns the simple name of the underlying class as given in the
     * source code. Returns an empty string if the underlying class is
     * anonymous.
     *
     * <p>The simple name of an array is the simple name of the
     * component type with "[]" appended.  In particular the simple
     * name of an array whose component type is anonymous is "[]".
     *
     * @return the simple name of the underlying class
     * @since 1.5
     */
    public String getSimpleName() {
        if (isArray())
            return getComponentType().getSimpleName()+"[]";

        String simpleName = getSimpleBinaryName();
        if (simpleName == null) { // top level class
            simpleName = getName();
            return simpleName.substring(simpleName.lastIndexOf('.')+1); // strip the package name
        }
        // According to JLS3 "Binary Compatibility" (13.1) the binary
        // name of non-package classes (not top level) is the binary
        // name of the immediately enclosing class followed by a '$' followed by:
        // (for nested and inner classes): the simple name.
        // (for local classes): 1 or more digits followed by the simple name.
        // (for anonymous classes): 1 or more digits.

        // Since getSimpleBinaryName() will strip the binary name of
        // the immediatly enclosing class, we are now looking at a
        // string that matches the regular expression "\$[0-9]*"
        // followed by a simple name (considering the simple of an
        // anonymous class to be the empty string).

        // Remove leading "\$[0-9]*" from the name
        int length = simpleName.length();
        if (length < 1 || simpleName.charAt(0) != '$')
            throw new InternalError("Malformed class name");
        int index = 1;
        while (index < length && isAsciiDigit(simpleName.charAt(index)))
            index++;
        // Eventually, this is the empty string iff this is an anonymous class
        return simpleName.substring(index);
    }

    /**
     * Return an informative string for the name of this type.
     *
     * @return an informative string for the name of this type
     * @since 1.8
     */
    public String getTypeName() {
        if (isArray()) {
            try {
                Class<?> cl = this;
                int dimensions = 0;
                while (cl.isArray()) {
                    dimensions++;
                    cl = cl.getComponentType();
                }
                StringBuilder sb = new StringBuilder();
                sb.append(cl.getName());
                for (int i = 0; i < dimensions; i++) {
                    sb.append("[]");
                }
                return sb.toString();
            } catch (Throwable e) { /*FALLTHRU*/ }
        }
        return getName();
    }

    /**
     * Character.isDigit answers {@code true} to some non-ascii
     * digits.  This one does not.
     */
    private static boolean isAsciiDigit(char c) {
        return '0' <= c && c <= '9';
    }

    /**
     * Returns the canonical name of the underlying class as
     * defined by the Java Language Specification.  Returns null if
     * the underlying class does not have a canonical name (i.e., if
     * it is a local or anonymous class or an array whose component
     * type does not have a canonical name).
     * @return the canonical name of the underlying class if it exists, and
     * {@code null} otherwise.
     * @since 1.5
     */
    public String getCanonicalName() {
        if (isArray()) {
            String canonicalName = getComponentType().getCanonicalName();
            if (canonicalName != null)
                return canonicalName + "[]";
            else
                return null;
        }
        if (isLocalOrAnonymousClass())
            return null;
        Class<?> enclosingClass = getEnclosingClass();
        if (enclosingClass == null) { // top level class
            return getName();
        } else {
            String enclosingName = enclosingClass.getCanonicalName();
            if (enclosingName == null)
                return null;
            return enclosingName + "." + getSimpleName();
        }
    }

    /**
     * Returns {@code true} if and only if the underlying class
     * is an anonymous class.
     *
     * @return {@code true} if and only if this class is an anonymous class.
     * @since 1.5
     */
    public boolean isAnonymousClass() {
        return "".equals(getSimpleName());
    }

    /**
     * Returns {@code true} if and only if the underlying class
     * is a local class.
     *
     * @return {@code true} if and only if this class is a local class.
     * @since 1.5
     */
    public boolean isLocalClass() {
        return isLocalOrAnonymousClass() && !isAnonymousClass();
    }

    /**
     * Returns {@code true} if and only if the underlying class
     * is a member class.
     *
     * @return {@code true} if and only if this class is a member class.
     * @since 1.5
     */
    public boolean isMemberClass() {
        return getSimpleBinaryName() != null && !isLocalOrAnonymousClass();
    }

    /**
     * Returns the "simple binary name" of the underlying class, i.e.,
     * the binary name without the leading enclosing class name.
     * Returns {@code null} if the underlying class is a top level
     * class.
     */
    private String getSimpleBinaryName() {
        Class<?> enclosingClass = getEnclosingClass();
        if (enclosingClass == null) // top level class
            return null;
        // Otherwise, strip the enclosing class' name
        try {
            return getName().substring(enclosingClass.getName().length());
        } catch (IndexOutOfBoundsException ex) {
            throw new InternalError("Malformed class name", ex);
        }
    }

    /**
     * Returns {@code true} if this is a local class or an anonymous
     * class.  Returns {@code false} otherwise.
     */
    private boolean isLocalOrAnonymousClass() {
        // JVM Spec 4.8.6: A class must have an EnclosingMethod
        // attribute if and only if it is a local class or an
        // anonymous class.
        return getEnclosingMethodInfo() != null;
    }

    /**
     * Returns an array containing {@code Class} objects representing all
     * the public classes and interfaces that are members of the class
     * represented by this {@code Class} object.  This includes public
     * class and interface members inherited from superclasses and public class
     * and interface members declared by the class.  This method returns an
     * array of length 0 if this {@code Class} object has no public member
     * classes or interfaces.  This method also returns an array of length 0 if
     * this {@code Class} object represents a primitive type, an array
     * class, or void.
     *
     * @return the array of {@code Class} objects representing the public
     *         members of this class
     * @throws SecurityException
     *         If a security manager, <i>s</i>, is present and
     *         the caller's class loader is not the same as or an
     *         ancestor of the class loader for the current class and
     *         invocation of {@link SecurityManager#checkPackageAccess
     *         s.checkPackageAccess()} denies access to the package
     *         of this class.
     *
     * @since 1.1
     */
    @CallerSensitive
    public Class<?>[] getClasses() {
        checkMemberAccess(Member.PUBLIC, Reflection.getCallerClass(), false);

        // Privileged so this implementation can look at DECLARED classes,
        // something the caller might not have privilege to do.  The code here
        // is allowed to look at DECLARED classes because (1) it does not hand
        // out anything other than public members and (2) public member access
        // has already been ok'd by the SecurityManager.

        return java.security.AccessController.doPrivileged(
            new java.security.PrivilegedAction<Class<?>[]>() {
                public Class<?>[] run() {
                    List<Class<?>> list = new ArrayList<>();
                    Class<?> currentClass = Class.this;
                    while (currentClass != null) {
                        for (Class<?> m : currentClass.getDeclaredClasses()) {
                            if (Modifier.isPublic(m.getModifiers())) {
                                list.add(m);
                            }
                        }
                        currentClass = currentClass.getSuperclass();
                    }
                    return list.toArray(new Class<?>[0]);
                }
            });
    }


    /**
     * Returns an array containing {@code Field} objects reflecting all
     * the accessible public fields of the class or interface represented by
     * this {@code Class} object.
     *
     * <p> If this {@code Class} object represents a class or interface with no
     * no accessible public fields, then this method returns an array of length
     * 0.
     *
     * <p> If this {@code Class} object represents a class, then this method
     * returns the public fields of the class and of all its superclasses.
     *
     * <p> If this {@code Class} object represents an interface, then this
     * method returns the fields of the interface and of all its
     * superinterfaces.
     *
     * <p> If this {@code Class} object represents an array type, a primitive
     * type, or void, then this method returns an array of length 0.
     *
     * <p> The elements in the returned array are not sorted and are not in any
     * particular order.
     *
     * @return the array of {@code Field} objects representing the
     *         public fields
     * @throws SecurityException
     *         If a security manager, <i>s</i>, is present and
     *         the caller's class loader is not the same as or an
     *         ancestor of the class loader for the current class and
     *         invocation of {@link SecurityManager#checkPackageAccess
     *         s.checkPackageAccess()} denies access to the package
     *         of this class.
     *
     * @since 1.1
     * @jls 8.2 Class Members
     * @jls 8.3 Field Declarations
     */
    @CallerSensitive
    public Field[] getFields() throws SecurityException {
        checkMemberAccess(Member.PUBLIC, Reflection.getCallerClass(), true);
        return copyFields(privateGetPublicFields(null));
    }


    /**
     * Returns an array containing {@code Method} objects reflecting all the
     * public methods of the class or interface represented by this {@code
     * Class} object, including those declared by the class or interface and
     * those inherited from superclasses and superinterfaces.
     *
     * <p> If this {@code Class} object represents a type that has multiple
     * public methods with the same name and parameter types, but different
     * return types, then the returned array has a {@code Method} object for
     * each such method.
     *
     * <p> If this {@code Class} object represents a type with a class
     * initialization method {@code <clinit>}, then the returned array does
     * <em>not</em> have a corresponding {@code Method} object.
     *
     * <p> If this {@code Class} object represents an array type, then the
     * returned array has a {@code Method} object for each of the public
     * methods inherited by the array type from {@code Object}. It does not
     * contain a {@code Method} object for {@code clone()}.
     *
     * <p> If this {@code Class} object represents an interface then the
     * returned array does not contain any implicitly declared methods from
     * {@code Object}. Therefore, if no methods are explicitly declared in
     * this interface or any of its superinterfaces then the returned array
     * has length 0. (Note that a {@code Class} object which represents a class
     * always has public methods, inherited from {@code Object}.)
     *
     * <p> If this {@code Class} object represents a primitive type or void,
     * then the returned array has length 0.
     *
     * <p> Static methods declared in superinterfaces of the class or interface
     * represented by this {@code Class} object are not considered members of
     * the class or interface.
     *
     * <p> The elements in the returned array are not sorted and are not in any
     * particular order.
     *
     * @return the array of {@code Method} objects representing the
     *         public methods of this class
     * @throws SecurityException
     *         If a security manager, <i>s</i>, is present and
     *         the caller's class loader is not the same as or an
     *         ancestor of the class loader for the current class and
     *         invocation of {@link SecurityManager#checkPackageAccess
     *         s.checkPackageAccess()} denies access to the package
     *         of this class.
     *
     * @jls 8.2 Class Members
     * @jls 8.4 Method Declarations
     * @since 1.1
     */
    @CallerSensitive
    public Method[] getMethods() throws SecurityException {
        checkMemberAccess(Member.PUBLIC, Reflection.getCallerClass(), true);
        return copyMethods(privateGetPublicMethods());
    }


    /**
     * Returns an array containing {@code Constructor} objects reflecting
     * all the public constructors of the class represented by this
     * {@code Class} object.  An array of length 0 is returned if the
     * class has no public constructors, or if the class is an array class, or
     * if the class reflects a primitive type or void.
     *
     * Note that while this method returns an array of {@code
     * Constructor<T>} objects (that is an array of constructors from
     * this class), the return type of this method is {@code
     * Constructor<?>[]} and <em>not</em> {@code Constructor<T>[]} as
     * might be expected.  This less informative return type is
     * necessary since after being returned from this method, the
     * array could be modified to hold {@code Constructor} objects for
     * different classes, which would violate the type guarantees of
     * {@code Constructor<T>[]}.
     *
     * @return the array of {@code Constructor} objects representing the
     *         public constructors of this class
     * @throws SecurityException
     *         If a security manager, <i>s</i>, is present and
     *         the caller's class loader is not the same as or an
     *         ancestor of the class loader for the current class and
     *         invocation of {@link SecurityManager#checkPackageAccess
     *         s.checkPackageAccess()} denies access to the package
     *         of this class.
     *
     * @since 1.1
     */
    @CallerSensitive
    public Constructor<?>[] getConstructors() throws SecurityException {
        checkMemberAccess(Member.PUBLIC, Reflection.getCallerClass(), true);
        return copyConstructors(privateGetDeclaredConstructors(true));
    }


    /**
     * Returns a {@code Field} object that reflects the specified public member
     * field of the class or interface represented by this {@code Class}
     * object. The {@code name} parameter is a {@code String} specifying the
     * simple name of the desired field.
     *
     * <p> The field to be reflected is determined by the algorithm that
     * follows.  Let C be the class or interface represented by this object:
     *
     * <OL>
     * <LI> If C declares a public field with the name specified, that is the
     *      field to be reflected.</LI>
     * <LI> If no field was found in step 1 above, this algorithm is applied
     *      recursively to each direct superinterface of C. The direct
     *      superinterfaces are searched in the order they were declared.</LI>
     * <LI> If no field was found in steps 1 and 2 above, and C has a
     *      superclass S, then this algorithm is invoked recursively upon S.
     *      If C has no superclass, then a {@code NoSuchFieldException}
     *      is thrown.</LI>
     * </OL>
     *
     * <p> If this {@code Class} object represents an array type, then this
     * method does not find the {@code length} field of the array type.
     *
     * @param name the field name
     * @return the {@code Field} object of this class specified by
     *         {@code name}
     * @throws NoSuchFieldException if a field with the specified name is
     *         not found.
     * @throws NullPointerException if {@code name} is {@code null}
     * @throws SecurityException
     *         If a security manager, <i>s</i>, is present and
     *         the caller's class loader is not the same as or an
     *         ancestor of the class loader for the current class and
     *         invocation of {@link SecurityManager#checkPackageAccess
     *         s.checkPackageAccess()} denies access to the package
     *         of this class.
     *
     * @since 1.1
     * @jls 8.2 Class Members
     * @jls 8.3 Field Declarations
     */
    @CallerSensitive
    public Field getField(String name)
        throws NoSuchFieldException, SecurityException {
        checkMemberAccess(Member.PUBLIC, Reflection.getCallerClass(), true);
        Field field = getField0(name);
        if (field == null) {
            throw new NoSuchFieldException(name);
        }
        return field;
    }


    /**
     * Returns a {@code Method} object that reflects the specified public
     * member method of the class or interface represented by this
     * {@code Class} object. The {@code name} parameter is a
     * {@code String} specifying the simple name of the desired method. The
     * {@code parameterTypes} parameter is an array of {@code Class}
     * objects that identify the method's formal parameter types, in declared
     * order. If {@code parameterTypes} is {@code null}, it is
     * treated as if it were an empty array.
     *
     * <p> If the {@code name} is "{@code <init>}" or "{@code <clinit>}" a
     * {@code NoSuchMethodException} is raised. Otherwise, the method to
     * be reflected is determined by the algorithm that follows.  Let C be the
     * class or interface represented by this object:
     * <OL>
     * <LI> C is searched for a <I>matching method</I>, as defined below. If a
     *      matching method is found, it is reflected.</LI>
     * <LI> If no matching method is found by step 1 then:
     *   <OL TYPE="a">
     *   <LI> If C is a class other than {@code Object}, then this algorithm is
     *        invoked recursively on the superclass of C.</LI>
     *   <LI> If C is the class {@code Object}, or if C is an interface, then
     *        the superinterfaces of C (if any) are searched for a matching
     *        method. If any such method is found, it is reflected.</LI>
     *   </OL></LI>
     * </OL>
     *
     * <p> To find a matching method in a class or interface C:&nbsp; If C
     * declares exactly one public method with the specified name and exactly
     * the same formal parameter types, that is the method reflected. If more
     * than one such method is found in C, and one of these methods has a
     * return type that is more specific than any of the others, that method is
     * reflected; otherwise one of the methods is chosen arbitrarily.
     *
     * <p>Note that there may be more than one matching method in a
     * class because while the Java language forbids a class to
     * declare multiple methods with the same signature but different
     * return types, the Java virtual machine does not.  This
     * increased flexibility in the virtual machine can be used to
     * implement various language features.  For example, covariant
     * returns can be implemented with {@linkplain
     * java.lang.reflect.Method#isBridge bridge methods}; the bridge
     * method and the method being overridden would have the same
     * signature but different return types.
     *
     * <p> If this {@code Class} object represents an array type, then this
     * method does not find the {@code clone()} method.
     *
     * <p> Static methods declared in superinterfaces of the class or interface
     * represented by this {@code Class} object are not considered members of
     * the class or interface.
     *
     * @param name the name of the method
     * @param parameterTypes the list of parameters
     * @return the {@code Method} object that matches the specified
     *         {@code name} and {@code parameterTypes}
     * @throws NoSuchMethodException if a matching method is not found
     *         or if the name is "&lt;init&gt;"or "&lt;clinit&gt;".
     * @throws NullPointerException if {@code name} is {@code null}
     * @throws SecurityException
     *         If a security manager, <i>s</i>, is present and
     *         the caller's class loader is not the same as or an
     *         ancestor of the class loader for the current class and
     *         invocation of {@link SecurityManager#checkPackageAccess
     *         s.checkPackageAccess()} denies access to the package
     *         of this class.
     *
     * @jls 8.2 Class Members
     * @jls 8.4 Method Declarations
     * @since 1.1
     */
    @CallerSensitive
    public Method getMethod(String name, Class<?>... parameterTypes)
        throws NoSuchMethodException, SecurityException {
        checkMemberAccess(Member.PUBLIC, Reflection.getCallerClass(), true);
        Method method = getMethod0(name, parameterTypes, true);
        if (method == null) {
            throw new NoSuchMethodException(getName() + "." + name + argumentTypesToString(parameterTypes));
        }
        return method;
    }


    /**
     * Returns a {@code Constructor} object that reflects the specified
     * public constructor of the class represented by this {@code Class}
     * object. The {@code parameterTypes} parameter is an array of
     * {@code Class} objects that identify the constructor's formal
     * parameter types, in declared order.
     *
     * If this {@code Class} object represents an inner class
     * declared in a non-static context, the formal parameter types
     * include the explicit enclosing instance as the first parameter.
     *
     * <p> The constructor to reflect is the public constructor of the class
     * represented by this {@code Class} object whose formal parameter
     * types match those specified by {@code parameterTypes}.
     *
     * @param parameterTypes the parameter array
     * @return the {@code Constructor} object of the public constructor that
     *         matches the specified {@code parameterTypes}
     * @throws NoSuchMethodException if a matching method is not found.
     * @throws SecurityException
     *         If a security manager, <i>s</i>, is present and
     *         the caller's class loader is not the same as or an
     *         ancestor of the class loader for the current class and
     *         invocation of {@link SecurityManager#checkPackageAccess
     *         s.checkPackageAccess()} denies access to the package
     *         of this class.
     *
     * @since 1.1
     */
    @CallerSensitive
    public Constructor<T> getConstructor(Class<?>... parameterTypes)
        throws NoSuchMethodException, SecurityException {
        checkMemberAccess(Member.PUBLIC, Reflection.getCallerClass(), true);
        return getConstructor0(parameterTypes, Member.PUBLIC);
    }


    /**
     * Returns an array of {@code Class} objects reflecting all the
     * classes and interfaces declared as members of the class represented by
     * this {@code Class} object. This includes public, protected, default
     * (package) access, and private classes and interfaces declared by the
     * class, but excludes inherited classes and interfaces.  This method
     * returns an array of length 0 if the class declares no classes or
     * interfaces as members, or if this {@code Class} object represents a
     * primitive type, an array class, or void.
     *
     * @return the array of {@code Class} objects representing all the
     *         declared members of this class
     * @throws SecurityException
     *         If a security manager, <i>s</i>, is present and any of the
     *         following conditions is met:
     *
     *         <ul>
     *
     *         <li> the caller's class loader is not the same as the
     *         class loader of this class and invocation of
     *         {@link SecurityManager#checkPermission
     *         s.checkPermission} method with
     *         {@code RuntimePermission("accessDeclaredMembers")}
     *         denies access to the declared classes within this class
     *
     *         <li> the caller's class loader is not the same as or an
     *         ancestor of the class loader for the current class and
     *         invocation of {@link SecurityManager#checkPackageAccess
     *         s.checkPackageAccess()} denies access to the package
     *         of this class
     *
     *         </ul>
     *
     * @since 1.1
     */
    @CallerSensitive
    public Class<?>[] getDeclaredClasses() throws SecurityException {
        checkMemberAccess(Member.DECLARED, Reflection.getCallerClass(), false);
        return getDeclaredClasses0();
    }


    /**
     * Returns an array of {@code Field} objects reflecting all the fields
     * declared by the class or interface represented by this
     * {@code Class} object. This includes public, protected, default
     * (package) access, and private fields, but excludes inherited fields.
     *
     * <p> If this {@code Class} object represents a class or interface with no
     * declared fields, then this method returns an array of length 0.
     *
     * <p> If this {@code Class} object represents an array type, a primitive
     * type, or void, then this method returns an array of length 0.
     *
     * <p> The elements in the returned array are not sorted and are not in any
     * particular order.
     *
     * @return  the array of {@code Field} objects representing all the
     *          declared fields of this class
     * @throws  SecurityException
     *          If a security manager, <i>s</i>, is present and any of the
     *          following conditions is met:
     *
     *          <ul>
     *
     *          <li> the caller's class loader is not the same as the
     *          class loader of this class and invocation of
     *          {@link SecurityManager#checkPermission
     *          s.checkPermission} method with
     *          {@code RuntimePermission("accessDeclaredMembers")}
     *          denies access to the declared fields within this class
     *
     *          <li> the caller's class loader is not the same as or an
     *          ancestor of the class loader for the current class and
     *          invocation of {@link SecurityManager#checkPackageAccess
     *          s.checkPackageAccess()} denies access to the package
     *          of this class
     *
     *          </ul>
     *
     * @since 1.1
     * @jls 8.2 Class Members
     * @jls 8.3 Field Declarations
     */
    @CallerSensitive
    public Field[] getDeclaredFields() throws SecurityException {
        checkMemberAccess(Member.DECLARED, Reflection.getCallerClass(), true);
        return copyFields(privateGetDeclaredFields(false));
    }


    /**
     *
     * Returns an array containing {@code Method} objects reflecting all the
     * declared methods of the class or interface represented by this {@code
     * Class} object, including public, protected, default (package)
     * access, and private methods, but excluding inherited methods.
     *
     * <p> If this {@code Class} object represents a type that has multiple
     * declared methods with the same name and parameter types, but different
     * return types, then the returned array has a {@code Method} object for
     * each such method.
     *
     * <p> If this {@code Class} object represents a type that has a class
     * initialization method {@code <clinit>}, then the returned array does
     * <em>not</em> have a corresponding {@code Method} object.
     *
     * <p> If this {@code Class} object represents a class or interface with no
     * declared methods, then the returned array has length 0.
     *
     * <p> If this {@code Class} object represents an array type, a primitive
     * type, or void, then the returned array has length 0.
     *
     * <p> The elements in the returned array are not sorted and are not in any
     * particular order.
     *
     * @return  the array of {@code Method} objects representing all the
     *          declared methods of this class
     * @throws  SecurityException
     *          If a security manager, <i>s</i>, is present and any of the
     *          following conditions is met:
     *
     *          <ul>
     *
     *          <li> the caller's class loader is not the same as the
     *          class loader of this class and invocation of
     *          {@link SecurityManager#checkPermission
     *          s.checkPermission} method with
     *          {@code RuntimePermission("accessDeclaredMembers")}
     *          denies access to the declared methods within this class
     *
     *          <li> the caller's class loader is not the same as or an
     *          ancestor of the class loader for the current class and
     *          invocation of {@link SecurityManager#checkPackageAccess
     *          s.checkPackageAccess()} denies access to the package
     *          of this class
     *
     *          </ul>
     *
     * @jls 8.2 Class Members
     * @jls 8.4 Method Declarations
     * @since 1.1
     */
    @CallerSensitive
    public Method[] getDeclaredMethods() throws SecurityException {
        checkMemberAccess(Member.DECLARED, Reflection.getCallerClass(), true);
        return copyMethods(privateGetDeclaredMethods(false));
    }


    /**
     * Returns an array of {@code Constructor} objects reflecting all the
     * constructors declared by the class represented by this
     * {@code Class} object. These are public, protected, default
     * (package) access, and private constructors.  The elements in the array
     * returned are not sorted and are not in any particular order.  If the
     * class has a default constructor, it is included in the returned array.
     * This method returns an array of length 0 if this {@code Class}
     * object represents an interface, a primitive type, an array class, or
     * void.
     *
     * <p> See <em>The Java Language Specification</em>, section 8.2.
     *
     * @return  the array of {@code Constructor} objects representing all the
     *          declared constructors of this class
     * @throws  SecurityException
     *          If a security manager, <i>s</i>, is present and any of the
     *          following conditions is met:
     *
     *          <ul>
     *
     *          <li> the caller's class loader is not the same as the
     *          class loader of this class and invocation of
     *          {@link SecurityManager#checkPermission
     *          s.checkPermission} method with
     *          {@code RuntimePermission("accessDeclaredMembers")}
     *          denies access to the declared constructors within this class
     *
     *          <li> the caller's class loader is not the same as or an
     *          ancestor of the class loader for the current class and
     *          invocation of {@link SecurityManager#checkPackageAccess
     *          s.checkPackageAccess()} denies access to the package
     *          of this class
     *
     *          </ul>
     *
     * @since 1.1
     */
    @CallerSensitive
    public Constructor<?>[] getDeclaredConstructors() throws SecurityException {
        checkMemberAccess(Member.DECLARED, Reflection.getCallerClass(), true);
        return copyConstructors(privateGetDeclaredConstructors(false));
    }


    /**
     * Returns a {@code Field} object that reflects the specified declared
     * field of the class or interface represented by this {@code Class}
     * object. The {@code name} parameter is a {@code String} that specifies
     * the simple name of the desired field.
     *
     * <p> If this {@code Class} object represents an array type, then this
     * method does not find the {@code length} field of the array type.
     *
     * @param name the name of the field
     * @return  the {@code Field} object for the specified field in this
     *          class
     * @throws  NoSuchFieldException if a field with the specified name is
     *          not found.
     * @throws  NullPointerException if {@code name} is {@code null}
     * @throws  SecurityException
     *          If a security manager, <i>s</i>, is present and any of the
     *          following conditions is met:
     *
     *          <ul>
     *
     *          <li> the caller's class loader is not the same as the
     *          class loader of this class and invocation of
     *          {@link SecurityManager#checkPermission
     *          s.checkPermission} method with
     *          {@code RuntimePermission("accessDeclaredMembers")}
     *          denies access to the declared field
     *
     *          <li> the caller's class loader is not the same as or an
     *          ancestor of the class loader for the current class and
     *          invocation of {@link SecurityManager#checkPackageAccess
     *          s.checkPackageAccess()} denies access to the package
     *          of this class
     *
     *          </ul>
     *
     * @since 1.1
     * @jls 8.2 Class Members
     * @jls 8.3 Field Declarations
     */
    @CallerSensitive
    public Field getDeclaredField(String name)
        throws NoSuchFieldException, SecurityException {
        checkMemberAccess(Member.DECLARED, Reflection.getCallerClass(), true);
        Field field = searchFields(privateGetDeclaredFields(false), name);
        if (field == null) {
            throw new NoSuchFieldException(name);
        }
        return field;
    }


    /**
     * Returns a {@code Method} object that reflects the specified
     * declared method of the class or interface represented by this
     * {@code Class} object. The {@code name} parameter is a
     * {@code String} that specifies the simple name of the desired
     * method, and the {@code parameterTypes} parameter is an array of
     * {@code Class} objects that identify the method's formal parameter
     * types, in declared order.  If more than one method with the same
     * parameter types is declared in a class, and one of these methods has a
     * return type that is more specific than any of the others, that method is
     * returned; otherwise one of the methods is chosen arbitrarily.  If the
     * name is "&lt;init&gt;"or "&lt;clinit&gt;" a {@code NoSuchMethodException}
     * is raised.
     *
     * <p> If this {@code Class} object represents an array type, then this
     * method does not find the {@code clone()} method.
     *
     * @param name the name of the method
     * @param parameterTypes the parameter array
     * @return  the {@code Method} object for the method of this class
     *          matching the specified name and parameters
     * @throws  NoSuchMethodException if a matching method is not found.
     * @throws  NullPointerException if {@code name} is {@code null}
     * @throws  SecurityException
     *          If a security manager, <i>s</i>, is present and any of the
     *          following conditions is met:
     *
     *          <ul>
     *
     *          <li> the caller's class loader is not the same as the
     *          class loader of this class and invocation of
     *          {@link SecurityManager#checkPermission
     *          s.checkPermission} method with
     *          {@code RuntimePermission("accessDeclaredMembers")}
     *          denies access to the declared method
     *
     *          <li> the caller's class loader is not the same as or an
     *          ancestor of the class loader for the current class and
     *          invocation of {@link SecurityManager#checkPackageAccess
     *          s.checkPackageAccess()} denies access to the package
     *          of this class
     *
     *          </ul>
     *
     * @jls 8.2 Class Members
     * @jls 8.4 Method Declarations
     * @since 1.1
     */
    @CallerSensitive
    public Method getDeclaredMethod(String name, Class<?>... parameterTypes)
        throws NoSuchMethodException, SecurityException {
        checkMemberAccess(Member.DECLARED, Reflection.getCallerClass(), true);
        Method method = searchMethods(privateGetDeclaredMethods(false), name, parameterTypes);
        if (method == null) {
            throw new NoSuchMethodException(getName() + "." + name + argumentTypesToString(parameterTypes));
        }
        return method;
    }


    /**
     * Returns a {@code Constructor} object that reflects the specified
     * constructor of the class or interface represented by this
     * {@code Class} object.  The {@code parameterTypes} parameter is
     * an array of {@code Class} objects that identify the constructor's
     * formal parameter types, in declared order.
     *
     * If this {@code Class} object represents an inner class
     * declared in a non-static context, the formal parameter types
     * include the explicit enclosing instance as the first parameter.
     *
     * @param parameterTypes the parameter array
     * @return  The {@code Constructor} object for the constructor with the
     *          specified parameter list
     * @throws  NoSuchMethodException if a matching method is not found.
     * @throws  SecurityException
     *          If a security manager, <i>s</i>, is present and any of the
     *          following conditions is met:
     *
     *          <ul>
     *
     *          <li> the caller's class loader is not the same as the
     *          class loader of this class and invocation of
     *          {@link SecurityManager#checkPermission
     *          s.checkPermission} method with
     *          {@code RuntimePermission("accessDeclaredMembers")}
     *          denies access to the declared constructor
     *
     *          <li> the caller's class loader is not the same as or an
     *          ancestor of the class loader for the current class and
     *          invocation of {@link SecurityManager#checkPackageAccess
     *          s.checkPackageAccess()} denies access to the package
     *          of this class
     *
     *          </ul>
     *
     * @since 1.1
     */
    @CallerSensitive
    public Constructor<T> getDeclaredConstructor(Class<?>... parameterTypes)
        throws NoSuchMethodException, SecurityException {
        checkMemberAccess(Member.DECLARED, Reflection.getCallerClass(), true);
        return getConstructor0(parameterTypes, Member.DECLARED);
    }

    /**
     * Finds a resource with a given name.  The rules for searching resources
     * associated with a given class are implemented by the defining
     * {@linkplain ClassLoader class loader} of the class.  This method
     * delegates to this object's class loader.  If this object was loaded by
     * the bootstrap class loader, the method delegates to {@link
     * ClassLoader#getSystemResourceAsStream}.
     *
     * <p> Before delegation, an absolute resource name is constructed from the
     * given resource name using this algorithm:
     *
     * <ul>
     *
     * <li> If the {@code name} begins with a {@code '/'}
     * (<tt>'&#92;u002f'</tt>), then the absolute name of the resource is the
     * portion of the {@code name} following the {@code '/'}.
     *
     * <li> Otherwise, the absolute name is of the following form:
     *
     * <blockquote>
     *   {@code modified_package_name/name}
     * </blockquote>
     *
     * <p> Where the {@code modified_package_name} is the package name of this
     * object with {@code '/'} substituted for {@code '.'}
     * (<tt>'&#92;u002e'</tt>).
     *
     * </ul>
     *
     * @param  name name of the desired resource
     * @return      A {@link java.io.InputStream} object or {@code null} if
     *              no resource with this name is found
     * @throws  NullPointerException If {@code name} is {@code null}
     * @since  1.1
     */
     public InputStream getResourceAsStream(String name) {
        name = resolveName(name);
        ClassLoader cl = getClassLoader0();
        if (cl==null) {
            // A system class.
            return ClassLoader.getSystemResourceAsStream(name);
        }
        return cl.getResourceAsStream(name);
    }

    /**
     * Finds a resource with a given name.  The rules for searching resources
     * associated with a given class are implemented by the defining
     * {@linkplain ClassLoader class loader} of the class.  This method
     * delegates to this object's class loader.  If this object was loaded by
     * the bootstrap class loader, the method delegates to {@link
     * ClassLoader#getSystemResource}.
     *
     * <p> Before delegation, an absolute resource name is constructed from the
     * given resource name using this algorithm:
     *
     * <ul>
     *
     * <li> If the {@code name} begins with a {@code '/'}
     * (<tt>'&#92;u002f'</tt>), then the absolute name of the resource is the
     * portion of the {@code name} following the {@code '/'}.
     *
     * <li> Otherwise, the absolute name is of the following form:
     *
     * <blockquote>
     *   {@code modified_package_name/name}
     * </blockquote>
     *
     * <p> Where the {@code modified_package_name} is the package name of this
     * object with {@code '/'} substituted for {@code '.'}
     * (<tt>'&#92;u002e'</tt>).
     *
     * </ul>
     *
     * @param  name name of the desired resource
     * @return      A  {@link java.net.URL} object or {@code null} if no
     *              resource with this name is found
     * @since  1.1
     */
    public java.net.URL getResource(String name) {
        name = resolveName(name);
        ClassLoader cl = getClassLoader0();
        if (cl==null) {
            // A system class.
            return ClassLoader.getSystemResource(name);
        }
        return cl.getResource(name);
    }



    /** protection domain returned when the internal domain is null */
    private static java.security.ProtectionDomain allPermDomain;


    /**
     * Returns the {@code ProtectionDomain} of this class.  If there is a
     * security manager installed, this method first calls the security
     * manager's {@code checkPermission} method with a
     * {@code RuntimePermission("getProtectionDomain")} permission to
     * ensure it's ok to get the
     * {@code ProtectionDomain}.
     *
     * @return the ProtectionDomain of this class
     *
     * @throws SecurityException
     *        if a security manager exists and its
     *        {@code checkPermission} method doesn't allow
     *        getting the ProtectionDomain.
     *
     * @see java.security.ProtectionDomain
     * @see SecurityManager#checkPermission
     * @see java.lang.RuntimePermission
     * @since 1.2
     */
    public java.security.ProtectionDomain getProtectionDomain() {
        SecurityManager sm = System.getSecurityManager();
        if (sm != null) {
            sm.checkPermission(SecurityConstants.GET_PD_PERMISSION);
        }
        java.security.ProtectionDomain pd = getProtectionDomain0();
        if (pd == null) {
            if (allPermDomain == null) {
                java.security.Permissions perms =
                    new java.security.Permissions();
                perms.add(SecurityConstants.ALL_PERMISSION);
                allPermDomain =
                    new java.security.ProtectionDomain(null, perms);
            }
            pd = allPermDomain;
        }
        return pd;
    }


    /**
     * Returns the ProtectionDomain of this class.
     */
    private native java.security.ProtectionDomain getProtectionDomain0();

    /*
     * Return the Virtual Machine's Class object for the named
     * primitive type.
     */
    static native Class<?> getPrimitiveClass(String name);

    /*
     * Check if client is allowed to access members.  If access is denied,
     * throw a SecurityException.
     *
     * This method also enforces package access.
     *
     * <p> Default policy: allow all clients access with normal Java access
     * control.
     */
    private void checkMemberAccess(int which, Class<?> caller, boolean checkProxyInterfaces) {
        final SecurityManager s = System.getSecurityManager();
        if (s != null) {
            /* Default policy allows access to all {@link Member#PUBLIC} members,
             * as well as access to classes that have the same class loader as the caller.
             * In all other cases, it requires RuntimePermission("accessDeclaredMembers")
             * permission.
             */
            final ClassLoader ccl = ClassLoader.getClassLoader(caller);
            final ClassLoader cl = getClassLoader0();
            if (which != Member.PUBLIC) {
                if (ccl != cl) {
                    s.checkPermission(SecurityConstants.CHECK_MEMBER_ACCESS_PERMISSION);
                }
            }
            this.checkPackageAccess(ccl, checkProxyInterfaces);
        }
    }

    /*
     * Checks if a client loaded in ClassLoader ccl is allowed to access this
     * class under the current package access policy. If access is denied,
     * throw a SecurityException.
     */
    private void checkPackageAccess(final ClassLoader ccl, boolean checkProxyInterfaces) {
        final SecurityManager s = System.getSecurityManager();
        if (s != null) {
            final ClassLoader cl = getClassLoader0();

            if (ReflectUtil.needsPackageAccessCheck(ccl, cl)) {
                String name = this.getName();
                int i = name.lastIndexOf('.');
                if (i != -1) {
                    // skip the package access check on a proxy class in default proxy package
                    String pkg = name.substring(0, i);
                    if (!Proxy.isProxyClass(this) || ReflectUtil.isNonPublicProxyClass(this)) {
                        s.checkPackageAccess(pkg);
                    }
                }
            }
            // check package access on the proxy interfaces
            if (checkProxyInterfaces && Proxy.isProxyClass(this)) {
                ReflectUtil.checkProxyPackageAccess(ccl, this.getInterfaces());
            }
        }
    }

    /**
     * Add a package name prefix if the name is not absolute Remove leading "/"
     * if name is absolute
     */
    private String resolveName(String name) {
        if (name == null) {
            return name;
        }
        if (!name.startsWith("/")) {
            Class<?> c = this;
            while (c.isArray()) {
                c = c.getComponentType();
            }
            String baseName = c.getName();
            int index = baseName.lastIndexOf('.');
            if (index != -1) {
                name = baseName.substring(0, index).replace('.', '/')
                    +"/"+name;
            }
        } else {
            name = name.substring(1);
        }
        return name;
    }

    /**
     * Atomic operations support.
     */
    private static class Atomic {
        // initialize Unsafe machinery here, since we need to call Class.class instance method
        // and have to avoid calling it in the static initializer of the Class class...
        private static final Unsafe unsafe = Unsafe.getUnsafe();
        // offset of Class.reflectionData instance field
        private static final long reflectionDataOffset;
        // offset of Class.annotationType instance field
        private static final long annotationTypeOffset;
        // offset of Class.annotationData instance field
        private static final long annotationDataOffset;

        static {
            Field[] fields = Class.class.getDeclaredFields0(false); // bypass caches
            reflectionDataOffset = objectFieldOffset(fields, "reflectionData");
            annotationTypeOffset = objectFieldOffset(fields, "annotationType");
            annotationDataOffset = objectFieldOffset(fields, "annotationData");
        }

        private static long objectFieldOffset(Field[] fields, String fieldName) {
            Field field = searchFields(fields, fieldName);
            if (field == null) {
                throw new Error("No " + fieldName + " field found in java.lang.Class");
            }
            return unsafe.objectFieldOffset(field);
        }

        static <T> boolean casReflectionData(Class<?> clazz,
                                             SoftReference<ReflectionData<T>> oldData,
                                             SoftReference<ReflectionData<T>> newData) {
            return unsafe.compareAndSwapObject(clazz, reflectionDataOffset, oldData, newData);
        }

        static <T> boolean casAnnotationType(Class<?> clazz,
                                             AnnotationType oldType,
                                             AnnotationType newType) {
            return unsafe.compareAndSwapObject(clazz, annotationTypeOffset, oldType, newType);
        }

        static <T> boolean casAnnotationData(Class<?> clazz,
                                             AnnotationData oldData,
                                             AnnotationData newData) {
            return unsafe.compareAndSwapObject(clazz, annotationDataOffset, oldData, newData);
        }
    }

    /**
     * Reflection support.
     */

    // Caches for certain reflective results
    private static boolean useCaches = true;

    // reflection data that might get invalidated when JVM TI RedefineClasses() is called
    private static class ReflectionData<T> {
        volatile Field[] declaredFields;
        volatile Field[] publicFields;
        volatile Method[] declaredMethods;
        volatile Method[] publicMethods;
        volatile Constructor<T>[] declaredConstructors;
        volatile Constructor<T>[] publicConstructors;
        // Intermediate results for getFields and getMethods
        volatile Field[] declaredPublicFields;
        volatile Method[] declaredPublicMethods;
        volatile Class<?>[] interfaces;

        // Value of classRedefinedCount when we created this ReflectionData instance
        final int redefinedCount;

        ReflectionData(int redefinedCount) {
            this.redefinedCount = redefinedCount;
        }
    }

    private volatile transient SoftReference<ReflectionData<T>> reflectionData;

    // Incremented by the VM on each call to JVM TI RedefineClasses()
    // that redefines this class or a superclass.
    private volatile transient int classRedefinedCount = 0;

    // Lazily create and cache ReflectionData
    private ReflectionData<T> reflectionData() {
        SoftReference<ReflectionData<T>> reflectionData = this.reflectionData;
        int classRedefinedCount = this.classRedefinedCount;
        ReflectionData<T> rd;
        if (useCaches &&
            reflectionData != null &&
            (rd = reflectionData.get()) != null &&
            rd.redefinedCount == classRedefinedCount) {
            return rd;
        }
        // else no SoftReference or cleared SoftReference or stale ReflectionData
        // -> create and replace new instance
        return newReflectionData(reflectionData, classRedefinedCount);
    }

    private ReflectionData<T> newReflectionData(SoftReference<ReflectionData<T>> oldReflectionData,
                                                int classRedefinedCount) {
        if (!useCaches) return null;

        while (true) {
            ReflectionData<T> rd = new ReflectionData<>(classRedefinedCount);
            // try to CAS it...
            if (Atomic.casReflectionData(this, oldReflectionData, new SoftReference<>(rd))) {
                return rd;
            }
            // else retry
            oldReflectionData = this.reflectionData;
            classRedefinedCount = this.classRedefinedCount;
            if (oldReflectionData != null &&
                (rd = oldReflectionData.get()) != null &&
                rd.redefinedCount == classRedefinedCount) {
                return rd;
            }
        }
    }

    // Generic signature handling
    private native String getGenericSignature0();

    // Generic info repository; lazily initialized
    private volatile transient ClassRepository genericInfo;

    // accessor for factory
    private GenericsFactory getFactory() {
        // create scope and factory
        return CoreReflectionFactory.make(this, ClassScope.make(this));
    }

    // accessor for generic info repository;
    // generic info is lazily initialized
    private ClassRepository getGenericInfo() {
        ClassRepository genericInfo = this.genericInfo;
        if (genericInfo == null) {
            String signature = getGenericSignature0();
            if (signature == null) {
                genericInfo = ClassRepository.NONE;
            } else {
                genericInfo = ClassRepository.make(signature, getFactory());
            }
            this.genericInfo = genericInfo;
        }
        return (genericInfo != ClassRepository.NONE) ? genericInfo : null;
    }

    // Annotations handling
    native byte[] getRawAnnotations();
    // Since 1.8
    native byte[] getRawTypeAnnotations();
    static byte[] getExecutableTypeAnnotationBytes(Executable ex) {
        return getReflectionFactory().getExecutableTypeAnnotationBytes(ex);
    }

    native ConstantPool getConstantPool();

    //
    //
    // java.lang.reflect.Field handling
    //
    //

    // Returns an array of "root" fields. These Field objects must NOT
    // be propagated to the outside world, but must instead be copied
    // via ReflectionFactory.copyField.
    private Field[] privateGetDeclaredFields(boolean publicOnly) {
        checkInitted();
        Field[] res;
        ReflectionData<T> rd = reflectionData();
        if (rd != null) {
            res = publicOnly ? rd.declaredPublicFields : rd.declaredFields;
            if (res != null) return res;
        }
        // No cached value available; request value from VM
        res = Reflection.filterFields(this, getDeclaredFields0(publicOnly));
        if (rd != null) {
            if (publicOnly) {
                rd.declaredPublicFields = res;
            } else {
                rd.declaredFields = res;
            }
        }
        return res;
    }

    // Returns an array of "root" fields. These Field objects must NOT
    // be propagated to the outside world, but must instead be copied
    // via ReflectionFactory.copyField.
    private Field[] privateGetPublicFields(Set<Class<?>> traversedInterfaces) {
        checkInitted();
        Field[] res;
        ReflectionData<T> rd = reflectionData();
        if (rd != null) {
            res = rd.publicFields;
            if (res != null) return res;
        }

        // No cached value available; compute value recursively.
        // Traverse in correct order for getField().
        List<Field> fields = new ArrayList<>();
        if (traversedInterfaces == null) {
            traversedInterfaces = new HashSet<>();
        }

        // Local fields
        Field[] tmp = privateGetDeclaredFields(true);
        addAll(fields, tmp);

        // Direct superinterfaces, recursively
        for (Class<?> c : getInterfaces()) {
            if (!traversedInterfaces.contains(c)) {
                traversedInterfaces.add(c);
                addAll(fields, c.privateGetPublicFields(traversedInterfaces));
            }
        }

        // Direct superclass, recursively
        if (!isInterface()) {
            Class<?> c = getSuperclass();
            if (c != null) {
                addAll(fields, c.privateGetPublicFields(traversedInterfaces));
            }
        }

        res = new Field[fields.size()];
        fields.toArray(res);
        if (rd != null) {
            rd.publicFields = res;
        }
        return res;
    }

    private static void addAll(Collection<Field> c, Field[] o) {
        for (Field f : o) {
            c.add(f);
        }
    }


    //
    //
    // java.lang.reflect.Constructor handling
    //
    //

    // Returns an array of "root" constructors. These Constructor
    // objects must NOT be propagated to the outside world, but must
    // instead be copied via ReflectionFactory.copyConstructor.
    private Constructor<T>[] privateGetDeclaredConstructors(boolean publicOnly) {
        checkInitted();
        Constructor<T>[] res;
        ReflectionData<T> rd = reflectionData();
        if (rd != null) {
            res = publicOnly ? rd.publicConstructors : rd.declaredConstructors;
            if (res != null) return res;
        }
        // No cached value available; request value from VM
        if (isInterface()) {
            @SuppressWarnings("unchecked")
            Constructor<T>[] temporaryRes = (Constructor<T>[]) new Constructor<?>[0];
            res = temporaryRes;
        } else {
            res = getDeclaredConstructors0(publicOnly);
        }
        if (rd != null) {
            if (publicOnly) {
                rd.publicConstructors = res;
            } else {
                rd.declaredConstructors = res;
            }
        }
        return res;
    }

    //
    //
    // java.lang.reflect.Method handling
    //
    //

    // Returns an array of "root" methods. These Method objects must NOT
    // be propagated to the outside world, but must instead be copied
    // via ReflectionFactory.copyMethod.
    private Method[] privateGetDeclaredMethods(boolean publicOnly) {
        checkInitted();
        Method[] res;
        ReflectionData<T> rd = reflectionData();
        if (rd != null) {
            res = publicOnly ? rd.declaredPublicMethods : rd.declaredMethods;
            if (res != null) return res;
        }
        // No cached value available; request value from VM
        res = Reflection.filterMethods(this, getDeclaredMethods0(publicOnly));
        if (rd != null) {
            if (publicOnly) {
                rd.declaredPublicMethods = res;
            } else {
                rd.declaredMethods = res;
            }
        }
        return res;
    }

    static class MethodArray {
        // Don't add or remove methods except by add() or remove() calls.
        private Method[] methods;
        private int length;
        private int defaults;

        MethodArray() {
            this(20);
        }

        MethodArray(int initialSize) {
            if (initialSize < 2)
                throw new IllegalArgumentException("Size should be 2 or more");

            methods = new Method[initialSize];
            length = 0;
            defaults = 0;
        }

        boolean hasDefaults() {
            return defaults != 0;
        }

        void add(Method m) {
            if (length == methods.length) {
                methods = Arrays.copyOf(methods, 2 * methods.length);
            }
            methods[length++] = m;

            if (m != null && m.isDefault())
                defaults++;
        }

        void addAll(Method[] ma) {
            for (Method m : ma) {
                add(m);
            }
        }

        void addAll(MethodArray ma) {
            for (int i = 0; i < ma.length(); i++) {
                add(ma.get(i));
            }
        }

        void addIfNotPresent(Method newMethod) {
            for (int i = 0; i < length; i++) {
                Method m = methods[i];
                if (m == newMethod || (m != null && m.equals(newMethod))) {
                    return;
                }
            }
            add(newMethod);
        }

        void addAllIfNotPresent(MethodArray newMethods) {
            for (int i = 0; i < newMethods.length(); i++) {
                Method m = newMethods.get(i);
                if (m != null) {
                    addIfNotPresent(m);
                }
            }
        }

        /* Add Methods declared in an interface to this MethodArray.
         * Static methods declared in interfaces are not inherited.
         */
        void addInterfaceMethods(Method[] methods) {
            for (Method candidate : methods) {
                if (!Modifier.isStatic(candidate.getModifiers())) {
                    add(candidate);
                }
            }
        }

        int length() {
            return length;
        }

        Method get(int i) {
            return methods[i];
        }

        Method getFirst() {
            for (Method m : methods)
                if (m != null)
                    return m;
            return null;
        }

        void removeByNameAndDescriptor(Method toRemove) {
            for (int i = 0; i < length; i++) {
                Method m = methods[i];
                if (m != null && matchesNameAndDescriptor(m, toRemove)) {
                    remove(i);
                }
            }
        }

        private void remove(int i) {
            if (methods[i] != null && methods[i].isDefault())
                defaults--;
            methods[i] = null;
        }

        private boolean matchesNameAndDescriptor(Method m1, Method m2) {
            return m1.getReturnType() == m2.getReturnType() &&
                   m1.getName() == m2.getName() && // name is guaranteed to be interned
                   arrayContentsEq(m1.getParameterTypes(),
                           m2.getParameterTypes());
        }

        void compactAndTrim() {
            int newPos = 0;
            // Get rid of null slots
            for (int pos = 0; pos < length; pos++) {
                Method m = methods[pos];
                if (m != null) {
                    if (pos != newPos) {
                        methods[newPos] = m;
                    }
                    newPos++;
                }
            }
            if (newPos != methods.length) {
                methods = Arrays.copyOf(methods, newPos);
            }
        }

        /* Removes all Methods from this MethodArray that have a more specific
         * default Method in this MethodArray.
         *
         * Users of MethodArray are responsible for pruning Methods that have
         * a more specific <em>concrete</em> Method.
         */
        void removeLessSpecifics() {
            if (!hasDefaults())
                return;

            for (int i = 0; i < length; i++) {
                Method m = get(i);
                if  (m == null || !m.isDefault())
                    continue;

                for (int j  = 0; j < length; j++) {
                    if (i == j)
                        continue;

                    Method candidate = get(j);
                    if (candidate == null)
                        continue;

                    if (!matchesNameAndDescriptor(m, candidate))
                        continue;

                    if (hasMoreSpecificClass(m, candidate))
                        remove(j);
                }
            }
        }

        Method[] getArray() {
            return methods;
        }

        // Returns true if m1 is more specific than m2
        static boolean hasMoreSpecificClass(Method m1, Method m2) {
            Class<?> m1Class = m1.getDeclaringClass();
            Class<?> m2Class = m2.getDeclaringClass();
            return m1Class != m2Class && m2Class.isAssignableFrom(m1Class);
        }
    }


    // Returns an array of "root" methods. These Method objects must NOT
    // be propagated to the outside world, but must instead be copied
    // via ReflectionFactory.copyMethod.
    private Method[] privateGetPublicMethods() {
        checkInitted();
        Method[] res;
        ReflectionData<T> rd = reflectionData();
        if (rd != null) {
            res = rd.publicMethods;
            if (res != null) return res;
        }

        // No cached value available; compute value recursively.
        // Start by fetching public declared methods
        MethodArray methods = new MethodArray();
        {
            Method[] tmp = privateGetDeclaredMethods(true);
            methods.addAll(tmp);
        }
        // Now recur over superclass and direct superinterfaces.
        // Go over superinterfaces first so we can more easily filter
        // out concrete implementations inherited from superclasses at
        // the end.
        MethodArray inheritedMethods = new MethodArray();
        for (Class<?> i : getInterfaces()) {
            inheritedMethods.addInterfaceMethods(i.privateGetPublicMethods());
        }
        if (!isInterface()) {
            Class<?> c = getSuperclass();
            if (c != null) {
                MethodArray supers = new MethodArray();
                supers.addAll(c.privateGetPublicMethods());
                // Filter out concrete implementations of any
                // interface methods
                for (int i = 0; i < supers.length(); i++) {
                    Method m = supers.get(i);
                    if (m != null &&
                            !Modifier.isAbstract(m.getModifiers()) &&
                            !m.isDefault()) {
                        inheritedMethods.removeByNameAndDescriptor(m);
                    }
                }
                // Insert superclass's inherited methods before
                // superinterfaces' to satisfy getMethod's search
                // order
                supers.addAll(inheritedMethods);
                inheritedMethods = supers;
            }
        }
        // Filter out all local methods from inherited ones
        for (int i = 0; i < methods.length(); i++) {
            Method m = methods.get(i);
            inheritedMethods.removeByNameAndDescriptor(m);
        }
        methods.addAllIfNotPresent(inheritedMethods);
        methods.removeLessSpecifics();
        methods.compactAndTrim();
        res = methods.getArray();
        if (rd != null) {
            rd.publicMethods = res;
        }
        return res;
    }


    //
    // Helpers for fetchers of one field, method, or constructor
    //

    private static Field searchFields(Field[] fields, String name) {
        String internedName = name.intern();
        for (Field field : fields) {
            if (field.getName() == internedName) {
                return getReflectionFactory().copyField(field);
            }
        }
        return null;
    }

    private Field getField0(String name) throws NoSuchFieldException {
        // Note: the intent is that the search algorithm this routine
        // uses be equivalent to the ordering imposed by
        // privateGetPublicFields(). It fetches only the declared
        // public fields for each class, however, to reduce the number
        // of Field objects which have to be created for the common
        // case where the field being requested is declared in the
        // class which is being queried.
        Field res;
        // Search declared public fields
        if ((res = searchFields(privateGetDeclaredFields(true), name)) != null) {
            return res;
        }
        // Direct superinterfaces, recursively
        Class<?>[] interfaces = getInterfaces();
        for (Class<?> c : interfaces) {
            if ((res = c.getField0(name)) != null) {
                return res;
            }
        }
        // Direct superclass, recursively
        if (!isInterface()) {
            Class<?> c = getSuperclass();
            if (c != null) {
                if ((res = c.getField0(name)) != null) {
                    return res;
                }
            }
        }
        return null;
    }

    private static Method searchMethods(Method[] methods,
                                        String name,
                                        Class<?>[] parameterTypes)
    {
        Method res = null;
        String internedName = name.intern();
        for (Method m : methods) {
            if (m.getName() == internedName
                && arrayContentsEq(parameterTypes, m.getParameterTypes())
                && (res == null
                    || res.getReturnType().isAssignableFrom(m.getReturnType())))
                res = m;
        }

        return (res == null ? res : getReflectionFactory().copyMethod(res));
    }

    private Method getMethod0(String name, Class<?>[] parameterTypes, boolean includeStaticMethods) {
        MethodArray interfaceCandidates = new MethodArray(2);
        Method res =  privateGetMethodRecursive(name, parameterTypes, includeStaticMethods, interfaceCandidates);
        if (res != null)
            return res;

        // Not found on class or superclass directly
        interfaceCandidates.removeLessSpecifics();
        return interfaceCandidates.getFirst(); // may be null
    }

    private Method privateGetMethodRecursive(String name,
            Class<?>[] parameterTypes,
            boolean includeStaticMethods,
            MethodArray allInterfaceCandidates) {
        // Note: the intent is that the search algorithm this routine
        // uses be equivalent to the ordering imposed by
        // privateGetPublicMethods(). It fetches only the declared
        // public methods for each class, however, to reduce the
        // number of Method objects which have to be created for the
        // common case where the method being requested is declared in
        // the class which is being queried.
        //
        // Due to default methods, unless a method is found on a superclass,
        // methods declared in any superinterface needs to be considered.
        // Collect all candidates declared in superinterfaces in {@code
        // allInterfaceCandidates} and select the most specific if no match on
        // a superclass is found.

        // Must _not_ return root methods
        Method res;
        // Search declared public methods
        if ((res = searchMethods(privateGetDeclaredMethods(true),
                                 name,
                                 parameterTypes)) != null) {
            if (includeStaticMethods || !Modifier.isStatic(res.getModifiers()))
                return res;
        }
        // Search superclass's methods
        if (!isInterface()) {
            Class<? super T> c = getSuperclass();
            if (c != null) {
                if ((res = c.getMethod0(name, parameterTypes, true)) != null) {
                    return res;
                }
            }
        }
        // Search superinterfaces' methods
        Class<?>[] interfaces = getInterfaces();
        for (Class<?> c : interfaces)
            if ((res = c.getMethod0(name, parameterTypes, false)) != null)
                allInterfaceCandidates.add(res);
        // Not found
        return null;
    }

    private Constructor<T> getConstructor0(Class<?>[] parameterTypes,
                                        int which) throws NoSuchMethodException
    {
        Constructor<T>[] constructors = privateGetDeclaredConstructors((which == Member.PUBLIC));
        for (Constructor<T> constructor : constructors) {
            if (arrayContentsEq(parameterTypes,
                                constructor.getParameterTypes())) {
                return getReflectionFactory().copyConstructor(constructor);
            }
        }
        throw new NoSuchMethodException(getName() + ".<init>" + argumentTypesToString(parameterTypes));
    }

    //
    // Other helpers and base implementation
    //

    private static boolean arrayContentsEq(Object[] a1, Object[] a2) {
        if (a1 == null) {
            return a2 == null || a2.length == 0;
        }

        if (a2 == null) {
            return a1.length == 0;
        }

        if (a1.length != a2.length) {
            return false;
        }

        for (int i = 0; i < a1.length; i++) {
            if (a1[i] != a2[i]) {
                return false;
            }
        }

        return true;
    }

    private static Field[] copyFields(Field[] arg) {
        Field[] out = new Field[arg.length];
        ReflectionFactory fact = getReflectionFactory();
        for (int i = 0; i < arg.length; i++) {
            out[i] = fact.copyField(arg[i]);
        }
        return out;
    }

    private static Method[] copyMethods(Method[] arg) {
        Method[] out = new Method[arg.length];
        ReflectionFactory fact = getReflectionFactory();
        for (int i = 0; i < arg.length; i++) {
            out[i] = fact.copyMethod(arg[i]);
        }
        return out;
    }

    private static <U> Constructor<U>[] copyConstructors(Constructor<U>[] arg) {
        Constructor<U>[] out = arg.clone();
        ReflectionFactory fact = getReflectionFactory();
        for (int i = 0; i < out.length; i++) {
            out[i] = fact.copyConstructor(out[i]);
        }
        return out;
    }

    private native Field[]       getDeclaredFields0(boolean publicOnly);
    private native Method[]      getDeclaredMethods0(boolean publicOnly);
    private native Constructor<T>[] getDeclaredConstructors0(boolean publicOnly);
    private native Class<?>[]   getDeclaredClasses0();

    private static String        argumentTypesToString(Class<?>[] argTypes) {
        StringBuilder buf = new StringBuilder();
        buf.append("(");
        if (argTypes != null) {
            for (int i = 0; i < argTypes.length; i++) {
                if (i > 0) {
                    buf.append(", ");
                }
                Class<?> c = argTypes[i];
                buf.append((c == null) ? "null" : c.getName());
            }
        }
        buf.append(")");
        return buf.toString();
    }

    /** use serialVersionUID from JDK 1.1 for interoperability */
    private static final long serialVersionUID = 3206093459760846163L;


    /**
     * Class Class is special cased within the Serialization Stream Protocol.
     *
     * A Class instance is written initially into an ObjectOutputStream in the
     * following format:
     * <pre>
     *      {@code TC_CLASS} ClassDescriptor
     *      A ClassDescriptor is a special cased serialization of
     *      a {@code java.io.ObjectStreamClass} instance.
     * </pre>
     * A new handle is generated for the initial time the class descriptor
     * is written into the stream. Future references to the class descriptor
     * are written as references to the initial class descriptor instance.
     *
     * @see java.io.ObjectStreamClass
     */
    private static final ObjectStreamField[] serialPersistentFields =
        new ObjectStreamField[0];


    /**
     * Returns the assertion status that would be assigned to this
     * class if it were to be initialized at the time this method is invoked.
     * If this class has had its assertion status set, the most recent
     * setting will be returned; otherwise, if any package default assertion
     * status pertains to this class, the most recent setting for the most
     * specific pertinent package default assertion status is returned;
     * otherwise, if this class is not a system class (i.e., it has a
     * class loader) its class loader's default assertion status is returned;
     * otherwise, the system class default assertion status is returned.
     * <p>
     * Few programmers will have any need for this method; it is provided
     * for the benefit of the JRE itself.  (It allows a class to determine at
     * the time that it is initialized whether assertions should be enabled.)
     * Note that this method is not guaranteed to return the actual
     * assertion status that was (or will be) associated with the specified
     * class when it was (or will be) initialized.
     *
     * @return the desired assertion status of the specified class.
     * @see    java.lang.ClassLoader#setClassAssertionStatus
     * @see    java.lang.ClassLoader#setPackageAssertionStatus
     * @see    java.lang.ClassLoader#setDefaultAssertionStatus
     * @since  1.4
     */
    public boolean desiredAssertionStatus() {
        ClassLoader loader = getClassLoader();
        // If the loader is null this is a system class, so ask the VM
        if (loader == null)
            return desiredAssertionStatus0(this);

        // If the classloader has been initialized with the assertion
        // directives, ask it. Otherwise, ask the VM.
        synchronized(loader.assertionLock) {
            if (loader.classAssertionStatus != null) {
                return loader.desiredAssertionStatus(getName());
            }
        }
        return desiredAssertionStatus0(this);
    }

    // Retrieves the desired assertion status of this class from the VM
    private static native boolean desiredAssertionStatus0(Class<?> clazz);

    /**
     * Returns true if and only if this class was declared as an enum in the
     * source code.
     *
     * @return true if and only if this class was declared as an enum in the
     *     source code
     * @since 1.5
     */
    public boolean isEnum() {
        // An enum must both directly extend java.lang.Enum and have
        // the ENUM bit set; classes for specialized enum constants
        // don't do the former.
        return (this.getModifiers() & ENUM) != 0 &&
        this.getSuperclass() == java.lang.Enum.class;
    }

    // Fetches the factory for reflective objects
    private static ReflectionFactory getReflectionFactory() {
        if (reflectionFactory == null) {
            reflectionFactory =
                java.security.AccessController.doPrivileged
                    (new sun.reflect.ReflectionFactory.GetReflectionFactoryAction());
        }
        return reflectionFactory;
    }
    private static ReflectionFactory reflectionFactory;

    // To be able to query system properties as soon as they're available
    private static boolean initted = false;
    private static void checkInitted() {
        if (initted) return;
        AccessController.doPrivileged(new PrivilegedAction<Void>() {
                public Void run() {
                    // Tests to ensure the system properties table is fully
                    // initialized. This is needed because reflection code is
                    // called very early in the initialization process (before
                    // command-line arguments have been parsed and therefore
                    // these user-settable properties installed.) We assume that
                    // if System.out is non-null then the System class has been
                    // fully initialized and that the bulk of the startup code
                    // has been run.

                    if (System.out == null) {
                        // java.lang.System not yet fully initialized
                        return null;
                    }

                    // Doesn't use Boolean.getBoolean to avoid class init.
                    String val =
                        System.getProperty("sun.reflect.noCaches");
                    if (val != null && val.equals("true")) {
                        useCaches = false;
                    }

                    initted = true;
                    return null;
                }
            });
    }

    /**
     * Returns the elements of this enum class or null if this
     * Class object does not represent an enum type.
     *
     * @return an array containing the values comprising the enum class
     *     represented by this Class object in the order they're
     *     declared, or null if this Class object does not
     *     represent an enum type
     * @since 1.5
     */
    public T[] getEnumConstants() {
        T[] values = getEnumConstantsShared();
        return (values != null) ? values.clone() : null;
    }

    /**
     * Returns the elements of this enum class or null if this
     * Class object does not represent an enum type;
     * identical to getEnumConstants except that the result is
     * uncloned, cached, and shared by all callers.
     */
    T[] getEnumConstantsShared() {
        if (enumConstants == null) {
            if (!isEnum()) return null;
            try {
                final Method values = getMethod("values");
                java.security.AccessController.doPrivileged(
                    new java.security.PrivilegedAction<Void>() {
                        public Void run() {
                                values.setAccessible(true);
                                return null;
                            }
                        });
                @SuppressWarnings("unchecked")
                T[] temporaryConstants = (T[])values.invoke(null);
                enumConstants = temporaryConstants;
            }
            // These can happen when users concoct enum-like classes
            // that don't comply with the enum spec.
            catch (InvocationTargetException | NoSuchMethodException |
                   IllegalAccessException ex) { return null; }
        }
        return enumConstants;
    }
    private volatile transient T[] enumConstants = null;

    /**
     * Returns a map from simple name to enum constant.  This package-private
     * method is used internally by Enum to implement
     * {@code public static <T extends Enum<T>> T valueOf(Class<T>, String)}
     * efficiently.  Note that the map is returned by this method is
     * created lazily on first use.  Typically it won't ever get created.
     */
    Map<String, T> enumConstantDirectory() {
        if (enumConstantDirectory == null) {
            T[] universe = getEnumConstantsShared();
            if (universe == null)
                throw new IllegalArgumentException(
                    getName() + " is not an enum type");
            Map<String, T> m = new HashMap<>(2 * universe.length);
            for (T constant : universe)
                m.put(((Enum<?>)constant).name(), constant);
            enumConstantDirectory = m;
        }
        return enumConstantDirectory;
    }
    private volatile transient Map<String, T> enumConstantDirectory = null;

    /**
     * Casts an object to the class or interface represented
     * by this {@code Class} object.
     *
     * @param obj the object to be cast
     * @return the object after casting, or null if obj is null
     *
     * @throws ClassCastException if the object is not
     * null and is not assignable to the type T.
     *
     * @since 1.5
     */
    @SuppressWarnings("unchecked")
    public T cast(Object obj) {
        if (obj != null && !isInstance(obj))
            throw new ClassCastException(cannotCastMsg(obj));
        return (T) obj;
    }

    private String cannotCastMsg(Object obj) {
        return "Cannot cast " + obj.getClass().getName() + " to " + getName();
    }

    /**
     * Casts this {@code Class} object to represent a subclass of the class
     * represented by the specified class object.  Checks that the cast
     * is valid, and throws a {@code ClassCastException} if it is not.  If
     * this method succeeds, it always returns a reference to this class object.
     *
     * <p>This method is useful when a client needs to "narrow" the type of
     * a {@code Class} object to pass it to an API that restricts the
     * {@code Class} objects that it is willing to accept.  A cast would
     * generate a compile-time warning, as the correctness of the cast
     * could not be checked at runtime (because generic types are implemented
     * by erasure).
     *
     * @param <U> the type to cast this class object to
     * @param clazz the class of the type to cast this class object to
     * @return this {@code Class} object, cast to represent a subclass of
     *    the specified class object.
     * @throws ClassCastException if this {@code Class} object does not
     *    represent a subclass of the specified class (here "subclass" includes
     *    the class itself).
     * @since 1.5
     */
    @SuppressWarnings("unchecked")
    public <U> Class<? extends U> asSubclass(Class<U> clazz) {
        if (clazz.isAssignableFrom(this))
            return (Class<? extends U>) this;
        else
            throw new ClassCastException(this.toString());
    }

    /**
     * @throws NullPointerException {@inheritDoc}
     * @since 1.5
     */
    @SuppressWarnings("unchecked")
    public <A extends Annotation> A getAnnotation(Class<A> annotationClass) {
        Objects.requireNonNull(annotationClass);

        return (A) annotationData().annotations.get(annotationClass);
    }

    /**
     * {@inheritDoc}
     * @throws NullPointerException {@inheritDoc}
     * @since 1.5
     */
    @Override
    public boolean isAnnotationPresent(Class<? extends Annotation> annotationClass) {
        return GenericDeclaration.super.isAnnotationPresent(annotationClass);
    }

    /**
     * @throws NullPointerException {@inheritDoc}
     * @since 1.8
     */
    @Override
    public <A extends Annotation> A[] getAnnotationsByType(Class<A> annotationClass) {
        Objects.requireNonNull(annotationClass);

        AnnotationData annotationData = annotationData();
        return AnnotationSupport.getAssociatedAnnotations(annotationData.declaredAnnotations,
                                                          this,
                                                          annotationClass);
    }

    /**
     * @since 1.5
     */
    public Annotation[] getAnnotations() {
        return AnnotationParser.toArray(annotationData().annotations);
    }

    /**
     * @throws NullPointerException {@inheritDoc}
     * @since 1.8
     */
    @Override
    @SuppressWarnings("unchecked")
    public <A extends Annotation> A getDeclaredAnnotation(Class<A> annotationClass) {
        Objects.requireNonNull(annotationClass);

        return (A) annotationData().declaredAnnotations.get(annotationClass);
    }

    /**
     * @throws NullPointerException {@inheritDoc}
     * @since 1.8
     */
    @Override
    public <A extends Annotation> A[] getDeclaredAnnotationsByType(Class<A> annotationClass) {
        Objects.requireNonNull(annotationClass);

        return AnnotationSupport.getDirectlyAndIndirectlyPresent(annotationData().declaredAnnotations,
                                                                 annotationClass);
    }

    /**
     * @since 1.5
     */
    public Annotation[] getDeclaredAnnotations()  {
        return AnnotationParser.toArray(annotationData().declaredAnnotations);
    }

    // annotation data that might get invalidated when JVM TI RedefineClasses() is called
    private static class AnnotationData {
        final Map<Class<? extends Annotation>, Annotation> annotations;
        final Map<Class<? extends Annotation>, Annotation> declaredAnnotations;

        // Value of classRedefinedCount when we created this AnnotationData instance
        final int redefinedCount;

        AnnotationData(Map<Class<? extends Annotation>, Annotation> annotations,
                       Map<Class<? extends Annotation>, Annotation> declaredAnnotations,
                       int redefinedCount) {
            this.annotations = annotations;
            this.declaredAnnotations = declaredAnnotations;
            this.redefinedCount = redefinedCount;
        }
    }

    // Annotations cache
    @SuppressWarnings("UnusedDeclaration")
    private volatile transient AnnotationData annotationData;

    private AnnotationData annotationData() {
        while (true) { // retry loop
            AnnotationData annotationData = this.annotationData;
            int classRedefinedCount = this.classRedefinedCount;
            if (annotationData != null &&
                annotationData.redefinedCount == classRedefinedCount) {
                return annotationData;
            }
            // null or stale annotationData -> optimistically create new instance
            AnnotationData newAnnotationData = createAnnotationData(classRedefinedCount);
            // try to install it
            if (Atomic.casAnnotationData(this, annotationData, newAnnotationData)) {
                // successfully installed new AnnotationData
                return newAnnotationData;
            }
        }
    }

    private AnnotationData createAnnotationData(int classRedefinedCount) {
        Map<Class<? extends Annotation>, Annotation> declaredAnnotations =
            AnnotationParser.parseAnnotations(getRawAnnotations(), getConstantPool(), this);
        Class<?> superClass = getSuperclass();
        Map<Class<? extends Annotation>, Annotation> annotations = null;
        if (superClass != null) {
            Map<Class<? extends Annotation>, Annotation> superAnnotations =
                superClass.annotationData().annotations;
            for (Map.Entry<Class<? extends Annotation>, Annotation> e : superAnnotations.entrySet()) {
                Class<? extends Annotation> annotationClass = e.getKey();
                if (AnnotationType.getInstance(annotationClass).isInherited()) {
                    if (annotations == null) { // lazy construction
                        annotations = new LinkedHashMap<>((Math.max(
                                declaredAnnotations.size(),
                                Math.min(12, declaredAnnotations.size() + superAnnotations.size())
                            ) * 4 + 2) / 3
                        );
                    }
                    annotations.put(annotationClass, e.getValue());
                }
            }
        }
        if (annotations == null) {
            // no inherited annotations -> share the Map with declaredAnnotations
            annotations = declaredAnnotations;
        } else {
            // at least one inherited annotation -> declared may override inherited
            annotations.putAll(declaredAnnotations);
        }
        return new AnnotationData(annotations, declaredAnnotations, classRedefinedCount);
    }

    // Annotation types cache their internal (AnnotationType) form

    @SuppressWarnings("UnusedDeclaration")
    private volatile transient AnnotationType annotationType;

    boolean casAnnotationType(AnnotationType oldType, AnnotationType newType) {
        return Atomic.casAnnotationType(this, oldType, newType);
    }

    AnnotationType getAnnotationType() {
        return annotationType;
    }

    Map<Class<? extends Annotation>, Annotation> getDeclaredAnnotationMap() {
        return annotationData().declaredAnnotations;
    }

    /* Backing store of user-defined values pertaining to this class.
     * Maintained by the ClassValue class.
     */
    transient ClassValue.ClassValueMap classValueMap;

    /**
     * Returns an {@code AnnotatedType} object that represents the use of a
     * type to specify the superclass of the entity represented by this {@code
     * Class} object. (The <em>use</em> of type Foo to specify the superclass
     * in '...  extends Foo' is distinct from the <em>declaration</em> of type
     * Foo.)
     *
     * <p> If this {@code Class} object represents a type whose declaration
     * does not explicitly indicate an annotated superclass, then the return
     * value is an {@code AnnotatedType} object representing an element with no
     * annotations.
     *
     * <p> If this {@code Class} represents either the {@code Object} class, an
     * interface type, an array type, a primitive type, or void, the return
     * value is {@code null}.
     *
     * @return an object representing the superclass
     * @since 1.8
     */
    public AnnotatedType getAnnotatedSuperclass() {
        if (this == Object.class ||
                isInterface() ||
                isArray() ||
                isPrimitive() ||
                this == Void.TYPE) {
            return null;
        }

        return TypeAnnotationParser.buildAnnotatedSuperclass(getRawTypeAnnotations(), getConstantPool(), this);
    }

    /**
     * Returns an array of {@code AnnotatedType} objects that represent the use
     * of types to specify superinterfaces of the entity represented by this
     * {@code Class} object. (The <em>use</em> of type Foo to specify a
     * superinterface in '... implements Foo' is distinct from the
     * <em>declaration</em> of type Foo.)
     *
     * <p> If this {@code Class} object represents a class, the return value is
     * an array containing objects representing the uses of interface types to
     * specify interfaces implemented by the class. The order of the objects in
     * the array corresponds to the order of the interface types used in the
     * 'implements' clause of the declaration of this {@code Class} object.
     *
     * <p> If this {@code Class} object represents an interface, the return
     * value is an array containing objects representing the uses of interface
     * types to specify interfaces directly extended by the interface. The
     * order of the objects in the array corresponds to the order of the
     * interface types used in the 'extends' clause of the declaration of this
     * {@code Class} object.
     *
     * <p> If this {@code Class} object represents a class or interface whose
     * declaration does not explicitly indicate any annotated superinterfaces,
     * the return value is an array of length 0.
     *
     * <p> If this {@code Class} object represents either the {@code Object}
     * class, an array type, a primitive type, or void, the return value is an
     * array of length 0.
     *
     * @return an array representing the superinterfaces
     * @since 1.8
     */
    public AnnotatedType[] getAnnotatedInterfaces() {
         return TypeAnnotationParser.buildAnnotatedInterfaces(getRawTypeAnnotations(), getConstantPool(), this);
    }
}<|MERGE_RESOLUTION|>--- conflicted
+++ resolved
@@ -686,10 +686,6 @@
     // Package-private to allow ClassLoader access
     ClassLoader getClassLoader0() { return classLoader; }
 
-<<<<<<< HEAD
-    // Initialized in JVM not by private constructor
-    private final ClassLoader classLoader;
-=======
     /**
      * Returns the module that this class is a member of. Returns {@code null}
      * if the class is a member of the unnamed module or a {@code Class}
@@ -727,7 +723,8 @@
 
     private transient Module module;  // cached, no need to be volatile
 
->>>>>>> 62853f49
+    // Initialized in JVM not by private constructor
+    private final ClassLoader classLoader;
 
     /**
      * Returns an array of {@code TypeVariable} objects that represent the
@@ -2855,15 +2852,15 @@
         private void remove(int i) {
             if (methods[i] != null && methods[i].isDefault())
                 defaults--;
-            methods[i] = null;
-        }
+                    methods[i] = null;
+                }
 
         private boolean matchesNameAndDescriptor(Method m1, Method m2) {
             return m1.getReturnType() == m2.getReturnType() &&
                    m1.getName() == m2.getName() && // name is guaranteed to be interned
                    arrayContentsEq(m1.getParameterTypes(),
                            m2.getParameterTypes());
-        }
+            }
 
         void compactAndTrim() {
             int newPos = 0;
