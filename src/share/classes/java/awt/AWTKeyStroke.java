--- conflicted
+++ resolved
@@ -805,14 +805,6 @@
      */
     protected Object readResolve() throws java.io.ObjectStreamException {
         synchronized (AWTKeyStroke.class) {
-<<<<<<< HEAD
-            Class newClass = getClass();
-            Class awtKeyStrokeClass = getAWTKeyStrokeClass();
-            if (!newClass.equals(awtKeyStrokeClass)) {
-                registerSubclass(newClass);
-            }
-=======
->>>>>>> 53c8367a
             return getCachedStroke(keyChar, keyCode, modifiers, onKeyRelease);
         }
     }
