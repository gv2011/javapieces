--- conflicted
+++ resolved
@@ -1,9 +1,5 @@
 /*
-<<<<<<< HEAD
- * Copyright (c) 2001, 2009, Oracle and/or its affiliates. All rights reserved.
-=======
  * Copyright (c) 2001, 2010, Oracle and/or its affiliates. All rights reserved.
->>>>>>> eb8bd999
  * DO NOT ALTER OR REMOVE COPYRIGHT NOTICES OR THIS FILE HEADER.
  *
  * This code is free software; you can redistribute it and/or modify it
@@ -527,8 +523,8 @@
   // The following array-pair keeps track of mark words
   // displaced for accomodating overflow list above.
   // This code will likely be revisited under RFE#4922830.
-  Stack<oop>     _preserved_oop_stack;
-  Stack<markOop> _preserved_mark_stack;
+  GrowableArray<oop>*     _preserved_oop_stack;
+  GrowableArray<markOop>* _preserved_mark_stack;
 
   int*             _hash_seed;
 
