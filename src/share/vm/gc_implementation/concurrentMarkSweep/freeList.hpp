--- conflicted
+++ resolved
@@ -42,20 +42,12 @@
 class FreeList VALUE_OBJ_CLASS_SPEC {
   friend class CompactibleFreeListSpace;
   friend class VMStructs;
-<<<<<<< HEAD
   friend class printTreeCensusClosure;
   FreeChunk*    _head;          // List of free chunks
   FreeChunk*    _tail;          // Tail of list of free chunks
   size_t        _size;          // Size in Heap words of each chunks
   ssize_t       _count;         // Number of entries in list
   size_t        _hint;          // next larger size list with a positive surplus
-=======
-  FreeChunk*	_head;		// List of free chunks
-  FreeChunk*	_tail;		// Tail of list of free chunks
-  size_t	_size;		// Size in Heap words of each chunks
-  ssize_t	_count;		// Number of entries in list
-  size_t        _hint;		// next larger size list with a positive surplus
->>>>>>> 2571633a
 
   AllocationStats _allocation_stats;		// statistics for smart allocation
 
