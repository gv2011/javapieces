--- conflicted
+++ resolved
@@ -1,9 +1,5 @@
 /*
-<<<<<<< HEAD
- * Copyright (c) 2001, 2009, Oracle and/or its affiliates. All rights reserved.
-=======
  * Copyright (c) 2001, 2010, Oracle and/or its affiliates. All rights reserved.
->>>>>>> eb8bd999
  * DO NOT ALTER OR REMOVE COPYRIGHT NOTICES OR THIS FILE HEADER.
  *
  * This code is free software; you can redistribute it and/or modify it
@@ -38,12 +34,12 @@
                                        Generation* old_gen_,
                                        int thread_num_,
                                        ObjToScanQueueSet* work_queue_set_,
-                                       Stack<oop>* overflow_stacks_,
+                                       GrowableArray<oop>**  overflow_stack_set_,
                                        size_t desired_plab_sz_,
                                        ParallelTaskTerminator& term_) :
   _to_space(to_space_), _old_gen(old_gen_), _young_gen(gen_), _thread_num(thread_num_),
   _work_queue(work_queue_set_->queue(thread_num_)), _to_space_full(false),
-  _overflow_stack(overflow_stacks_ ? overflow_stacks_ + thread_num_ : NULL),
+  _overflow_stack(overflow_stack_set_[thread_num_]),
   _ageTable(false), // false ==> not the global age table, no perf data.
   _to_space_alloc_buffer(desired_plab_sz_),
   _to_space_closure(gen_, this), _old_gen_closure(gen_, this),
@@ -55,10 +51,6 @@
   _is_alive_closure(gen_), _scan_weak_ref_closure(gen_, this),
   _keep_alive_closure(&_scan_weak_ref_closure),
   _promotion_failure_size(0),
-<<<<<<< HEAD
-  _pushes(0), _pops(0), _steals(0), _steal_attempts(0), _term_attempts(0),
-=======
->>>>>>> eb8bd999
   _strong_roots_time(0.0), _term_time(0.0)
 {
   #if TASKQUEUE_STATS
@@ -167,12 +159,11 @@
   assert(ParGCUseLocalOverflow, "Else should not call");
   assert(young_gen()->overflow_list() == NULL, "Error");
   ObjToScanQueue* queue = work_queue();
-  Stack<oop>* const of_stack = overflow_stack();
-  const size_t num_overflow_elems = of_stack->size();
-  const size_t space_available = queue->max_elems() - queue->size();
-  const size_t num_take_elems = MIN3(space_available / 4,
-                                     ParGCDesiredObjsFromOverflowList,
-                                     num_overflow_elems);
+  GrowableArray<oop>* of_stack = overflow_stack();
+  uint num_overflow_elems = of_stack->length();
+  uint num_take_elems     = MIN2(MIN2((queue->max_elems() - queue->size())/4,
+                                      (juint)ParGCDesiredObjsFromOverflowList),
+                                 num_overflow_elems);
   // Transfer the most recent num_take_elems from the overflow
   // stack to our work queue.
   for (size_t i = 0; i != num_take_elems; i++) {
@@ -280,21 +271,14 @@
                         ParNewGeneration&       gen,
                         Generation&             old_gen,
                         ObjToScanQueueSet&      queue_set,
-                        Stack<oop>*             overflow_stacks_,
+                        GrowableArray<oop>**    overflow_stacks_,
                         size_t                  desired_plab_sz,
                         ParallelTaskTerminator& term);
-<<<<<<< HEAD
+
+  ~ParScanThreadStateSet() { TASKQUEUE_STATS_ONLY(reset_stats()); }
+
   inline ParScanThreadState& thread_state(int i);
-  int pushes() { return _pushes; }
-  int pops()   { return _pops; }
-  int steals() { return _steals; }
-=======
-
-  ~ParScanThreadStateSet() { TASKQUEUE_STATS_ONLY(reset_stats()); }
-
-  inline ParScanThreadState& thread_state(int i);
-
->>>>>>> eb8bd999
+
   void reset(bool promotion_failed);
   void flush();
 
@@ -318,19 +302,17 @@
 ParScanThreadStateSet::ParScanThreadStateSet(
   int num_threads, Space& to_space, ParNewGeneration& gen,
   Generation& old_gen, ObjToScanQueueSet& queue_set,
-  Stack<oop>* overflow_stacks,
+  GrowableArray<oop>** overflow_stack_set_,
   size_t desired_plab_sz, ParallelTaskTerminator& term)
   : ResourceArray(sizeof(ParScanThreadState), num_threads),
     _gen(gen), _next_gen(old_gen), _term(term)
 {
   assert(num_threads > 0, "sanity check!");
-  assert(ParGCUseLocalOverflow == (overflow_stacks != NULL),
-         "overflow_stack allocation mismatch");
   // Initialize states.
   for (int i = 0; i < num_threads; ++i) {
     new ((ParScanThreadState*)_data + i)
         ParScanThreadState(&to_space, &gen, &old_gen, i, &queue_set,
-                           overflow_stacks, desired_plab_sz, term);
+                           overflow_stack_set_, desired_plab_sz, term);
   }
 }
 
@@ -349,8 +331,6 @@
       thread_state(i).print_and_clear_promotion_failure_size();
     }
   }
-<<<<<<< HEAD
-=======
 }
 
 #if TASKQUEUE_STATS
@@ -404,7 +384,6 @@
   st->print_raw_cr("GC Task Stats");
   st->print_raw("thr "); TaskQueueStats::print_header(1, st); st->cr();
   st->print_raw("--- "); TaskQueueStats::print_header(2, st); st->cr();
->>>>>>> eb8bd999
 }
 
 void ParScanThreadStateSet::print_taskqueue_stats(outputStream* const st)
@@ -455,14 +434,6 @@
     _next_gen.par_oop_since_save_marks_iterate_done(i);
   }
 
-  if (UseConcMarkSweepGC && ParallelGCThreads > 0) {
-    // We need to call this even when ResizeOldPLAB is disabled
-    // so as to avoid breaking some asserts. While we may be able
-    // to avoid this by reorganizing the code a bit, I am loathe
-    // to do that unless we find cases where ergo leads to bad
-    // performance.
-    CFLS_LAB::compute_desired_plab_size();
-  }
   if (UseConcMarkSweepGC && ParallelGCThreads > 0) {
     // We need to call this even when ResizeOldPLAB is disabled
     // so as to avoid breaking some asserts. While we may be able
@@ -625,11 +596,14 @@
   for (uint i2 = 0; i2 < ParallelGCThreads; i2++)
     _task_queues->queue(i2)->initialize();
 
-  _overflow_stacks = NULL;
-  if (ParGCUseLocalOverflow) {
-    _overflow_stacks = NEW_C_HEAP_ARRAY(Stack<oop>, ParallelGCThreads);
-    for (size_t i = 0; i < ParallelGCThreads; ++i) {
-      new (_overflow_stacks + i) Stack<oop>();
+  _overflow_stacks = NEW_C_HEAP_ARRAY(GrowableArray<oop>*, ParallelGCThreads);
+  guarantee(_overflow_stacks != NULL, "Overflow stack set allocation failure");
+  for (uint i = 0; i < ParallelGCThreads; i++) {
+    if (ParGCUseLocalOverflow) {
+      _overflow_stacks[i] = new (ResourceObj::C_HEAP) GrowableArray<oop>(512, true);
+      guarantee(_overflow_stacks[i] != NULL, "Overflow Stack allocation failure.");
+    } else {
+      _overflow_stacks[i] = NULL;
     }
   }
 
@@ -916,20 +890,6 @@
     tsk.work(0);
   }
   thread_state_set.reset(promotion_failed());
-<<<<<<< HEAD
-
-  if (PAR_STATS_ENABLED && ParallelGCVerbose) {
-    gclog_or_tty->print("Thread totals:\n"
-               "  Pushes: %7d    Pops: %7d    Steals %7d (sum = %7d).\n",
-               thread_state_set.pushes(), thread_state_set.pops(),
-               thread_state_set.steals(),
-               thread_state_set.pops()+thread_state_set.steals());
-  }
-  assert(thread_state_set.pushes() == thread_state_set.pops()
-                                    + thread_state_set.steals(),
-         "Or else the queues are leaky.");
-=======
->>>>>>> eb8bd999
 
   // Process (weak) reference objects found during scavenge.
   ReferenceProcessor* rp = ref_processor();
@@ -977,9 +937,12 @@
   } else {
     assert(HandlePromotionFailure,
       "Should only be here if promotion failure handling is on");
-    assert(_promo_failure_scan_stack.is_empty(), "post condition");
-    _promo_failure_scan_stack.clear(true); // Clear cached segments.
-
+    if (_promo_failure_scan_stack != NULL) {
+      // Can be non-null because of reference processing.
+      // Free stack with its elements.
+      delete _promo_failure_scan_stack;
+      _promo_failure_scan_stack = NULL;
+    }
     remove_forwarding_pointers();
     if (PrintGCDetails) {
       gclog_or_tty->print(" (promotion failed)");
@@ -1434,8 +1397,8 @@
   size_t objsFromOverflow = MIN2((size_t)(work_q->max_elems() - work_q->size())/4,
                                  (size_t)ParGCDesiredObjsFromOverflowList);
 
+  assert(par_scan_state->overflow_stack() == NULL, "Error");
   assert(!UseCompressedOops, "Error");
-  assert(par_scan_state->overflow_stack() == NULL, "Error");
   if (_overflow_list == NULL) return false;
 
   // Otherwise, there was something there; try claiming the list.
