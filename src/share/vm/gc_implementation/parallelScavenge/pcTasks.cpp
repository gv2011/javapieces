/*
 * Copyright (c) 2005, 2009, Oracle and/or its affiliates. All rights reserved.
 * DO NOT ALTER OR REMOVE COPYRIGHT NOTICES OR THIS FILE HEADER.
 *
 * This code is free software; you can redistribute it and/or modify it
 * under the terms of the GNU General Public License version 2 only, as
 * published by the Free Software Foundation.
 *
 * This code is distributed in the hope that it will be useful, but WITHOUT
 * ANY WARRANTY; without even the implied warranty of MERCHANTABILITY or
 * FITNESS FOR A PARTICULAR PURPOSE.  See the GNU General Public License
 * version 2 for more details (a copy is included in the LICENSE file that
 * accompanied this code).
 *
 * You should have received a copy of the GNU General Public License version
 * 2 along with this work; if not, write to the Free Software Foundation,
 * Inc., 51 Franklin St, Fifth Floor, Boston, MA 02110-1301 USA.
 *
 * Please contact Oracle, 500 Oracle Parkway, Redwood Shores, CA 94065 USA
 * or visit www.oracle.com if you need additional information or have any
 * questions.
 *
 */

# include "incls/_precompiled.incl"
# include "incls/_pcTasks.cpp.incl"

//
// ThreadRootsMarkingTask
//

void ThreadRootsMarkingTask::do_it(GCTaskManager* manager, uint which) {
  assert(Universe::heap()->is_gc_active(), "called outside gc");

  ResourceMark rm;

  NOT_PRODUCT(TraceTime tm("ThreadRootsMarkingTask",
    PrintGCDetails && TraceParallelOldGCTasks, true, gclog_or_tty));
  ParCompactionManager* cm =
    ParCompactionManager::gc_thread_compaction_manager(which);
  PSParallelCompact::MarkAndPushClosure mark_and_push_closure(cm);
  CodeBlobToOopClosure mark_and_push_in_blobs(&mark_and_push_closure, /*do_marking=*/ true);

  if (_java_thread != NULL)
    _java_thread->oops_do(&mark_and_push_closure, &mark_and_push_in_blobs);

  if (_vm_thread != NULL)
    _vm_thread->oops_do(&mark_and_push_closure, &mark_and_push_in_blobs);

  // Do the real work
  cm->follow_marking_stacks();
}


void MarkFromRootsTask::do_it(GCTaskManager* manager, uint which) {
  assert(Universe::heap()->is_gc_active(), "called outside gc");

  NOT_PRODUCT(TraceTime tm("MarkFromRootsTask",
    PrintGCDetails && TraceParallelOldGCTasks, true, gclog_or_tty));
  ParCompactionManager* cm =
    ParCompactionManager::gc_thread_compaction_manager(which);
<<<<<<< HEAD
=======
  assert(cm->stacks_have_been_allocated(),
         "Stack space has not been allocated");
>>>>>>> eb8bd999
  PSParallelCompact::MarkAndPushClosure mark_and_push_closure(cm);

  switch (_root_type) {
    case universe:
      Universe::oops_do(&mark_and_push_closure);
      break;

    case reference_processing:
      ReferenceProcessor::oops_do(&mark_and_push_closure);
      break;

    case jni_handles:
      JNIHandles::oops_do(&mark_and_push_closure);
      break;

    case threads:
    {
      ResourceMark rm;
      CodeBlobToOopClosure each_active_code_blob(&mark_and_push_closure, /*do_marking=*/ true);
      Threads::oops_do(&mark_and_push_closure, &each_active_code_blob);
    }
    break;

    case object_synchronizer:
      ObjectSynchronizer::oops_do(&mark_and_push_closure);
      break;

    case flat_profiler:
      FlatProfiler::oops_do(&mark_and_push_closure);
      break;

    case management:
      Management::oops_do(&mark_and_push_closure);
      break;

    case jvmti:
      JvmtiExport::oops_do(&mark_and_push_closure);
      break;

    case system_dictionary:
      SystemDictionary::always_strong_oops_do(&mark_and_push_closure);
      break;

    case vm_symbols:
      vmSymbols::oops_do(&mark_and_push_closure);
      break;

    case code_cache:
      // Do not treat nmethods as strong roots for mark/sweep, since we can unload them.
      //CodeCache::scavenge_root_nmethods_do(CodeBlobToOopClosure(&mark_and_push_closure));
      break;

    default:
      fatal("Unknown root type");
  }

  // Do the real work
<<<<<<< HEAD
  cm->drain_marking_stacks(&mark_and_push_closure);
=======
  cm->follow_marking_stacks();
  // cm->deallocate_stacks();
>>>>>>> eb8bd999
}


//
// RefProcTaskProxy
//

void RefProcTaskProxy::do_it(GCTaskManager* manager, uint which)
{
  assert(Universe::heap()->is_gc_active(), "called outside gc");

  NOT_PRODUCT(TraceTime tm("RefProcTask",
    PrintGCDetails && TraceParallelOldGCTasks, true, gclog_or_tty));
  ParCompactionManager* cm =
    ParCompactionManager::gc_thread_compaction_manager(which);
<<<<<<< HEAD
=======
  assert(cm->stacks_have_been_allocated(),
         "Stack space has not been allocated");
>>>>>>> eb8bd999
  PSParallelCompact::MarkAndPushClosure mark_and_push_closure(cm);
  PSParallelCompact::FollowStackClosure follow_stack_closure(cm);
  _rp_task.work(_work_id, *PSParallelCompact::is_alive_closure(),
                mark_and_push_closure, follow_stack_closure);
}

//
// RefProcTaskExecutor
//

void RefProcTaskExecutor::execute(ProcessTask& task)
{
  ParallelScavengeHeap* heap = PSParallelCompact::gc_heap();
  uint parallel_gc_threads = heap->gc_task_manager()->workers();
  RegionTaskQueueSet* qset = ParCompactionManager::region_array();
  ParallelTaskTerminator terminator(parallel_gc_threads, qset);
  GCTaskQueue* q = GCTaskQueue::create();
  for(uint i=0; i<parallel_gc_threads; i++) {
    q->enqueue(new RefProcTaskProxy(task, i));
  }
  if (task.marks_oops_alive()) {
    if (parallel_gc_threads>1) {
      for (uint j=0; j<parallel_gc_threads; j++) {
        q->enqueue(new StealMarkingTask(&terminator));
      }
    }
  }
  PSParallelCompact::gc_task_manager()->execute_and_wait(q);
}

void RefProcTaskExecutor::execute(EnqueueTask& task)
{
  ParallelScavengeHeap* heap = PSParallelCompact::gc_heap();
  uint parallel_gc_threads = heap->gc_task_manager()->workers();
  GCTaskQueue* q = GCTaskQueue::create();
  for(uint i=0; i<parallel_gc_threads; i++) {
    q->enqueue(new RefEnqueueTaskProxy(task, i));
  }
  PSParallelCompact::gc_task_manager()->execute_and_wait(q);
}

//
// StealMarkingTask
//

StealMarkingTask::StealMarkingTask(ParallelTaskTerminator* t) :
  _terminator(t) {}

void StealMarkingTask::do_it(GCTaskManager* manager, uint which) {
  assert(Universe::heap()->is_gc_active(), "called outside gc");

  NOT_PRODUCT(TraceTime tm("StealMarkingTask",
    PrintGCDetails && TraceParallelOldGCTasks, true, gclog_or_tty));

  ParCompactionManager* cm =
    ParCompactionManager::gc_thread_compaction_manager(which);
  PSParallelCompact::MarkAndPushClosure mark_and_push_closure(cm);

  oop obj = NULL;
  ObjArrayTask task;
  int random_seed = 17;
  do {
    while (ParCompactionManager::steal_objarray(which, &random_seed, task)) {
      objArrayKlass* const k = (objArrayKlass*)task.obj()->blueprint();
      k->oop_follow_contents(cm, task.obj(), task.index());
      cm->follow_marking_stacks();
    }
    while (ParCompactionManager::steal(which, &random_seed, obj)) {
      obj->follow_contents(cm);
      cm->follow_marking_stacks();
    }
  } while (!terminator()->offer_termination());
}

//
// StealRegionCompactionTask
//


StealRegionCompactionTask::StealRegionCompactionTask(ParallelTaskTerminator* t):
  _terminator(t) {}

void StealRegionCompactionTask::do_it(GCTaskManager* manager, uint which) {
  assert(Universe::heap()->is_gc_active(), "called outside gc");

  NOT_PRODUCT(TraceTime tm("StealRegionCompactionTask",
    PrintGCDetails && TraceParallelOldGCTasks, true, gclog_or_tty));

  ParCompactionManager* cm =
    ParCompactionManager::gc_thread_compaction_manager(which);

  // Has to drain stacks first because there may be regions on
  // preloaded onto the stack and this thread may never have
  // done a draining task.  Are the draining tasks needed?

  cm->drain_region_stacks();

  size_t region_index = 0;
  int random_seed = 17;

  // If we're the termination task, try 10 rounds of stealing before
  // setting the termination flag

  while(true) {
    if (ParCompactionManager::steal(which, &random_seed, region_index)) {
      PSParallelCompact::fill_and_update_region(cm, region_index);
      cm->drain_region_stacks();
    } else {
      if (terminator()->offer_termination()) {
        break;
      }
      // Go around again.
    }
  }
  return;
}

UpdateDensePrefixTask::UpdateDensePrefixTask(
                                   PSParallelCompact::SpaceId space_id,
                                   size_t region_index_start,
                                   size_t region_index_end) :
  _space_id(space_id), _region_index_start(region_index_start),
  _region_index_end(region_index_end) {}

void UpdateDensePrefixTask::do_it(GCTaskManager* manager, uint which) {

  NOT_PRODUCT(TraceTime tm("UpdateDensePrefixTask",
    PrintGCDetails && TraceParallelOldGCTasks, true, gclog_or_tty));

  ParCompactionManager* cm =
    ParCompactionManager::gc_thread_compaction_manager(which);

  PSParallelCompact::update_and_deadwood_in_dense_prefix(cm,
                                                         _space_id,
                                                         _region_index_start,
                                                         _region_index_end);
}

void DrainStacksCompactionTask::do_it(GCTaskManager* manager, uint which) {
  assert(Universe::heap()->is_gc_active(), "called outside gc");

  NOT_PRODUCT(TraceTime tm("DrainStacksCompactionTask",
    PrintGCDetails && TraceParallelOldGCTasks, true, gclog_or_tty));

  ParCompactionManager* cm =
    ParCompactionManager::gc_thread_compaction_manager(which);

  // Process any regions already in the compaction managers stacks.
  cm->drain_region_stacks();
}<|MERGE_RESOLUTION|>--- conflicted
+++ resolved
@@ -59,11 +59,8 @@
     PrintGCDetails && TraceParallelOldGCTasks, true, gclog_or_tty));
   ParCompactionManager* cm =
     ParCompactionManager::gc_thread_compaction_manager(which);
-<<<<<<< HEAD
-=======
   assert(cm->stacks_have_been_allocated(),
          "Stack space has not been allocated");
->>>>>>> eb8bd999
   PSParallelCompact::MarkAndPushClosure mark_and_push_closure(cm);
 
   switch (_root_type) {
@@ -121,12 +118,8 @@
   }
 
   // Do the real work
-<<<<<<< HEAD
-  cm->drain_marking_stacks(&mark_and_push_closure);
-=======
   cm->follow_marking_stacks();
   // cm->deallocate_stacks();
->>>>>>> eb8bd999
 }
 
 
@@ -142,11 +135,8 @@
     PrintGCDetails && TraceParallelOldGCTasks, true, gclog_or_tty));
   ParCompactionManager* cm =
     ParCompactionManager::gc_thread_compaction_manager(which);
-<<<<<<< HEAD
-=======
   assert(cm->stacks_have_been_allocated(),
          "Stack space has not been allocated");
->>>>>>> eb8bd999
   PSParallelCompact::MarkAndPushClosure mark_and_push_closure(cm);
   PSParallelCompact::FollowStackClosure follow_stack_closure(cm);
   _rp_task.work(_work_id, *PSParallelCompact::is_alive_closure(),
