/*
<<<<<<< HEAD
 * Copyright (c) 2005, 2009, Oracle and/or its affiliates. All rights reserved.
=======
 * Copyright (c) 2005, 2010, Oracle and/or its affiliates. All rights reserved.
>>>>>>> eb8bd999
 * DO NOT ALTER OR REMOVE COPYRIGHT NOTICES OR THIS FILE HEADER.
 *
 * This code is free software; you can redistribute it and/or modify it
 * under the terms of the GNU General Public License version 2 only, as
 * published by the Free Software Foundation.
 *
 * This code is distributed in the hope that it will be useful, but WITHOUT
 * ANY WARRANTY; without even the implied warranty of MERCHANTABILITY or
 * FITNESS FOR A PARTICULAR PURPOSE.  See the GNU General Public License
 * version 2 for more details (a copy is included in the LICENSE file that
 * accompanied this code).
 *
 * You should have received a copy of the GNU General Public License version
 * 2 along with this work; if not, write to the Free Software Foundation,
 * Inc., 51 Franklin St, Fifth Floor, Boston, MA 02110-1301 USA.
 *
 * Please contact Oracle, 500 Oracle Parkway, Redwood Shores, CA 94065 USA
 * or visit www.oracle.com if you need additional information or have any
 * questions.
 *
 */

// Move to some global location
#define HAS_BEEN_MOVED 0x1501d01d
// End move to some global location


class MutableSpace;
class PSOldGen;
class ParCompactionManager;
class ObjectStartArray;
class ParallelCompactData;
class ParMarkBitMap;

class ParCompactionManager : public CHeapObj {
  friend class ParallelTaskTerminator;
  friend class ParMarkBitMap;
  friend class PSParallelCompact;
  friend class StealRegionCompactionTask;
  friend class UpdateAndFillClosure;
  friend class RefProcTaskExecutor;

 public:

// ------------------------  Don't putback if not needed
  // Actions that the compaction manager should take.
  enum Action {
    Update,
    Copy,
    UpdateAndCopy,
    CopyAndUpdate,
    VerifyUpdate,
    ResetObjects,
    NotValid
  };
// ------------------------  End don't putback if not needed

 private:
  // 32-bit:  4K * 8 = 32KiB; 64-bit:  8K * 16 = 128KiB
  #define QUEUE_SIZE (1 << NOT_LP64(12) LP64_ONLY(13))
  typedef OverflowTaskQueue<ObjArrayTask, QUEUE_SIZE> ObjArrayTaskQueue;
  typedef GenericTaskQueueSet<ObjArrayTaskQueue>      ObjArrayTaskQueueSet;
  #undef QUEUE_SIZE

  static ParCompactionManager** _manager_array;
  static OopTaskQueueSet*       _stack_array;
  static ObjArrayTaskQueueSet*  _objarray_queues;
  static ObjectStartArray*      _start_array;
  static RegionTaskQueueSet*    _region_array;
  static PSOldGen*              _old_gen;

<<<<<<< HEAD
  OopTaskQueue                  _marking_stack;
  Stack<oop>                    _overflow_stack;
=======
private:
  OverflowTaskQueue<oop>        _marking_stack;
  ObjArrayTaskQueue             _objarray_stack;

>>>>>>> eb8bd999
  // Is there a way to reuse the _marking_stack for the
  // saving empty regions?  For now just create a different
  // type of TaskQueue.
  RegionTaskQueue               _region_stack;
<<<<<<< HEAD
  Stack<size_t>                 _region_overflow_stack;
#endif

  Stack<Klass*>                 _revisit_klass_stack;
  Stack<DataLayout*>            _revisit_mdo_stack;

=======

#if 1  // does this happen enough to need a per thread stack?
  GrowableArray<Klass*>*        _revisit_klass_stack;
  GrowableArray<DataLayout*>*   _revisit_mdo_stack;
#endif
>>>>>>> eb8bd999
  static ParMarkBitMap* _mark_bitmap;

  Action _action;

  static PSOldGen* old_gen()             { return _old_gen; }
  static ObjectStartArray* start_array() { return _start_array; }
  static OopTaskQueueSet* stack_array()  { return _stack_array; }

  static void initialize(ParMarkBitMap* mbm);

 protected:
  // Array of tasks.  Needed by the ParallelTaskTerminator.
  static RegionTaskQueueSet* region_array()      { return _region_array; }
<<<<<<< HEAD
  OopTaskQueue*  marking_stack()                 { return &_marking_stack; }
  Stack<oop>* overflow_stack()                   { return &_overflow_stack; }
#ifdef USE_RegionTaskQueueWithOverflow
  RegionTaskQueueWithOverflow* region_stack()    { return &_region_stack; }
#else
  RegionTaskQueue*  region_stack()               { return &_region_stack; }
  Stack<size_t>* region_overflow_stack() { return &_region_overflow_stack; }
#endif
=======
  OverflowTaskQueue<oop>*  marking_stack()       { return &_marking_stack; }
  RegionTaskQueue* region_stack()                { return &_region_stack; }
>>>>>>> eb8bd999

  // Pushes onto the marking stack.  If the marking stack is full,
  // pushes onto the overflow stack.
  void stack_push(oop obj);
  // Do not implement an equivalent stack_pop.  Deal with the
  // marking stack and overflow stack directly.

 public:
  Action action() { return _action; }
  void set_action(Action v) { _action = v; }

  inline static ParCompactionManager* manager_array(int index);

  ParCompactionManager();

  ParMarkBitMap* mark_bitmap() { return _mark_bitmap; }

  // Take actions in preparation for a compaction.
  static void reset();

  // void drain_stacks();

  bool should_update();
  bool should_copy();
  bool should_verify_only();
  bool should_reset_only();

<<<<<<< HEAD
  Stack<Klass*>* revisit_klass_stack() { return &_revisit_klass_stack; }
  Stack<DataLayout*>* revisit_mdo_stack() { return &_revisit_mdo_stack; }
=======
#if 1
  // Probably stays as a growable array
  GrowableArray<Klass*>* revisit_klass_stack() { return _revisit_klass_stack; }
  GrowableArray<DataLayout*>* revisit_mdo_stack() { return _revisit_mdo_stack; }
#endif
>>>>>>> eb8bd999

  // Save for later processing.  Must not fail.
  inline void push(oop obj) { _marking_stack.push(obj); }
  inline void push_objarray(oop objarray, size_t index);
  inline void push_region(size_t index);

  // Access function for compaction managers
  static ParCompactionManager* gc_thread_compaction_manager(int index);

  static bool steal(int queue_num, int* seed, oop& t) {
    return stack_array()->steal(queue_num, seed, t);
  }

  static bool steal_objarray(int queue_num, int* seed, ObjArrayTask& t) {
    return _objarray_queues->steal(queue_num, seed, t);
  }

  static bool steal(int queue_num, int* seed, size_t& region) {
    return region_array()->steal(queue_num, seed, region);
  }

  // Process tasks remaining on any marking stack
  void follow_marking_stacks();
  inline bool marking_stacks_empty() const;

  // Process tasks remaining on any stack
<<<<<<< HEAD
  void drain_region_overflow_stack();
=======
  void drain_region_stacks();

  // Debugging support
#ifdef ASSERT
  bool stacks_have_been_allocated();
#endif
>>>>>>> eb8bd999
};

inline ParCompactionManager* ParCompactionManager::manager_array(int index) {
  assert(_manager_array != NULL, "access of NULL manager_array");
  assert(index >= 0 && index <= (int)ParallelGCThreads,
    "out of range manager_array access");
  return _manager_array[index];
}

bool ParCompactionManager::marking_stacks_empty() const {
  return _marking_stack.is_empty() && _objarray_stack.is_empty();
}<|MERGE_RESOLUTION|>--- conflicted
+++ resolved
@@ -1,9 +1,5 @@
 /*
-<<<<<<< HEAD
- * Copyright (c) 2005, 2009, Oracle and/or its affiliates. All rights reserved.
-=======
  * Copyright (c) 2005, 2010, Oracle and/or its affiliates. All rights reserved.
->>>>>>> eb8bd999
  * DO NOT ALTER OR REMOVE COPYRIGHT NOTICES OR THIS FILE HEADER.
  *
  * This code is free software; you can redistribute it and/or modify it
@@ -75,33 +71,19 @@
   static RegionTaskQueueSet*    _region_array;
   static PSOldGen*              _old_gen;
 
-<<<<<<< HEAD
-  OopTaskQueue                  _marking_stack;
-  Stack<oop>                    _overflow_stack;
-=======
 private:
   OverflowTaskQueue<oop>        _marking_stack;
   ObjArrayTaskQueue             _objarray_stack;
 
->>>>>>> eb8bd999
   // Is there a way to reuse the _marking_stack for the
   // saving empty regions?  For now just create a different
   // type of TaskQueue.
   RegionTaskQueue               _region_stack;
-<<<<<<< HEAD
-  Stack<size_t>                 _region_overflow_stack;
-#endif
-
-  Stack<Klass*>                 _revisit_klass_stack;
-  Stack<DataLayout*>            _revisit_mdo_stack;
-
-=======
 
 #if 1  // does this happen enough to need a per thread stack?
   GrowableArray<Klass*>*        _revisit_klass_stack;
   GrowableArray<DataLayout*>*   _revisit_mdo_stack;
 #endif
->>>>>>> eb8bd999
   static ParMarkBitMap* _mark_bitmap;
 
   Action _action;
@@ -115,19 +97,8 @@
  protected:
   // Array of tasks.  Needed by the ParallelTaskTerminator.
   static RegionTaskQueueSet* region_array()      { return _region_array; }
-<<<<<<< HEAD
-  OopTaskQueue*  marking_stack()                 { return &_marking_stack; }
-  Stack<oop>* overflow_stack()                   { return &_overflow_stack; }
-#ifdef USE_RegionTaskQueueWithOverflow
-  RegionTaskQueueWithOverflow* region_stack()    { return &_region_stack; }
-#else
-  RegionTaskQueue*  region_stack()               { return &_region_stack; }
-  Stack<size_t>* region_overflow_stack() { return &_region_overflow_stack; }
-#endif
-=======
   OverflowTaskQueue<oop>*  marking_stack()       { return &_marking_stack; }
   RegionTaskQueue* region_stack()                { return &_region_stack; }
->>>>>>> eb8bd999
 
   // Pushes onto the marking stack.  If the marking stack is full,
   // pushes onto the overflow stack.
@@ -142,7 +113,10 @@
   inline static ParCompactionManager* manager_array(int index);
 
   ParCompactionManager();
+  ~ParCompactionManager();
 
+  void allocate_stacks();
+  void deallocate_stacks();
   ParMarkBitMap* mark_bitmap() { return _mark_bitmap; }
 
   // Take actions in preparation for a compaction.
@@ -155,16 +129,11 @@
   bool should_verify_only();
   bool should_reset_only();
 
-<<<<<<< HEAD
-  Stack<Klass*>* revisit_klass_stack() { return &_revisit_klass_stack; }
-  Stack<DataLayout*>* revisit_mdo_stack() { return &_revisit_mdo_stack; }
-=======
 #if 1
   // Probably stays as a growable array
   GrowableArray<Klass*>* revisit_klass_stack() { return _revisit_klass_stack; }
   GrowableArray<DataLayout*>* revisit_mdo_stack() { return _revisit_mdo_stack; }
 #endif
->>>>>>> eb8bd999
 
   // Save for later processing.  Must not fail.
   inline void push(oop obj) { _marking_stack.push(obj); }
@@ -191,16 +160,12 @@
   inline bool marking_stacks_empty() const;
 
   // Process tasks remaining on any stack
-<<<<<<< HEAD
-  void drain_region_overflow_stack();
-=======
   void drain_region_stacks();
 
   // Debugging support
 #ifdef ASSERT
   bool stacks_have_been_allocated();
 #endif
->>>>>>> eb8bd999
 };
 
 inline ParCompactionManager* ParCompactionManager::manager_array(int index) {
