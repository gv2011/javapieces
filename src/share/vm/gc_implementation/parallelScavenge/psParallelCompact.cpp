/*
<<<<<<< HEAD
 * Copyright (c) 2005, 2009, Oracle and/or its affiliates. All rights reserved.
=======
 * Copyright (c) 2005, 2010, Oracle and/or its affiliates. All rights reserved.
>>>>>>> eb8bd999
 * DO NOT ALTER OR REMOVE COPYRIGHT NOTICES OR THIS FILE HEADER.
 *
 * This code is free software; you can redistribute it and/or modify it
 * under the terms of the GNU General Public License version 2 only, as
 * published by the Free Software Foundation.
 *
 * This code is distributed in the hope that it will be useful, but WITHOUT
 * ANY WARRANTY; without even the implied warranty of MERCHANTABILITY or
 * FITNESS FOR A PARTICULAR PURPOSE.  See the GNU General Public License
 * version 2 for more details (a copy is included in the LICENSE file that
 * accompanied this code).
 *
 * You should have received a copy of the GNU General Public License version
 * 2 along with this work; if not, write to the Free Software Foundation,
 * Inc., 51 Franklin St, Fifth Floor, Boston, MA 02110-1301 USA.
 *
 * Please contact Oracle, 500 Oracle Parkway, Redwood Shores, CA 94065 USA
 * or visit www.oracle.com if you need additional information or have any
 * questions.
 *
 */

#include "incls/_precompiled.incl"
#include "incls/_psParallelCompact.cpp.incl"

#include <math.h>

// All sizes are in HeapWords.
const size_t ParallelCompactData::Log2RegionSize  = 9; // 512 words
const size_t ParallelCompactData::RegionSize      = (size_t)1 << Log2RegionSize;
const size_t ParallelCompactData::RegionSizeBytes =
  RegionSize << LogHeapWordSize;
const size_t ParallelCompactData::RegionSizeOffsetMask = RegionSize - 1;
const size_t ParallelCompactData::RegionAddrOffsetMask = RegionSizeBytes - 1;
const size_t ParallelCompactData::RegionAddrMask  = ~RegionAddrOffsetMask;

const ParallelCompactData::RegionData::region_sz_t
ParallelCompactData::RegionData::dc_shift = 27;

const ParallelCompactData::RegionData::region_sz_t
ParallelCompactData::RegionData::dc_mask = ~0U << dc_shift;

const ParallelCompactData::RegionData::region_sz_t
ParallelCompactData::RegionData::dc_one = 0x1U << dc_shift;

const ParallelCompactData::RegionData::region_sz_t
ParallelCompactData::RegionData::los_mask = ~dc_mask;

const ParallelCompactData::RegionData::region_sz_t
ParallelCompactData::RegionData::dc_claimed = 0x8U << dc_shift;

const ParallelCompactData::RegionData::region_sz_t
ParallelCompactData::RegionData::dc_completed = 0xcU << dc_shift;

SpaceInfo PSParallelCompact::_space_info[PSParallelCompact::last_space_id];
bool      PSParallelCompact::_print_phases = false;

ReferenceProcessor* PSParallelCompact::_ref_processor = NULL;
klassOop            PSParallelCompact::_updated_int_array_klass_obj = NULL;

double PSParallelCompact::_dwl_mean;
double PSParallelCompact::_dwl_std_dev;
double PSParallelCompact::_dwl_first_term;
double PSParallelCompact::_dwl_adjustment;
#ifdef  ASSERT
bool   PSParallelCompact::_dwl_initialized = false;
#endif  // #ifdef ASSERT

#ifdef VALIDATE_MARK_SWEEP
GrowableArray<void*>*   PSParallelCompact::_root_refs_stack = NULL;
GrowableArray<oop> *    PSParallelCompact::_live_oops = NULL;
GrowableArray<oop> *    PSParallelCompact::_live_oops_moved_to = NULL;
GrowableArray<size_t>*  PSParallelCompact::_live_oops_size = NULL;
size_t                  PSParallelCompact::_live_oops_index = 0;
size_t                  PSParallelCompact::_live_oops_index_at_perm = 0;
GrowableArray<void*>*   PSParallelCompact::_other_refs_stack = NULL;
GrowableArray<void*>*   PSParallelCompact::_adjusted_pointers = NULL;
bool                    PSParallelCompact::_pointer_tracking = false;
bool                    PSParallelCompact::_root_tracking = true;

GrowableArray<HeapWord*>* PSParallelCompact::_cur_gc_live_oops = NULL;
GrowableArray<HeapWord*>* PSParallelCompact::_cur_gc_live_oops_moved_to = NULL;
GrowableArray<size_t>   * PSParallelCompact::_cur_gc_live_oops_size = NULL;
GrowableArray<HeapWord*>* PSParallelCompact::_last_gc_live_oops = NULL;
GrowableArray<HeapWord*>* PSParallelCompact::_last_gc_live_oops_moved_to = NULL;
GrowableArray<size_t>   * PSParallelCompact::_last_gc_live_oops_size = NULL;
#endif

void SplitInfo::record(size_t src_region_idx, size_t partial_obj_size,
                       HeapWord* destination)
{
  assert(src_region_idx != 0, "invalid src_region_idx");
  assert(partial_obj_size != 0, "invalid partial_obj_size argument");
  assert(destination != NULL, "invalid destination argument");

  _src_region_idx = src_region_idx;
  _partial_obj_size = partial_obj_size;
  _destination = destination;

  // These fields may not be updated below, so make sure they're clear.
  assert(_dest_region_addr == NULL, "should have been cleared");
  assert(_first_src_addr == NULL, "should have been cleared");

  // Determine the number of destination regions for the partial object.
  HeapWord* const last_word = destination + partial_obj_size - 1;
  const ParallelCompactData& sd = PSParallelCompact::summary_data();
  HeapWord* const beg_region_addr = sd.region_align_down(destination);
  HeapWord* const end_region_addr = sd.region_align_down(last_word);

  if (beg_region_addr == end_region_addr) {
    // One destination region.
    _destination_count = 1;
    if (end_region_addr == destination) {
      // The destination falls on a region boundary, thus the first word of the
      // partial object will be the first word copied to the destination region.
      _dest_region_addr = end_region_addr;
      _first_src_addr = sd.region_to_addr(src_region_idx);
    }
  } else {
    // Two destination regions.  When copied, the partial object will cross a
    // destination region boundary, so a word somewhere within the partial
    // object will be the first word copied to the second destination region.
    _destination_count = 2;
    _dest_region_addr = end_region_addr;
    const size_t ofs = pointer_delta(end_region_addr, destination);
    assert(ofs < _partial_obj_size, "sanity");
    _first_src_addr = sd.region_to_addr(src_region_idx) + ofs;
  }
}

void SplitInfo::clear()
{
  _src_region_idx = 0;
  _partial_obj_size = 0;
  _destination = NULL;
  _destination_count = 0;
  _dest_region_addr = NULL;
  _first_src_addr = NULL;
  assert(!is_valid(), "sanity");
}

#ifdef  ASSERT
void SplitInfo::verify_clear()
{
  assert(_src_region_idx == 0, "not clear");
  assert(_partial_obj_size == 0, "not clear");
  assert(_destination == NULL, "not clear");
  assert(_destination_count == 0, "not clear");
  assert(_dest_region_addr == NULL, "not clear");
  assert(_first_src_addr == NULL, "not clear");
}
#endif  // #ifdef ASSERT


#ifndef PRODUCT
const char* PSParallelCompact::space_names[] = {
  "perm", "old ", "eden", "from", "to  "
};

void PSParallelCompact::print_region_ranges()
{
  tty->print_cr("space  bottom     top        end        new_top");
  tty->print_cr("------ ---------- ---------- ---------- ----------");

  for (unsigned int id = 0; id < last_space_id; ++id) {
    const MutableSpace* space = _space_info[id].space();
    tty->print_cr("%u %s "
                  SIZE_FORMAT_W(10) " " SIZE_FORMAT_W(10) " "
                  SIZE_FORMAT_W(10) " " SIZE_FORMAT_W(10) " ",
                  id, space_names[id],
                  summary_data().addr_to_region_idx(space->bottom()),
                  summary_data().addr_to_region_idx(space->top()),
                  summary_data().addr_to_region_idx(space->end()),
                  summary_data().addr_to_region_idx(_space_info[id].new_top()));
  }
}

void
print_generic_summary_region(size_t i, const ParallelCompactData::RegionData* c)
{
#define REGION_IDX_FORMAT        SIZE_FORMAT_W(7)
#define REGION_DATA_FORMAT       SIZE_FORMAT_W(5)

  ParallelCompactData& sd = PSParallelCompact::summary_data();
  size_t dci = c->destination() ? sd.addr_to_region_idx(c->destination()) : 0;
  tty->print_cr(REGION_IDX_FORMAT " " PTR_FORMAT " "
                REGION_IDX_FORMAT " " PTR_FORMAT " "
                REGION_DATA_FORMAT " " REGION_DATA_FORMAT " "
                REGION_DATA_FORMAT " " REGION_IDX_FORMAT " %d",
                i, c->data_location(), dci, c->destination(),
                c->partial_obj_size(), c->live_obj_size(),
                c->data_size(), c->source_region(), c->destination_count());

#undef  REGION_IDX_FORMAT
#undef  REGION_DATA_FORMAT
}

void
print_generic_summary_data(ParallelCompactData& summary_data,
                           HeapWord* const beg_addr,
                           HeapWord* const end_addr)
{
  size_t total_words = 0;
  size_t i = summary_data.addr_to_region_idx(beg_addr);
  const size_t last = summary_data.addr_to_region_idx(end_addr);
  HeapWord* pdest = 0;

  while (i <= last) {
    ParallelCompactData::RegionData* c = summary_data.region(i);
    if (c->data_size() != 0 || c->destination() != pdest) {
      print_generic_summary_region(i, c);
      total_words += c->data_size();
      pdest = c->destination();
    }
    ++i;
  }

  tty->print_cr("summary_data_bytes=" SIZE_FORMAT, total_words * HeapWordSize);
}

void
print_generic_summary_data(ParallelCompactData& summary_data,
                           SpaceInfo* space_info)
{
  for (unsigned int id = 0; id < PSParallelCompact::last_space_id; ++id) {
    const MutableSpace* space = space_info[id].space();
    print_generic_summary_data(summary_data, space->bottom(),
                               MAX2(space->top(), space_info[id].new_top()));
  }
}

void
print_initial_summary_region(size_t i,
                             const ParallelCompactData::RegionData* c,
                             bool newline = true)
{
  tty->print(SIZE_FORMAT_W(5) " " PTR_FORMAT " "
             SIZE_FORMAT_W(5) " " SIZE_FORMAT_W(5) " "
             SIZE_FORMAT_W(5) " " SIZE_FORMAT_W(5) " %d",
             i, c->destination(),
             c->partial_obj_size(), c->live_obj_size(),
             c->data_size(), c->source_region(), c->destination_count());
  if (newline) tty->cr();
}

void
print_initial_summary_data(ParallelCompactData& summary_data,
                           const MutableSpace* space) {
  if (space->top() == space->bottom()) {
    return;
  }

  const size_t region_size = ParallelCompactData::RegionSize;
  typedef ParallelCompactData::RegionData RegionData;
  HeapWord* const top_aligned_up = summary_data.region_align_up(space->top());
  const size_t end_region = summary_data.addr_to_region_idx(top_aligned_up);
  const RegionData* c = summary_data.region(end_region - 1);
  HeapWord* end_addr = c->destination() + c->data_size();
  const size_t live_in_space = pointer_delta(end_addr, space->bottom());

  // Print (and count) the full regions at the beginning of the space.
  size_t full_region_count = 0;
  size_t i = summary_data.addr_to_region_idx(space->bottom());
  while (i < end_region && summary_data.region(i)->data_size() == region_size) {
    print_initial_summary_region(i, summary_data.region(i));
    ++full_region_count;
    ++i;
  }

  size_t live_to_right = live_in_space - full_region_count * region_size;

  double max_reclaimed_ratio = 0.0;
  size_t max_reclaimed_ratio_region = 0;
  size_t max_dead_to_right = 0;
  size_t max_live_to_right = 0;

  // Print the 'reclaimed ratio' for regions while there is something live in
  // the region or to the right of it.  The remaining regions are empty (and
  // uninteresting), and computing the ratio will result in division by 0.
  while (i < end_region && live_to_right > 0) {
    c = summary_data.region(i);
    HeapWord* const region_addr = summary_data.region_to_addr(i);
    const size_t used_to_right = pointer_delta(space->top(), region_addr);
    const size_t dead_to_right = used_to_right - live_to_right;
    const double reclaimed_ratio = double(dead_to_right) / live_to_right;

    if (reclaimed_ratio > max_reclaimed_ratio) {
            max_reclaimed_ratio = reclaimed_ratio;
            max_reclaimed_ratio_region = i;
            max_dead_to_right = dead_to_right;
            max_live_to_right = live_to_right;
    }

    print_initial_summary_region(i, c, false);
    tty->print_cr(" %12.10f " SIZE_FORMAT_W(10) " " SIZE_FORMAT_W(10),
                  reclaimed_ratio, dead_to_right, live_to_right);

    live_to_right -= c->data_size();
    ++i;
  }

  // Any remaining regions are empty.  Print one more if there is one.
  if (i < end_region) {
    print_initial_summary_region(i, summary_data.region(i));
  }

  tty->print_cr("max:  " SIZE_FORMAT_W(4) " d2r=" SIZE_FORMAT_W(10) " "
                "l2r=" SIZE_FORMAT_W(10) " max_ratio=%14.12f",
                max_reclaimed_ratio_region, max_dead_to_right,
                max_live_to_right, max_reclaimed_ratio);
}

void
print_initial_summary_data(ParallelCompactData& summary_data,
                           SpaceInfo* space_info) {
  unsigned int id = PSParallelCompact::perm_space_id;
  const MutableSpace* space;
  do {
    space = space_info[id].space();
    print_initial_summary_data(summary_data, space);
  } while (++id < PSParallelCompact::eden_space_id);

  do {
    space = space_info[id].space();
    print_generic_summary_data(summary_data, space->bottom(), space->top());
  } while (++id < PSParallelCompact::last_space_id);
}
#endif  // #ifndef PRODUCT

#ifdef  ASSERT
size_t add_obj_count;
size_t add_obj_size;
size_t mark_bitmap_count;
size_t mark_bitmap_size;
#endif  // #ifdef ASSERT

ParallelCompactData::ParallelCompactData()
{
  _region_start = 0;

  _region_vspace = 0;
  _region_data = 0;
  _region_count = 0;
}

bool ParallelCompactData::initialize(MemRegion covered_region)
{
  _region_start = covered_region.start();
  const size_t region_size = covered_region.word_size();
  DEBUG_ONLY(_region_end = _region_start + region_size;)

  assert(region_align_down(_region_start) == _region_start,
         "region start not aligned");
  assert((region_size & RegionSizeOffsetMask) == 0,
         "region size not a multiple of RegionSize");

  bool result = initialize_region_data(region_size);

  return result;
}

PSVirtualSpace*
ParallelCompactData::create_vspace(size_t count, size_t element_size)
{
  const size_t raw_bytes = count * element_size;
  const size_t page_sz = os::page_size_for_region(raw_bytes, raw_bytes, 10);
  const size_t granularity = os::vm_allocation_granularity();
  const size_t bytes = align_size_up(raw_bytes, MAX2(page_sz, granularity));

  const size_t rs_align = page_sz == (size_t) os::vm_page_size() ? 0 :
    MAX2(page_sz, granularity);
  ReservedSpace rs(bytes, rs_align, rs_align > 0);
  os::trace_page_sizes("par compact", raw_bytes, raw_bytes, page_sz, rs.base(),
                       rs.size());
  PSVirtualSpace* vspace = new PSVirtualSpace(rs, page_sz);
  if (vspace != 0) {
    if (vspace->expand_by(bytes)) {
      return vspace;
    }
    delete vspace;
    // Release memory reserved in the space.
    rs.release();
  }

  return 0;
}

bool ParallelCompactData::initialize_region_data(size_t region_size)
{
  const size_t count = (region_size + RegionSizeOffsetMask) >> Log2RegionSize;
  _region_vspace = create_vspace(count, sizeof(RegionData));
  if (_region_vspace != 0) {
    _region_data = (RegionData*)_region_vspace->reserved_low_addr();
    _region_count = count;
    return true;
  }
  return false;
}

void ParallelCompactData::clear()
{
  memset(_region_data, 0, _region_vspace->committed_size());
}

void ParallelCompactData::clear_range(size_t beg_region, size_t end_region) {
  assert(beg_region <= _region_count, "beg_region out of range");
  assert(end_region <= _region_count, "end_region out of range");

  const size_t region_cnt = end_region - beg_region;
  memset(_region_data + beg_region, 0, region_cnt * sizeof(RegionData));
}

HeapWord* ParallelCompactData::partial_obj_end(size_t region_idx) const
{
  const RegionData* cur_cp = region(region_idx);
  const RegionData* const end_cp = region(region_count() - 1);

  HeapWord* result = region_to_addr(region_idx);
  if (cur_cp < end_cp) {
    do {
      result += cur_cp->partial_obj_size();
    } while (cur_cp->partial_obj_size() == RegionSize && ++cur_cp < end_cp);
  }
  return result;
}

void ParallelCompactData::add_obj(HeapWord* addr, size_t len)
{
  const size_t obj_ofs = pointer_delta(addr, _region_start);
  const size_t beg_region = obj_ofs >> Log2RegionSize;
  const size_t end_region = (obj_ofs + len - 1) >> Log2RegionSize;

  DEBUG_ONLY(Atomic::inc_ptr(&add_obj_count);)
  DEBUG_ONLY(Atomic::add_ptr(len, &add_obj_size);)

  if (beg_region == end_region) {
    // All in one region.
    _region_data[beg_region].add_live_obj(len);
    return;
  }

  // First region.
  const size_t beg_ofs = region_offset(addr);
  _region_data[beg_region].add_live_obj(RegionSize - beg_ofs);

  klassOop klass = ((oop)addr)->klass();
  // Middle regions--completely spanned by this object.
  for (size_t region = beg_region + 1; region < end_region; ++region) {
    _region_data[region].set_partial_obj_size(RegionSize);
    _region_data[region].set_partial_obj_addr(addr);
  }

  // Last region.
  const size_t end_ofs = region_offset(addr + len - 1);
  _region_data[end_region].set_partial_obj_size(end_ofs + 1);
  _region_data[end_region].set_partial_obj_addr(addr);
}

void
ParallelCompactData::summarize_dense_prefix(HeapWord* beg, HeapWord* end)
{
  assert(region_offset(beg) == 0, "not RegionSize aligned");
  assert(region_offset(end) == 0, "not RegionSize aligned");

  size_t cur_region = addr_to_region_idx(beg);
  const size_t end_region = addr_to_region_idx(end);
  HeapWord* addr = beg;
  while (cur_region < end_region) {
    _region_data[cur_region].set_destination(addr);
    _region_data[cur_region].set_destination_count(0);
    _region_data[cur_region].set_source_region(cur_region);
    _region_data[cur_region].set_data_location(addr);

    // Update live_obj_size so the region appears completely full.
    size_t live_size = RegionSize - _region_data[cur_region].partial_obj_size();
    _region_data[cur_region].set_live_obj_size(live_size);

    ++cur_region;
    addr += RegionSize;
  }
}

// Find the point at which a space can be split and, if necessary, record the
// split point.
//
// If the current src region (which overflowed the destination space) doesn't
// have a partial object, the split point is at the beginning of the current src
// region (an "easy" split, no extra bookkeeping required).
//
// If the current src region has a partial object, the split point is in the
// region where that partial object starts (call it the split_region).  If
// split_region has a partial object, then the split point is just after that
// partial object (a "hard" split where we have to record the split data and
// zero the partial_obj_size field).  With a "hard" split, we know that the
// partial_obj ends within split_region because the partial object that caused
// the overflow starts in split_region.  If split_region doesn't have a partial
// obj, then the split is at the beginning of split_region (another "easy"
// split).
HeapWord*
ParallelCompactData::summarize_split_space(size_t src_region,
                                           SplitInfo& split_info,
                                           HeapWord* destination,
                                           HeapWord* target_end,
                                           HeapWord** target_next)
{
  assert(destination <= target_end, "sanity");
  assert(destination + _region_data[src_region].data_size() > target_end,
    "region should not fit into target space");
  assert(is_region_aligned(target_end), "sanity");

  size_t split_region = src_region;
  HeapWord* split_destination = destination;
  size_t partial_obj_size = _region_data[src_region].partial_obj_size();

  if (destination + partial_obj_size > target_end) {
    // The split point is just after the partial object (if any) in the
    // src_region that contains the start of the object that overflowed the
    // destination space.
    //
    // Find the start of the "overflow" object and set split_region to the
    // region containing it.
    HeapWord* const overflow_obj = _region_data[src_region].partial_obj_addr();
    split_region = addr_to_region_idx(overflow_obj);

    // Clear the source_region field of all destination regions whose first word
    // came from data after the split point (a non-null source_region field
    // implies a region must be filled).
    //
    // An alternative to the simple loop below:  clear during post_compact(),
    // which uses memcpy instead of individual stores, and is easy to
    // parallelize.  (The downside is that it clears the entire RegionData
    // object as opposed to just one field.)
    //
    // post_compact() would have to clear the summary data up to the highest
    // address that was written during the summary phase, which would be
    //
    //         max(top, max(new_top, clear_top))
    //
    // where clear_top is a new field in SpaceInfo.  Would have to set clear_top
    // to target_end.
    const RegionData* const sr = region(split_region);
    const size_t beg_idx =
      addr_to_region_idx(region_align_up(sr->destination() +
                                         sr->partial_obj_size()));
    const size_t end_idx = addr_to_region_idx(target_end);

    if (TraceParallelOldGCSummaryPhase) {
        gclog_or_tty->print_cr("split:  clearing source_region field in ["
                               SIZE_FORMAT ", " SIZE_FORMAT ")",
                               beg_idx, end_idx);
    }
    for (size_t idx = beg_idx; idx < end_idx; ++idx) {
      _region_data[idx].set_source_region(0);
    }

    // Set split_destination and partial_obj_size to reflect the split region.
    split_destination = sr->destination();
    partial_obj_size = sr->partial_obj_size();
  }

  // The split is recorded only if a partial object extends onto the region.
  if (partial_obj_size != 0) {
    _region_data[split_region].set_partial_obj_size(0);
    split_info.record(split_region, partial_obj_size, split_destination);
  }

  // Setup the continuation addresses.
  *target_next = split_destination + partial_obj_size;
  HeapWord* const source_next = region_to_addr(split_region) + partial_obj_size;

  if (TraceParallelOldGCSummaryPhase) {
    const char * split_type = partial_obj_size == 0 ? "easy" : "hard";
    gclog_or_tty->print_cr("%s split:  src=" PTR_FORMAT " src_c=" SIZE_FORMAT
                           " pos=" SIZE_FORMAT,
                           split_type, source_next, split_region,
                           partial_obj_size);
    gclog_or_tty->print_cr("%s split:  dst=" PTR_FORMAT " dst_c=" SIZE_FORMAT
                           " tn=" PTR_FORMAT,
                           split_type, split_destination,
                           addr_to_region_idx(split_destination),
                           *target_next);

    if (partial_obj_size != 0) {
      HeapWord* const po_beg = split_info.destination();
      HeapWord* const po_end = po_beg + split_info.partial_obj_size();
      gclog_or_tty->print_cr("%s split:  "
                             "po_beg=" PTR_FORMAT " " SIZE_FORMAT " "
                             "po_end=" PTR_FORMAT " " SIZE_FORMAT,
                             split_type,
                             po_beg, addr_to_region_idx(po_beg),
                             po_end, addr_to_region_idx(po_end));
    }
  }

  return source_next;
}

bool ParallelCompactData::summarize(SplitInfo& split_info,
                                    HeapWord* source_beg, HeapWord* source_end,
                                    HeapWord** source_next,
                                    HeapWord* target_beg, HeapWord* target_end,
                                    HeapWord** target_next)
{
  if (TraceParallelOldGCSummaryPhase) {
    HeapWord* const source_next_val = source_next == NULL ? NULL : *source_next;
    tty->print_cr("sb=" PTR_FORMAT " se=" PTR_FORMAT " sn=" PTR_FORMAT
                  "tb=" PTR_FORMAT " te=" PTR_FORMAT " tn=" PTR_FORMAT,
                  source_beg, source_end, source_next_val,
                  target_beg, target_end, *target_next);
  }

  size_t cur_region = addr_to_region_idx(source_beg);
  const size_t end_region = addr_to_region_idx(region_align_up(source_end));

  HeapWord *dest_addr = target_beg;
  while (cur_region < end_region) {
    // The destination must be set even if the region has no data.
    _region_data[cur_region].set_destination(dest_addr);

    size_t words = _region_data[cur_region].data_size();
    if (words > 0) {
      // If cur_region does not fit entirely into the target space, find a point
      // at which the source space can be 'split' so that part is copied to the
      // target space and the rest is copied elsewhere.
      if (dest_addr + words > target_end) {
        assert(source_next != NULL, "source_next is NULL when splitting");
        *source_next = summarize_split_space(cur_region, split_info, dest_addr,
                                             target_end, target_next);
        return false;
      }

      // Compute the destination_count for cur_region, and if necessary, update
      // source_region for a destination region.  The source_region field is
      // updated if cur_region is the first (left-most) region to be copied to a
      // destination region.
      //
      // The destination_count calculation is a bit subtle.  A region that has
      // data that compacts into itself does not count itself as a destination.
      // This maintains the invariant that a zero count means the region is
      // available and can be claimed and then filled.
      uint destination_count = 0;
      if (split_info.is_split(cur_region)) {
        // The current region has been split:  the partial object will be copied
        // to one destination space and the remaining data will be copied to
        // another destination space.  Adjust the initial destination_count and,
        // if necessary, set the source_region field if the partial object will
        // cross a destination region boundary.
        destination_count = split_info.destination_count();
        if (destination_count == 2) {
          size_t dest_idx = addr_to_region_idx(split_info.dest_region_addr());
          _region_data[dest_idx].set_source_region(cur_region);
        }
      }

      HeapWord* const last_addr = dest_addr + words - 1;
      const size_t dest_region_1 = addr_to_region_idx(dest_addr);
      const size_t dest_region_2 = addr_to_region_idx(last_addr);

      // Initially assume that the destination regions will be the same and
      // adjust the value below if necessary.  Under this assumption, if
      // cur_region == dest_region_2, then cur_region will be compacted
      // completely into itself.
      destination_count += cur_region == dest_region_2 ? 0 : 1;
      if (dest_region_1 != dest_region_2) {
        // Destination regions differ; adjust destination_count.
        destination_count += 1;
        // Data from cur_region will be copied to the start of dest_region_2.
        _region_data[dest_region_2].set_source_region(cur_region);
      } else if (region_offset(dest_addr) == 0) {
        // Data from cur_region will be copied to the start of the destination
        // region.
        _region_data[dest_region_1].set_source_region(cur_region);
      }

      _region_data[cur_region].set_destination_count(destination_count);
      _region_data[cur_region].set_data_location(region_to_addr(cur_region));
      dest_addr += words;
    }

    ++cur_region;
  }

  *target_next = dest_addr;
  return true;
}

HeapWord* ParallelCompactData::calc_new_pointer(HeapWord* addr) {
  assert(addr != NULL, "Should detect NULL oop earlier");
  assert(PSParallelCompact::gc_heap()->is_in(addr), "addr not in heap");
#ifdef ASSERT
  if (PSParallelCompact::mark_bitmap()->is_unmarked(addr)) {
    gclog_or_tty->print_cr("calc_new_pointer:: addr " PTR_FORMAT, addr);
  }
#endif
  assert(PSParallelCompact::mark_bitmap()->is_marked(addr), "obj not marked");

  // Region covering the object.
  size_t region_index = addr_to_region_idx(addr);
  const RegionData* const region_ptr = region(region_index);
  HeapWord* const region_addr = region_align_down(addr);

  assert(addr < region_addr + RegionSize, "Region does not cover object");
  assert(addr_to_region_ptr(region_addr) == region_ptr, "sanity check");

  HeapWord* result = region_ptr->destination();

  // If all the data in the region is live, then the new location of the object
  // can be calculated from the destination of the region plus the offset of the
  // object in the region.
  if (region_ptr->data_size() == RegionSize) {
    result += pointer_delta(addr, region_addr);
    DEBUG_ONLY(PSParallelCompact::check_new_location(addr, result);)
    return result;
  }

  // The new location of the object is
  //    region destination +
  //    size of the partial object extending onto the region +
  //    sizes of the live objects in the Region that are to the left of addr
  const size_t partial_obj_size = region_ptr->partial_obj_size();
  HeapWord* const search_start = region_addr + partial_obj_size;

  const ParMarkBitMap* bitmap = PSParallelCompact::mark_bitmap();
  size_t live_to_left = bitmap->live_words_in_range(search_start, oop(addr));

  result += partial_obj_size + live_to_left;
  DEBUG_ONLY(PSParallelCompact::check_new_location(addr, result);)
  return result;
}

klassOop ParallelCompactData::calc_new_klass(klassOop old_klass) {
  klassOop updated_klass;
  if (PSParallelCompact::should_update_klass(old_klass)) {
    updated_klass = (klassOop) calc_new_pointer(old_klass);
  } else {
    updated_klass = old_klass;
  }

  return updated_klass;
}

#ifdef  ASSERT
void ParallelCompactData::verify_clear(const PSVirtualSpace* vspace)
{
  const size_t* const beg = (const size_t*)vspace->committed_low_addr();
  const size_t* const end = (const size_t*)vspace->committed_high_addr();
  for (const size_t* p = beg; p < end; ++p) {
    assert(*p == 0, "not zero");
  }
}

void ParallelCompactData::verify_clear()
{
  verify_clear(_region_vspace);
}
#endif  // #ifdef ASSERT

#ifdef NOT_PRODUCT
ParallelCompactData::RegionData* debug_region(size_t region_index) {
  ParallelCompactData& sd = PSParallelCompact::summary_data();
  return sd.region(region_index);
}
#endif

elapsedTimer        PSParallelCompact::_accumulated_time;
unsigned int        PSParallelCompact::_total_invocations = 0;
unsigned int        PSParallelCompact::_maximum_compaction_gc_num = 0;
jlong               PSParallelCompact::_time_of_last_gc = 0;
CollectorCounters*  PSParallelCompact::_counters = NULL;
ParMarkBitMap       PSParallelCompact::_mark_bitmap;
ParallelCompactData PSParallelCompact::_summary_data;

PSParallelCompact::IsAliveClosure PSParallelCompact::_is_alive_closure;

void PSParallelCompact::IsAliveClosure::do_object(oop p)   { ShouldNotReachHere(); }
bool PSParallelCompact::IsAliveClosure::do_object_b(oop p) { return mark_bitmap()->is_marked(p); }

void PSParallelCompact::KeepAliveClosure::do_oop(oop* p)       { PSParallelCompact::KeepAliveClosure::do_oop_work(p); }
void PSParallelCompact::KeepAliveClosure::do_oop(narrowOop* p) { PSParallelCompact::KeepAliveClosure::do_oop_work(p); }

PSParallelCompact::AdjustPointerClosure PSParallelCompact::_adjust_root_pointer_closure(true);
PSParallelCompact::AdjustPointerClosure PSParallelCompact::_adjust_pointer_closure(false);

void PSParallelCompact::AdjustPointerClosure::do_oop(oop* p)       { adjust_pointer(p, _is_root); }
void PSParallelCompact::AdjustPointerClosure::do_oop(narrowOop* p) { adjust_pointer(p, _is_root); }

void PSParallelCompact::FollowStackClosure::do_void() { _compaction_manager->follow_marking_stacks(); }

void PSParallelCompact::MarkAndPushClosure::do_oop(oop* p)       { mark_and_push(_compaction_manager, p); }
void PSParallelCompact::MarkAndPushClosure::do_oop(narrowOop* p) { mark_and_push(_compaction_manager, p); }

void PSParallelCompact::post_initialize() {
  ParallelScavengeHeap* heap = gc_heap();
  assert(heap->kind() == CollectedHeap::ParallelScavengeHeap, "Sanity");

  MemRegion mr = heap->reserved_region();
  _ref_processor = ReferenceProcessor::create_ref_processor(
    mr,                         // span
    true,                       // atomic_discovery
    true,                       // mt_discovery
    &_is_alive_closure,
    ParallelGCThreads,
    ParallelRefProcEnabled);
  _counters = new CollectorCounters("PSParallelCompact", 1);

  // Initialize static fields in ParCompactionManager.
  ParCompactionManager::initialize(mark_bitmap());
}

bool PSParallelCompact::initialize() {
  ParallelScavengeHeap* heap = gc_heap();
  assert(heap->kind() == CollectedHeap::ParallelScavengeHeap, "Sanity");
  MemRegion mr = heap->reserved_region();

  // Was the old gen get allocated successfully?
  if (!heap->old_gen()->is_allocated()) {
    return false;
  }

  initialize_space_info();
  initialize_dead_wood_limiter();

  if (!_mark_bitmap.initialize(mr)) {
    vm_shutdown_during_initialization("Unable to allocate bit map for "
      "parallel garbage collection for the requested heap size.");
    return false;
  }

  if (!_summary_data.initialize(mr)) {
    vm_shutdown_during_initialization("Unable to allocate tables for "
      "parallel garbage collection for the requested heap size.");
    return false;
  }

  return true;
}

void PSParallelCompact::initialize_space_info()
{
  memset(&_space_info, 0, sizeof(_space_info));

  ParallelScavengeHeap* heap = gc_heap();
  PSYoungGen* young_gen = heap->young_gen();
  MutableSpace* perm_space = heap->perm_gen()->object_space();

  _space_info[perm_space_id].set_space(perm_space);
  _space_info[old_space_id].set_space(heap->old_gen()->object_space());
  _space_info[eden_space_id].set_space(young_gen->eden_space());
  _space_info[from_space_id].set_space(young_gen->from_space());
  _space_info[to_space_id].set_space(young_gen->to_space());

  _space_info[perm_space_id].set_start_array(heap->perm_gen()->start_array());
  _space_info[old_space_id].set_start_array(heap->old_gen()->start_array());

  _space_info[perm_space_id].set_min_dense_prefix(perm_space->top());
  if (TraceParallelOldGCDensePrefix) {
    tty->print_cr("perm min_dense_prefix=" PTR_FORMAT,
                  _space_info[perm_space_id].min_dense_prefix());
  }
}

void PSParallelCompact::initialize_dead_wood_limiter()
{
  const size_t max = 100;
  _dwl_mean = double(MIN2(ParallelOldDeadWoodLimiterMean, max)) / 100.0;
  _dwl_std_dev = double(MIN2(ParallelOldDeadWoodLimiterStdDev, max)) / 100.0;
  _dwl_first_term = 1.0 / (sqrt(2.0 * M_PI) * _dwl_std_dev);
  DEBUG_ONLY(_dwl_initialized = true;)
  _dwl_adjustment = normal_distribution(1.0);
}

// Simple class for storing info about the heap at the start of GC, to be used
// after GC for comparison/printing.
class PreGCValues {
public:
  PreGCValues() { }
  PreGCValues(ParallelScavengeHeap* heap) { fill(heap); }

  void fill(ParallelScavengeHeap* heap) {
    _heap_used      = heap->used();
    _young_gen_used = heap->young_gen()->used_in_bytes();
    _old_gen_used   = heap->old_gen()->used_in_bytes();
    _perm_gen_used  = heap->perm_gen()->used_in_bytes();
  };

  size_t heap_used() const      { return _heap_used; }
  size_t young_gen_used() const { return _young_gen_used; }
  size_t old_gen_used() const   { return _old_gen_used; }
  size_t perm_gen_used() const  { return _perm_gen_used; }

private:
  size_t _heap_used;
  size_t _young_gen_used;
  size_t _old_gen_used;
  size_t _perm_gen_used;
};

void
PSParallelCompact::clear_data_covering_space(SpaceId id)
{
  // At this point, top is the value before GC, new_top() is the value that will
  // be set at the end of GC.  The marking bitmap is cleared to top; nothing
  // should be marked above top.  The summary data is cleared to the larger of
  // top & new_top.
  MutableSpace* const space = _space_info[id].space();
  HeapWord* const bot = space->bottom();
  HeapWord* const top = space->top();
  HeapWord* const max_top = MAX2(top, _space_info[id].new_top());

  const idx_t beg_bit = _mark_bitmap.addr_to_bit(bot);
  const idx_t end_bit = BitMap::word_align_up(_mark_bitmap.addr_to_bit(top));
  _mark_bitmap.clear_range(beg_bit, end_bit);

  const size_t beg_region = _summary_data.addr_to_region_idx(bot);
  const size_t end_region =
    _summary_data.addr_to_region_idx(_summary_data.region_align_up(max_top));
  _summary_data.clear_range(beg_region, end_region);

  // Clear the data used to 'split' regions.
  SplitInfo& split_info = _space_info[id].split_info();
  if (split_info.is_valid()) {
    split_info.clear();
  }
  DEBUG_ONLY(split_info.verify_clear();)
}

void PSParallelCompact::pre_compact(PreGCValues* pre_gc_values)
{
  // Update the from & to space pointers in space_info, since they are swapped
  // at each young gen gc.  Do the update unconditionally (even though a
  // promotion failure does not swap spaces) because an unknown number of minor
  // collections will have swapped the spaces an unknown number of times.
  TraceTime tm("pre compact", print_phases(), true, gclog_or_tty);
  ParallelScavengeHeap* heap = gc_heap();
  _space_info[from_space_id].set_space(heap->young_gen()->from_space());
  _space_info[to_space_id].set_space(heap->young_gen()->to_space());

  pre_gc_values->fill(heap);

  ParCompactionManager::reset();
  NOT_PRODUCT(_mark_bitmap.reset_counters());
  DEBUG_ONLY(add_obj_count = add_obj_size = 0;)
  DEBUG_ONLY(mark_bitmap_count = mark_bitmap_size = 0;)

  // Increment the invocation count
  heap->increment_total_collections(true);

  // We need to track unique mark sweep invocations as well.
  _total_invocations++;

  if (PrintHeapAtGC) {
    Universe::print_heap_before_gc();
  }

  // Fill in TLABs
  heap->accumulate_statistics_all_tlabs();
  heap->ensure_parsability(true);  // retire TLABs

  if (VerifyBeforeGC && heap->total_collections() >= VerifyGCStartAt) {
    HandleMark hm;  // Discard invalid handles created during verification
    gclog_or_tty->print(" VerifyBeforeGC:");
    Universe::verify(true);
  }

  // Verify object start arrays
  if (VerifyObjectStartArray &&
      VerifyBeforeGC) {
    heap->old_gen()->verify_object_start_array();
    heap->perm_gen()->verify_object_start_array();
  }

  DEBUG_ONLY(mark_bitmap()->verify_clear();)
  DEBUG_ONLY(summary_data().verify_clear();)

  // Have worker threads release resources the next time they run a task.
  gc_task_manager()->release_all_resources();
}

void PSParallelCompact::post_compact()
{
  TraceTime tm("post compact", print_phases(), true, gclog_or_tty);

  for (unsigned int id = perm_space_id; id < last_space_id; ++id) {
    // Clear the marking bitmap, summary data and split info.
    clear_data_covering_space(SpaceId(id));
    // Update top().  Must be done after clearing the bitmap and summary data.
    _space_info[id].publish_new_top();
  }

  MutableSpace* const eden_space = _space_info[eden_space_id].space();
  MutableSpace* const from_space = _space_info[from_space_id].space();
  MutableSpace* const to_space   = _space_info[to_space_id].space();

  ParallelScavengeHeap* heap = gc_heap();
  bool eden_empty = eden_space->is_empty();
  if (!eden_empty) {
    eden_empty = absorb_live_data_from_eden(heap->size_policy(),
                                            heap->young_gen(), heap->old_gen());
  }

  // Update heap occupancy information which is used as input to the soft ref
  // clearing policy at the next gc.
  Universe::update_heap_info_at_gc();

  bool young_gen_empty = eden_empty && from_space->is_empty() &&
    to_space->is_empty();

  BarrierSet* bs = heap->barrier_set();
  if (bs->is_a(BarrierSet::ModRef)) {
    ModRefBarrierSet* modBS = (ModRefBarrierSet*)bs;
    MemRegion old_mr = heap->old_gen()->reserved();
    MemRegion perm_mr = heap->perm_gen()->reserved();
    assert(perm_mr.end() <= old_mr.start(), "Generations out of order");

    if (young_gen_empty) {
      modBS->clear(MemRegion(perm_mr.start(), old_mr.end()));
    } else {
      modBS->invalidate(MemRegion(perm_mr.start(), old_mr.end()));
    }
  }

  Threads::gc_epilogue();
  CodeCache::gc_epilogue();

  COMPILER2_PRESENT(DerivedPointerTable::update_pointers());

  ref_processor()->enqueue_discovered_references(NULL);

  if (ZapUnusedHeapArea) {
    heap->gen_mangle_unused_area();
  }

  // Update time of last GC
  reset_millis_since_last_gc();
}

HeapWord*
PSParallelCompact::compute_dense_prefix_via_density(const SpaceId id,
                                                    bool maximum_compaction)
{
  const size_t region_size = ParallelCompactData::RegionSize;
  const ParallelCompactData& sd = summary_data();

  const MutableSpace* const space = _space_info[id].space();
  HeapWord* const top_aligned_up = sd.region_align_up(space->top());
  const RegionData* const beg_cp = sd.addr_to_region_ptr(space->bottom());
  const RegionData* const end_cp = sd.addr_to_region_ptr(top_aligned_up);

  // Skip full regions at the beginning of the space--they are necessarily part
  // of the dense prefix.
  size_t full_count = 0;
  const RegionData* cp;
  for (cp = beg_cp; cp < end_cp && cp->data_size() == region_size; ++cp) {
    ++full_count;
  }

  assert(total_invocations() >= _maximum_compaction_gc_num, "sanity");
  const size_t gcs_since_max = total_invocations() - _maximum_compaction_gc_num;
  const bool interval_ended = gcs_since_max > HeapMaximumCompactionInterval;
  if (maximum_compaction || cp == end_cp || interval_ended) {
    _maximum_compaction_gc_num = total_invocations();
    return sd.region_to_addr(cp);
  }

  HeapWord* const new_top = _space_info[id].new_top();
  const size_t space_live = pointer_delta(new_top, space->bottom());
  const size_t space_used = space->used_in_words();
  const size_t space_capacity = space->capacity_in_words();

  const double cur_density = double(space_live) / space_capacity;
  const double deadwood_density =
    (1.0 - cur_density) * (1.0 - cur_density) * cur_density * cur_density;
  const size_t deadwood_goal = size_t(space_capacity * deadwood_density);

  if (TraceParallelOldGCDensePrefix) {
    tty->print_cr("cur_dens=%5.3f dw_dens=%5.3f dw_goal=" SIZE_FORMAT,
                  cur_density, deadwood_density, deadwood_goal);
    tty->print_cr("space_live=" SIZE_FORMAT " " "space_used=" SIZE_FORMAT " "
                  "space_cap=" SIZE_FORMAT,
                  space_live, space_used,
                  space_capacity);
  }

  // XXX - Use binary search?
  HeapWord* dense_prefix = sd.region_to_addr(cp);
  const RegionData* full_cp = cp;
  const RegionData* const top_cp = sd.addr_to_region_ptr(space->top() - 1);
  while (cp < end_cp) {
    HeapWord* region_destination = cp->destination();
    const size_t cur_deadwood = pointer_delta(dense_prefix, region_destination);
    if (TraceParallelOldGCDensePrefix && Verbose) {
      tty->print_cr("c#=" SIZE_FORMAT_W(4) " dst=" PTR_FORMAT " "
                    "dp=" SIZE_FORMAT_W(8) " " "cdw=" SIZE_FORMAT_W(8),
                    sd.region(cp), region_destination,
                    dense_prefix, cur_deadwood);
    }

    if (cur_deadwood >= deadwood_goal) {
      // Found the region that has the correct amount of deadwood to the left.
      // This typically occurs after crossing a fairly sparse set of regions, so
      // iterate backwards over those sparse regions, looking for the region
      // that has the lowest density of live objects 'to the right.'
      size_t space_to_left = sd.region(cp) * region_size;
      size_t live_to_left = space_to_left - cur_deadwood;
      size_t space_to_right = space_capacity - space_to_left;
      size_t live_to_right = space_live - live_to_left;
      double density_to_right = double(live_to_right) / space_to_right;
      while (cp > full_cp) {
        --cp;
        const size_t prev_region_live_to_right = live_to_right -
          cp->data_size();
        const size_t prev_region_space_to_right = space_to_right + region_size;
        double prev_region_density_to_right =
          double(prev_region_live_to_right) / prev_region_space_to_right;
        if (density_to_right <= prev_region_density_to_right) {
          return dense_prefix;
        }
        if (TraceParallelOldGCDensePrefix && Verbose) {
          tty->print_cr("backing up from c=" SIZE_FORMAT_W(4) " d2r=%10.8f "
                        "pc_d2r=%10.8f", sd.region(cp), density_to_right,
                        prev_region_density_to_right);
        }
        dense_prefix -= region_size;
        live_to_right = prev_region_live_to_right;
        space_to_right = prev_region_space_to_right;
        density_to_right = prev_region_density_to_right;
      }
      return dense_prefix;
    }

    dense_prefix += region_size;
    ++cp;
  }

  return dense_prefix;
}

#ifndef PRODUCT
void PSParallelCompact::print_dense_prefix_stats(const char* const algorithm,
                                                 const SpaceId id,
                                                 const bool maximum_compaction,
                                                 HeapWord* const addr)
{
  const size_t region_idx = summary_data().addr_to_region_idx(addr);
  RegionData* const cp = summary_data().region(region_idx);
  const MutableSpace* const space = _space_info[id].space();
  HeapWord* const new_top = _space_info[id].new_top();

  const size_t space_live = pointer_delta(new_top, space->bottom());
  const size_t dead_to_left = pointer_delta(addr, cp->destination());
  const size_t space_cap = space->capacity_in_words();
  const double dead_to_left_pct = double(dead_to_left) / space_cap;
  const size_t live_to_right = new_top - cp->destination();
  const size_t dead_to_right = space->top() - addr - live_to_right;

  tty->print_cr("%s=" PTR_FORMAT " dpc=" SIZE_FORMAT_W(5) " "
                "spl=" SIZE_FORMAT " "
                "d2l=" SIZE_FORMAT " d2l%%=%6.4f "
                "d2r=" SIZE_FORMAT " l2r=" SIZE_FORMAT
                " ratio=%10.8f",
                algorithm, addr, region_idx,
                space_live,
                dead_to_left, dead_to_left_pct,
                dead_to_right, live_to_right,
                double(dead_to_right) / live_to_right);
}
#endif  // #ifndef PRODUCT

// Return a fraction indicating how much of the generation can be treated as
// "dead wood" (i.e., not reclaimed).  The function uses a normal distribution
// based on the density of live objects in the generation to determine a limit,
// which is then adjusted so the return value is min_percent when the density is
// 1.
//
// The following table shows some return values for a different values of the
// standard deviation (ParallelOldDeadWoodLimiterStdDev); the mean is 0.5 and
// min_percent is 1.
//
//                          fraction allowed as dead wood
//         -----------------------------------------------------------------
// density std_dev=70 std_dev=75 std_dev=80 std_dev=85 std_dev=90 std_dev=95
// ------- ---------- ---------- ---------- ---------- ---------- ----------
// 0.00000 0.01000000 0.01000000 0.01000000 0.01000000 0.01000000 0.01000000
// 0.05000 0.03193096 0.02836880 0.02550828 0.02319280 0.02130337 0.01974941
// 0.10000 0.05247504 0.04547452 0.03988045 0.03537016 0.03170171 0.02869272
// 0.15000 0.07135702 0.06111390 0.05296419 0.04641639 0.04110601 0.03676066
// 0.20000 0.08831616 0.07509618 0.06461766 0.05622444 0.04943437 0.04388975
// 0.25000 0.10311208 0.08724696 0.07471205 0.06469760 0.05661313 0.05002313
// 0.30000 0.11553050 0.09741183 0.08313394 0.07175114 0.06257797 0.05511132
// 0.35000 0.12538832 0.10545958 0.08978741 0.07731366 0.06727491 0.05911289
// 0.40000 0.13253818 0.11128511 0.09459590 0.08132834 0.07066107 0.06199500
// 0.45000 0.13687208 0.11481163 0.09750361 0.08375387 0.07270534 0.06373386
// 0.50000 0.13832410 0.11599237 0.09847664 0.08456518 0.07338887 0.06431510
// 0.55000 0.13687208 0.11481163 0.09750361 0.08375387 0.07270534 0.06373386
// 0.60000 0.13253818 0.11128511 0.09459590 0.08132834 0.07066107 0.06199500
// 0.65000 0.12538832 0.10545958 0.08978741 0.07731366 0.06727491 0.05911289
// 0.70000 0.11553050 0.09741183 0.08313394 0.07175114 0.06257797 0.05511132
// 0.75000 0.10311208 0.08724696 0.07471205 0.06469760 0.05661313 0.05002313
// 0.80000 0.08831616 0.07509618 0.06461766 0.05622444 0.04943437 0.04388975
// 0.85000 0.07135702 0.06111390 0.05296419 0.04641639 0.04110601 0.03676066
// 0.90000 0.05247504 0.04547452 0.03988045 0.03537016 0.03170171 0.02869272
// 0.95000 0.03193096 0.02836880 0.02550828 0.02319280 0.02130337 0.01974941
// 1.00000 0.01000000 0.01000000 0.01000000 0.01000000 0.01000000 0.01000000

double PSParallelCompact::dead_wood_limiter(double density, size_t min_percent)
{
  assert(_dwl_initialized, "uninitialized");

  // The raw limit is the value of the normal distribution at x = density.
  const double raw_limit = normal_distribution(density);

  // Adjust the raw limit so it becomes the minimum when the density is 1.
  //
  // First subtract the adjustment value (which is simply the precomputed value
  // normal_distribution(1.0)); this yields a value of 0 when the density is 1.
  // Then add the minimum value, so the minimum is returned when the density is
  // 1.  Finally, prevent negative values, which occur when the mean is not 0.5.
  const double min = double(min_percent) / 100.0;
  const double limit = raw_limit - _dwl_adjustment + min;
  return MAX2(limit, 0.0);
}

ParallelCompactData::RegionData*
PSParallelCompact::first_dead_space_region(const RegionData* beg,
                                           const RegionData* end)
{
  const size_t region_size = ParallelCompactData::RegionSize;
  ParallelCompactData& sd = summary_data();
  size_t left = sd.region(beg);
  size_t right = end > beg ? sd.region(end) - 1 : left;

  // Binary search.
  while (left < right) {
    // Equivalent to (left + right) / 2, but does not overflow.
    const size_t middle = left + (right - left) / 2;
    RegionData* const middle_ptr = sd.region(middle);
    HeapWord* const dest = middle_ptr->destination();
    HeapWord* const addr = sd.region_to_addr(middle);
    assert(dest != NULL, "sanity");
    assert(dest <= addr, "must move left");

    if (middle > left && dest < addr) {
      right = middle - 1;
    } else if (middle < right && middle_ptr->data_size() == region_size) {
      left = middle + 1;
    } else {
      return middle_ptr;
    }
  }
  return sd.region(left);
}

ParallelCompactData::RegionData*
PSParallelCompact::dead_wood_limit_region(const RegionData* beg,
                                          const RegionData* end,
                                          size_t dead_words)
{
  ParallelCompactData& sd = summary_data();
  size_t left = sd.region(beg);
  size_t right = end > beg ? sd.region(end) - 1 : left;

  // Binary search.
  while (left < right) {
    // Equivalent to (left + right) / 2, but does not overflow.
    const size_t middle = left + (right - left) / 2;
    RegionData* const middle_ptr = sd.region(middle);
    HeapWord* const dest = middle_ptr->destination();
    HeapWord* const addr = sd.region_to_addr(middle);
    assert(dest != NULL, "sanity");
    assert(dest <= addr, "must move left");

    const size_t dead_to_left = pointer_delta(addr, dest);
    if (middle > left && dead_to_left > dead_words) {
      right = middle - 1;
    } else if (middle < right && dead_to_left < dead_words) {
      left = middle + 1;
    } else {
      return middle_ptr;
    }
  }
  return sd.region(left);
}

// The result is valid during the summary phase, after the initial summarization
// of each space into itself, and before final summarization.
inline double
PSParallelCompact::reclaimed_ratio(const RegionData* const cp,
                                   HeapWord* const bottom,
                                   HeapWord* const top,
                                   HeapWord* const new_top)
{
  ParallelCompactData& sd = summary_data();

  assert(cp != NULL, "sanity");
  assert(bottom != NULL, "sanity");
  assert(top != NULL, "sanity");
  assert(new_top != NULL, "sanity");
  assert(top >= new_top, "summary data problem?");
  assert(new_top > bottom, "space is empty; should not be here");
  assert(new_top >= cp->destination(), "sanity");
  assert(top >= sd.region_to_addr(cp), "sanity");

  HeapWord* const destination = cp->destination();
  const size_t dense_prefix_live  = pointer_delta(destination, bottom);
  const size_t compacted_region_live = pointer_delta(new_top, destination);
  const size_t compacted_region_used = pointer_delta(top,
                                                     sd.region_to_addr(cp));
  const size_t reclaimable = compacted_region_used - compacted_region_live;

  const double divisor = dense_prefix_live + 1.25 * compacted_region_live;
  return double(reclaimable) / divisor;
}

// Return the address of the end of the dense prefix, a.k.a. the start of the
// compacted region.  The address is always on a region boundary.
//
// Completely full regions at the left are skipped, since no compaction can
// occur in those regions.  Then the maximum amount of dead wood to allow is
// computed, based on the density (amount live / capacity) of the generation;
// the region with approximately that amount of dead space to the left is
// identified as the limit region.  Regions between the last completely full
// region and the limit region are scanned and the one that has the best
// (maximum) reclaimed_ratio() is selected.
HeapWord*
PSParallelCompact::compute_dense_prefix(const SpaceId id,
                                        bool maximum_compaction)
{
  if (ParallelOldGCSplitALot) {
    if (_space_info[id].dense_prefix() != _space_info[id].space()->bottom()) {
      // The value was chosen to provoke splitting a young gen space; use it.
      return _space_info[id].dense_prefix();
    }
  }

  const size_t region_size = ParallelCompactData::RegionSize;
  const ParallelCompactData& sd = summary_data();

  const MutableSpace* const space = _space_info[id].space();
  HeapWord* const top = space->top();
  HeapWord* const top_aligned_up = sd.region_align_up(top);
  HeapWord* const new_top = _space_info[id].new_top();
  HeapWord* const new_top_aligned_up = sd.region_align_up(new_top);
  HeapWord* const bottom = space->bottom();
  const RegionData* const beg_cp = sd.addr_to_region_ptr(bottom);
  const RegionData* const top_cp = sd.addr_to_region_ptr(top_aligned_up);
  const RegionData* const new_top_cp =
    sd.addr_to_region_ptr(new_top_aligned_up);

  // Skip full regions at the beginning of the space--they are necessarily part
  // of the dense prefix.
  const RegionData* const full_cp = first_dead_space_region(beg_cp, new_top_cp);
  assert(full_cp->destination() == sd.region_to_addr(full_cp) ||
         space->is_empty(), "no dead space allowed to the left");
  assert(full_cp->data_size() < region_size || full_cp == new_top_cp - 1,
         "region must have dead space");

  // The gc number is saved whenever a maximum compaction is done, and used to
  // determine when the maximum compaction interval has expired.  This avoids
  // successive max compactions for different reasons.
  assert(total_invocations() >= _maximum_compaction_gc_num, "sanity");
  const size_t gcs_since_max = total_invocations() - _maximum_compaction_gc_num;
  const bool interval_ended = gcs_since_max > HeapMaximumCompactionInterval ||
    total_invocations() == HeapFirstMaximumCompactionCount;
  if (maximum_compaction || full_cp == top_cp || interval_ended) {
    _maximum_compaction_gc_num = total_invocations();
    return sd.region_to_addr(full_cp);
  }

  const size_t space_live = pointer_delta(new_top, bottom);
  const size_t space_used = space->used_in_words();
  const size_t space_capacity = space->capacity_in_words();

  const double density = double(space_live) / double(space_capacity);
  const size_t min_percent_free =
          id == perm_space_id ? PermMarkSweepDeadRatio : MarkSweepDeadRatio;
  const double limiter = dead_wood_limiter(density, min_percent_free);
  const size_t dead_wood_max = space_used - space_live;
  const size_t dead_wood_limit = MIN2(size_t(space_capacity * limiter),
                                      dead_wood_max);

  if (TraceParallelOldGCDensePrefix) {
    tty->print_cr("space_live=" SIZE_FORMAT " " "space_used=" SIZE_FORMAT " "
                  "space_cap=" SIZE_FORMAT,
                  space_live, space_used,
                  space_capacity);
    tty->print_cr("dead_wood_limiter(%6.4f, %d)=%6.4f "
                  "dead_wood_max=" SIZE_FORMAT " dead_wood_limit=" SIZE_FORMAT,
                  density, min_percent_free, limiter,
                  dead_wood_max, dead_wood_limit);
  }

  // Locate the region with the desired amount of dead space to the left.
  const RegionData* const limit_cp =
    dead_wood_limit_region(full_cp, top_cp, dead_wood_limit);

  // Scan from the first region with dead space to the limit region and find the
  // one with the best (largest) reclaimed ratio.
  double best_ratio = 0.0;
  const RegionData* best_cp = full_cp;
  for (const RegionData* cp = full_cp; cp < limit_cp; ++cp) {
    double tmp_ratio = reclaimed_ratio(cp, bottom, top, new_top);
    if (tmp_ratio > best_ratio) {
      best_cp = cp;
      best_ratio = tmp_ratio;
    }
  }

#if     0
  // Something to consider:  if the region with the best ratio is 'close to' the
  // first region w/free space, choose the first region with free space
  // ("first-free").  The first-free region is usually near the start of the
  // heap, which means we are copying most of the heap already, so copy a bit
  // more to get complete compaction.
  if (pointer_delta(best_cp, full_cp, sizeof(RegionData)) < 4) {
    _maximum_compaction_gc_num = total_invocations();
    best_cp = full_cp;
  }
#endif  // #if 0

  return sd.region_to_addr(best_cp);
}

#ifndef PRODUCT
void
PSParallelCompact::fill_with_live_objects(SpaceId id, HeapWord* const start,
                                          size_t words)
{
  if (TraceParallelOldGCSummaryPhase) {
    tty->print_cr("fill_with_live_objects [" PTR_FORMAT " " PTR_FORMAT ") "
                  SIZE_FORMAT, start, start + words, words);
  }

  ObjectStartArray* const start_array = _space_info[id].start_array();
  CollectedHeap::fill_with_objects(start, words);
  for (HeapWord* p = start; p < start + words; p += oop(p)->size()) {
    _mark_bitmap.mark_obj(p, words);
    _summary_data.add_obj(p, words);
    start_array->allocate_block(p);
  }
}

void
PSParallelCompact::summarize_new_objects(SpaceId id, HeapWord* start)
{
  ParallelCompactData& sd = summary_data();
  MutableSpace* space = _space_info[id].space();

  // Find the source and destination start addresses.
  HeapWord* const src_addr = sd.region_align_down(start);
  HeapWord* dst_addr;
  if (src_addr < start) {
    dst_addr = sd.addr_to_region_ptr(src_addr)->destination();
  } else if (src_addr > space->bottom()) {
    // The start (the original top() value) is aligned to a region boundary so
    // the associated region does not have a destination.  Compute the
    // destination from the previous region.
    RegionData* const cp = sd.addr_to_region_ptr(src_addr) - 1;
    dst_addr = cp->destination() + cp->data_size();
  } else {
    // Filling the entire space.
    dst_addr = space->bottom();
  }
  assert(dst_addr != NULL, "sanity");

  // Update the summary data.
  bool result = _summary_data.summarize(_space_info[id].split_info(),
                                        src_addr, space->top(), NULL,
                                        dst_addr, space->end(),
                                        _space_info[id].new_top_addr());
  assert(result, "should not fail:  bad filler object size");
}

void
PSParallelCompact::provoke_split_fill_survivor(SpaceId id)
{
  if (total_invocations() % (ParallelOldGCSplitInterval * 3) != 0) {
    return;
  }

  MutableSpace* const space = _space_info[id].space();
  if (space->is_empty()) {
    HeapWord* b = space->bottom();
    HeapWord* t = b + space->capacity_in_words() / 2;
    space->set_top(t);
    if (ZapUnusedHeapArea) {
      space->set_top_for_allocations();
    }

    size_t min_size = CollectedHeap::min_fill_size();
    size_t obj_len = min_size;
    while (b + obj_len <= t) {
      CollectedHeap::fill_with_object(b, obj_len);
      mark_bitmap()->mark_obj(b, obj_len);
      summary_data().add_obj(b, obj_len);
      b += obj_len;
      obj_len = (obj_len & (min_size*3)) + min_size; // 8 16 24 32 8 16 24 32 ...
    }
    if (b < t) {
      // The loop didn't completely fill to t (top); adjust top downward.
      space->set_top(b);
      if (ZapUnusedHeapArea) {
        space->set_top_for_allocations();
      }
    }

    HeapWord** nta = _space_info[id].new_top_addr();
    bool result = summary_data().summarize(_space_info[id].split_info(),
                                           space->bottom(), space->top(), NULL,
                                           space->bottom(), space->end(), nta);
    assert(result, "space must fit into itself");
  }
}

void
PSParallelCompact::provoke_split(bool & max_compaction)
{
  if (total_invocations() % ParallelOldGCSplitInterval != 0) {
    return;
  }

  const size_t region_size = ParallelCompactData::RegionSize;
  ParallelCompactData& sd = summary_data();

  MutableSpace* const eden_space = _space_info[eden_space_id].space();
  MutableSpace* const from_space = _space_info[from_space_id].space();
  const size_t eden_live = pointer_delta(eden_space->top(),
                                         _space_info[eden_space_id].new_top());
  const size_t from_live = pointer_delta(from_space->top(),
                                         _space_info[from_space_id].new_top());

  const size_t min_fill_size = CollectedHeap::min_fill_size();
  const size_t eden_free = pointer_delta(eden_space->end(), eden_space->top());
  const size_t eden_fillable = eden_free >= min_fill_size ? eden_free : 0;
  const size_t from_free = pointer_delta(from_space->end(), from_space->top());
  const size_t from_fillable = from_free >= min_fill_size ? from_free : 0;

  // Choose the space to split; need at least 2 regions live (or fillable).
  SpaceId id;
  MutableSpace* space;
  size_t live_words;
  size_t fill_words;
  if (eden_live + eden_fillable >= region_size * 2) {
    id = eden_space_id;
    space = eden_space;
    live_words = eden_live;
    fill_words = eden_fillable;
  } else if (from_live + from_fillable >= region_size * 2) {
    id = from_space_id;
    space = from_space;
    live_words = from_live;
    fill_words = from_fillable;
  } else {
    return; // Give up.
  }
  assert(fill_words == 0 || fill_words >= min_fill_size, "sanity");

  if (live_words < region_size * 2) {
    // Fill from top() to end() w/live objects of mixed sizes.
    HeapWord* const fill_start = space->top();
    live_words += fill_words;

    space->set_top(fill_start + fill_words);
    if (ZapUnusedHeapArea) {
      space->set_top_for_allocations();
    }

    HeapWord* cur_addr = fill_start;
    while (fill_words > 0) {
      const size_t r = (size_t)os::random() % (region_size / 2) + min_fill_size;
      size_t cur_size = MIN2(align_object_size_(r), fill_words);
      if (fill_words - cur_size < min_fill_size) {
        cur_size = fill_words; // Avoid leaving a fragment too small to fill.
      }

      CollectedHeap::fill_with_object(cur_addr, cur_size);
      mark_bitmap()->mark_obj(cur_addr, cur_size);
      sd.add_obj(cur_addr, cur_size);

      cur_addr += cur_size;
      fill_words -= cur_size;
    }

    summarize_new_objects(id, fill_start);
  }

  max_compaction = false;

  // Manipulate the old gen so that it has room for about half of the live data
  // in the target young gen space (live_words / 2).
  id = old_space_id;
  space = _space_info[id].space();
  const size_t free_at_end = space->free_in_words();
  const size_t free_target = align_object_size(live_words / 2);
  const size_t dead = pointer_delta(space->top(), _space_info[id].new_top());

  if (free_at_end >= free_target + min_fill_size) {
    // Fill space above top() and set the dense prefix so everything survives.
    HeapWord* const fill_start = space->top();
    const size_t fill_size = free_at_end - free_target;
    space->set_top(space->top() + fill_size);
    if (ZapUnusedHeapArea) {
      space->set_top_for_allocations();
    }
    fill_with_live_objects(id, fill_start, fill_size);
    summarize_new_objects(id, fill_start);
    _space_info[id].set_dense_prefix(sd.region_align_down(space->top()));
  } else if (dead + free_at_end > free_target) {
    // Find a dense prefix that makes the right amount of space available.
    HeapWord* cur = sd.region_align_down(space->top());
    HeapWord* cur_destination = sd.addr_to_region_ptr(cur)->destination();
    size_t dead_to_right = pointer_delta(space->end(), cur_destination);
    while (dead_to_right < free_target) {
      cur -= region_size;
      cur_destination = sd.addr_to_region_ptr(cur)->destination();
      dead_to_right = pointer_delta(space->end(), cur_destination);
    }
    _space_info[id].set_dense_prefix(cur);
  }
}
#endif // #ifndef PRODUCT

void PSParallelCompact::summarize_spaces_quick()
{
  for (unsigned int i = 0; i < last_space_id; ++i) {
    const MutableSpace* space = _space_info[i].space();
    HeapWord** nta = _space_info[i].new_top_addr();
    bool result = _summary_data.summarize(_space_info[i].split_info(),
                                          space->bottom(), space->top(), NULL,
                                          space->bottom(), space->end(), nta);
    assert(result, "space must fit into itself");
    _space_info[i].set_dense_prefix(space->bottom());
  }

#ifndef PRODUCT
  if (ParallelOldGCSplitALot) {
    provoke_split_fill_survivor(to_space_id);
  }
#endif // #ifndef PRODUCT
}

void PSParallelCompact::fill_dense_prefix_end(SpaceId id)
{
  HeapWord* const dense_prefix_end = dense_prefix(id);
  const RegionData* region = _summary_data.addr_to_region_ptr(dense_prefix_end);
  const idx_t dense_prefix_bit = _mark_bitmap.addr_to_bit(dense_prefix_end);
  if (dead_space_crosses_boundary(region, dense_prefix_bit)) {
    // Only enough dead space is filled so that any remaining dead space to the
    // left is larger than the minimum filler object.  (The remainder is filled
    // during the copy/update phase.)
    //
    // The size of the dead space to the right of the boundary is not a
    // concern, since compaction will be able to use whatever space is
    // available.
    //
    // Here '||' is the boundary, 'x' represents a don't care bit and a box
    // surrounds the space to be filled with an object.
    //
    // In the 32-bit VM, each bit represents two 32-bit words:
    //                              +---+
    // a) beg_bits:  ...  x   x   x | 0 | ||   0   x  x  ...
    //    end_bits:  ...  x   x   x | 0 | ||   0   x  x  ...
    //                              +---+
    //
    // In the 64-bit VM, each bit represents one 64-bit word:
    //                              +------------+
    // b) beg_bits:  ...  x   x   x | 0   ||   0 | x  x  ...
    //    end_bits:  ...  x   x   1 | 0   ||   0 | x  x  ...
    //                              +------------+
    //                          +-------+
    // c) beg_bits:  ...  x   x | 0   0 | ||   0   x  x  ...
    //    end_bits:  ...  x   1 | 0   0 | ||   0   x  x  ...
    //                          +-------+
    //                      +-----------+
    // d) beg_bits:  ...  x | 0   0   0 | ||   0   x  x  ...
    //    end_bits:  ...  1 | 0   0   0 | ||   0   x  x  ...
    //                      +-----------+
    //                          +-------+
    // e) beg_bits:  ...  0   0 | 0   0 | ||   0   x  x  ...
    //    end_bits:  ...  0   0 | 0   0 | ||   0   x  x  ...
    //                          +-------+

    // Initially assume case a, c or e will apply.
    size_t obj_len = CollectedHeap::min_fill_size();
    HeapWord* obj_beg = dense_prefix_end - obj_len;

#ifdef  _LP64
    if (MinObjAlignment > 1) { // object alignment > heap word size
      // Cases a, c or e.
    } else if (_mark_bitmap.is_obj_end(dense_prefix_bit - 2)) {
      // Case b above.
      obj_beg = dense_prefix_end - 1;
    } else if (!_mark_bitmap.is_obj_end(dense_prefix_bit - 3) &&
               _mark_bitmap.is_obj_end(dense_prefix_bit - 4)) {
      // Case d above.
      obj_beg = dense_prefix_end - 3;
      obj_len = 3;
    }
#endif  // #ifdef _LP64

    CollectedHeap::fill_with_object(obj_beg, obj_len);
    _mark_bitmap.mark_obj(obj_beg, obj_len);
    _summary_data.add_obj(obj_beg, obj_len);
    assert(start_array(id) != NULL, "sanity");
    start_array(id)->allocate_block(obj_beg);
  }
}

void
PSParallelCompact::clear_source_region(HeapWord* beg_addr, HeapWord* end_addr)
{
  RegionData* const beg_ptr = _summary_data.addr_to_region_ptr(beg_addr);
  HeapWord* const end_aligned_up = _summary_data.region_align_up(end_addr);
  RegionData* const end_ptr = _summary_data.addr_to_region_ptr(end_aligned_up);
  for (RegionData* cur = beg_ptr; cur < end_ptr; ++cur) {
    cur->set_source_region(0);
  }
}

void
PSParallelCompact::summarize_space(SpaceId id, bool maximum_compaction)
{
  assert(id < last_space_id, "id out of range");
  assert(_space_info[id].dense_prefix() == _space_info[id].space()->bottom() ||
         ParallelOldGCSplitALot && id == old_space_id,
         "should have been reset in summarize_spaces_quick()");

  const MutableSpace* space = _space_info[id].space();
  if (_space_info[id].new_top() != space->bottom()) {
    HeapWord* dense_prefix_end = compute_dense_prefix(id, maximum_compaction);
    _space_info[id].set_dense_prefix(dense_prefix_end);

#ifndef PRODUCT
    if (TraceParallelOldGCDensePrefix) {
      print_dense_prefix_stats("ratio", id, maximum_compaction,
                               dense_prefix_end);
      HeapWord* addr = compute_dense_prefix_via_density(id, maximum_compaction);
      print_dense_prefix_stats("density", id, maximum_compaction, addr);
    }
#endif  // #ifndef PRODUCT

    // Recompute the summary data, taking into account the dense prefix.  If
    // every last byte will be reclaimed, then the existing summary data which
    // compacts everything can be left in place.
    if (!maximum_compaction && dense_prefix_end != space->bottom()) {
      // If dead space crosses the dense prefix boundary, it is (at least
      // partially) filled with a dummy object, marked live and added to the
      // summary data.  This simplifies the copy/update phase and must be done
      // before the final locations of objects are determined, to prevent
      // leaving a fragment of dead space that is too small to fill.
      fill_dense_prefix_end(id);

      // Compute the destination of each Region, and thus each object.
      _summary_data.summarize_dense_prefix(space->bottom(), dense_prefix_end);
      _summary_data.summarize(_space_info[id].split_info(),
                              dense_prefix_end, space->top(), NULL,
                              dense_prefix_end, space->end(),
                              _space_info[id].new_top_addr());
    }
  }

  if (TraceParallelOldGCSummaryPhase) {
    const size_t region_size = ParallelCompactData::RegionSize;
    HeapWord* const dense_prefix_end = _space_info[id].dense_prefix();
    const size_t dp_region = _summary_data.addr_to_region_idx(dense_prefix_end);
    const size_t dp_words = pointer_delta(dense_prefix_end, space->bottom());
    HeapWord* const new_top = _space_info[id].new_top();
    const HeapWord* nt_aligned_up = _summary_data.region_align_up(new_top);
    const size_t cr_words = pointer_delta(nt_aligned_up, dense_prefix_end);
    tty->print_cr("id=%d cap=" SIZE_FORMAT " dp=" PTR_FORMAT " "
                  "dp_region=" SIZE_FORMAT " " "dp_count=" SIZE_FORMAT " "
                  "cr_count=" SIZE_FORMAT " " "nt=" PTR_FORMAT,
                  id, space->capacity_in_words(), dense_prefix_end,
                  dp_region, dp_words / region_size,
                  cr_words / region_size, new_top);
  }
}

#ifndef PRODUCT
void PSParallelCompact::summary_phase_msg(SpaceId dst_space_id,
                                          HeapWord* dst_beg, HeapWord* dst_end,
                                          SpaceId src_space_id,
                                          HeapWord* src_beg, HeapWord* src_end)
{
  if (TraceParallelOldGCSummaryPhase) {
    tty->print_cr("summarizing %d [%s] into %d [%s]:  "
                  "src=" PTR_FORMAT "-" PTR_FORMAT " "
                  SIZE_FORMAT "-" SIZE_FORMAT " "
                  "dst=" PTR_FORMAT "-" PTR_FORMAT " "
                  SIZE_FORMAT "-" SIZE_FORMAT,
                  src_space_id, space_names[src_space_id],
                  dst_space_id, space_names[dst_space_id],
                  src_beg, src_end,
                  _summary_data.addr_to_region_idx(src_beg),
                  _summary_data.addr_to_region_idx(src_end),
                  dst_beg, dst_end,
                  _summary_data.addr_to_region_idx(dst_beg),
                  _summary_data.addr_to_region_idx(dst_end));
  }
}
#endif  // #ifndef PRODUCT

void PSParallelCompact::summary_phase(ParCompactionManager* cm,
                                      bool maximum_compaction)
{
  EventMark m("2 summarize");
  TraceTime tm("summary phase", print_phases(), true, gclog_or_tty);
  // trace("2");

#ifdef  ASSERT
  if (TraceParallelOldGCMarkingPhase) {
    tty->print_cr("add_obj_count=" SIZE_FORMAT " "
                  "add_obj_bytes=" SIZE_FORMAT,
                  add_obj_count, add_obj_size * HeapWordSize);
    tty->print_cr("mark_bitmap_count=" SIZE_FORMAT " "
                  "mark_bitmap_bytes=" SIZE_FORMAT,
                  mark_bitmap_count, mark_bitmap_size * HeapWordSize);
  }
#endif  // #ifdef ASSERT

  // Quick summarization of each space into itself, to see how much is live.
  summarize_spaces_quick();

  if (TraceParallelOldGCSummaryPhase) {
    tty->print_cr("summary_phase:  after summarizing each space to self");
    Universe::print();
    NOT_PRODUCT(print_region_ranges());
    if (Verbose) {
      NOT_PRODUCT(print_initial_summary_data(_summary_data, _space_info));
    }
  }

  // The amount of live data that will end up in old space (assuming it fits).
  size_t old_space_total_live = 0;
  assert(perm_space_id < old_space_id, "should not count perm data here");
  for (unsigned int id = old_space_id; id < last_space_id; ++id) {
    old_space_total_live += pointer_delta(_space_info[id].new_top(),
                                          _space_info[id].space()->bottom());
  }

  MutableSpace* const old_space = _space_info[old_space_id].space();
  const size_t old_capacity = old_space->capacity_in_words();
  if (old_space_total_live > old_capacity) {
    // XXX - should also try to expand
    maximum_compaction = true;
  }
#ifndef PRODUCT
  if (ParallelOldGCSplitALot && old_space_total_live < old_capacity) {
    provoke_split(maximum_compaction);
  }
#endif // #ifndef PRODUCT

  // Permanent and Old generations.
  summarize_space(perm_space_id, maximum_compaction);
  summarize_space(old_space_id, maximum_compaction);

  // Summarize the remaining spaces in the young gen.  The initial target space
  // is the old gen.  If a space does not fit entirely into the target, then the
  // remainder is compacted into the space itself and that space becomes the new
  // target.
  SpaceId dst_space_id = old_space_id;
  HeapWord* dst_space_end = old_space->end();
  HeapWord** new_top_addr = _space_info[dst_space_id].new_top_addr();
  for (unsigned int id = eden_space_id; id < last_space_id; ++id) {
    const MutableSpace* space = _space_info[id].space();
    const size_t live = pointer_delta(_space_info[id].new_top(),
                                      space->bottom());
    const size_t available = pointer_delta(dst_space_end, *new_top_addr);

    NOT_PRODUCT(summary_phase_msg(dst_space_id, *new_top_addr, dst_space_end,
                                  SpaceId(id), space->bottom(), space->top());)
    if (live > 0 && live <= available) {
      // All the live data will fit.
      bool done = _summary_data.summarize(_space_info[id].split_info(),
                                          space->bottom(), space->top(),
                                          NULL,
                                          *new_top_addr, dst_space_end,
                                          new_top_addr);
      assert(done, "space must fit into old gen");

      // Reset the new_top value for the space.
      _space_info[id].set_new_top(space->bottom());
    } else if (live > 0) {
      // Attempt to fit part of the source space into the target space.
      HeapWord* next_src_addr = NULL;
      bool done = _summary_data.summarize(_space_info[id].split_info(),
                                          space->bottom(), space->top(),
                                          &next_src_addr,
                                          *new_top_addr, dst_space_end,
                                          new_top_addr);
      assert(!done, "space should not fit into old gen");
      assert(next_src_addr != NULL, "sanity");

      // The source space becomes the new target, so the remainder is compacted
      // within the space itself.
      dst_space_id = SpaceId(id);
      dst_space_end = space->end();
      new_top_addr = _space_info[id].new_top_addr();
      NOT_PRODUCT(summary_phase_msg(dst_space_id,
                                    space->bottom(), dst_space_end,
                                    SpaceId(id), next_src_addr, space->top());)
      done = _summary_data.summarize(_space_info[id].split_info(),
                                     next_src_addr, space->top(),
                                     NULL,
                                     space->bottom(), dst_space_end,
                                     new_top_addr);
      assert(done, "space must fit when compacted into itself");
      assert(*new_top_addr <= space->top(), "usage should not grow");
    }
  }

  if (TraceParallelOldGCSummaryPhase) {
    tty->print_cr("summary_phase:  after final summarization");
    Universe::print();
    NOT_PRODUCT(print_region_ranges());
    if (Verbose) {
      NOT_PRODUCT(print_generic_summary_data(_summary_data, _space_info));
    }
  }
}

// This method should contain all heap-specific policy for invoking a full
// collection.  invoke_no_policy() will only attempt to compact the heap; it
// will do nothing further.  If we need to bail out for policy reasons, scavenge
// before full gc, or any other specialized behavior, it needs to be added here.
//
// Note that this method should only be called from the vm_thread while at a
// safepoint.
//
// Note that the all_soft_refs_clear flag in the collector policy
// may be true because this method can be called without intervening
// activity.  For example when the heap space is tight and full measure
// are being taken to free space.
void PSParallelCompact::invoke(bool maximum_heap_compaction) {
  assert(SafepointSynchronize::is_at_safepoint(), "should be at safepoint");
  assert(Thread::current() == (Thread*)VMThread::vm_thread(),
         "should be in vm thread");

  ParallelScavengeHeap* heap = gc_heap();
  GCCause::Cause gc_cause = heap->gc_cause();
  assert(!heap->is_gc_active(), "not reentrant");

  PSAdaptiveSizePolicy* policy = heap->size_policy();
  IsGCActiveMark mark;

  if (ScavengeBeforeFullGC) {
    PSScavenge::invoke_no_policy();
  }

  const bool clear_all_soft_refs =
    heap->collector_policy()->should_clear_all_soft_refs();

  PSParallelCompact::invoke_no_policy(clear_all_soft_refs ||
                                      maximum_heap_compaction);
}

bool ParallelCompactData::region_contains(size_t region_index, HeapWord* addr) {
  size_t addr_region_index = addr_to_region_idx(addr);
  return region_index == addr_region_index;
}

// This method contains no policy. You should probably
// be calling invoke() instead.
void PSParallelCompact::invoke_no_policy(bool maximum_heap_compaction) {
  assert(SafepointSynchronize::is_at_safepoint(), "must be at a safepoint");
  assert(ref_processor() != NULL, "Sanity");

  if (GC_locker::check_active_before_gc()) {
    return;
  }

  TimeStamp marking_start;
  TimeStamp compaction_start;
  TimeStamp collection_exit;

  ParallelScavengeHeap* heap = gc_heap();
  GCCause::Cause gc_cause = heap->gc_cause();
  PSYoungGen* young_gen = heap->young_gen();
  PSOldGen* old_gen = heap->old_gen();
  PSPermGen* perm_gen = heap->perm_gen();
  PSAdaptiveSizePolicy* size_policy = heap->size_policy();

  // The scope of casr should end after code that can change
  // CollectorPolicy::_should_clear_all_soft_refs.
  ClearedAllSoftRefs casr(maximum_heap_compaction,
                          heap->collector_policy());

  if (ZapUnusedHeapArea) {
    // Save information needed to minimize mangling
    heap->record_gen_tops_before_GC();
  }

  heap->pre_full_gc_dump();

  _print_phases = PrintGCDetails && PrintParallelOldGCPhaseTimes;

  // Make sure data structures are sane, make the heap parsable, and do other
  // miscellaneous bookkeeping.
  PreGCValues pre_gc_values;
  pre_compact(&pre_gc_values);

  // Get the compaction manager reserved for the VM thread.
  ParCompactionManager* const vmthread_cm =
    ParCompactionManager::manager_array(gc_task_manager()->workers());

  // Place after pre_compact() where the number of invocations is incremented.
  AdaptiveSizePolicyOutput(size_policy, heap->total_collections());

  {
    ResourceMark rm;
    HandleMark hm;

    const bool is_system_gc = gc_cause == GCCause::_java_lang_system_gc;

    // This is useful for debugging but don't change the output the
    // the customer sees.
    const char* gc_cause_str = "Full GC";
    if (is_system_gc && PrintGCDetails) {
      gc_cause_str = "Full GC (System)";
    }
    gclog_or_tty->date_stamp(PrintGC && PrintGCDateStamps);
    TraceCPUTime tcpu(PrintGCDetails, true, gclog_or_tty);
    TraceTime t1(gc_cause_str, PrintGC, !PrintGCDetails, gclog_or_tty);
    TraceCollectorStats tcs(counters());
    TraceMemoryManagerStats tms(true /* Full GC */);

    if (TraceGen1Time) accumulated_time()->start();

    // Let the size policy know we're starting
    size_policy->major_collection_begin();

    // When collecting the permanent generation methodOops may be moving,
    // so we either have to flush all bcp data or convert it into bci.
    CodeCache::gc_prologue();
    Threads::gc_prologue();

    NOT_PRODUCT(ref_processor()->verify_no_references_recorded());
    COMPILER2_PRESENT(DerivedPointerTable::clear());

    ref_processor()->enable_discovery();
    ref_processor()->setup_policy(maximum_heap_compaction);

    bool marked_for_unloading = false;

    marking_start.update();
    marking_phase(vmthread_cm, maximum_heap_compaction);

#ifndef PRODUCT
    if (TraceParallelOldGCMarkingPhase) {
      gclog_or_tty->print_cr("marking_phase: cas_tries %d  cas_retries %d "
        "cas_by_another %d",
        mark_bitmap()->cas_tries(), mark_bitmap()->cas_retries(),
        mark_bitmap()->cas_by_another());
    }
#endif  // #ifndef PRODUCT

    bool max_on_system_gc = UseMaximumCompactionOnSystemGC && is_system_gc;
    summary_phase(vmthread_cm, maximum_heap_compaction || max_on_system_gc);

    COMPILER2_PRESENT(assert(DerivedPointerTable::is_active(), "Sanity"));
    COMPILER2_PRESENT(DerivedPointerTable::set_active(false));

    // adjust_roots() updates Universe::_intArrayKlassObj which is
    // needed by the compaction for filling holes in the dense prefix.
    adjust_roots();

    compaction_start.update();
    // Does the perm gen always have to be done serially because
    // klasses are used in the update of an object?
    compact_perm(vmthread_cm);

    if (UseParallelOldGCCompacting) {
      compact();
    } else {
      compact_serial(vmthread_cm);
    }

    // Reset the mark bitmap, summary data, and do other bookkeeping.  Must be
    // done before resizing.
    post_compact();

    // Let the size policy know we're done
    size_policy->major_collection_end(old_gen->used_in_bytes(), gc_cause);

    if (UseAdaptiveSizePolicy) {
      if (PrintAdaptiveSizePolicy) {
        gclog_or_tty->print("AdaptiveSizeStart: ");
        gclog_or_tty->stamp();
        gclog_or_tty->print_cr(" collection: %d ",
                       heap->total_collections());
        if (Verbose) {
          gclog_or_tty->print("old_gen_capacity: %d young_gen_capacity: %d"
            " perm_gen_capacity: %d ",
            old_gen->capacity_in_bytes(), young_gen->capacity_in_bytes(),
            perm_gen->capacity_in_bytes());
        }
      }

      // Don't check if the size_policy is ready here.  Let
      // the size_policy check that internally.
      if (UseAdaptiveGenerationSizePolicyAtMajorCollection &&
          ((gc_cause != GCCause::_java_lang_system_gc) ||
            UseAdaptiveSizePolicyWithSystemGC)) {
        // Calculate optimal free space amounts
        assert(young_gen->max_size() >
          young_gen->from_space()->capacity_in_bytes() +
          young_gen->to_space()->capacity_in_bytes(),
          "Sizes of space in young gen are out-of-bounds");
        size_t max_eden_size = young_gen->max_size() -
          young_gen->from_space()->capacity_in_bytes() -
          young_gen->to_space()->capacity_in_bytes();
        size_policy->compute_generation_free_space(
                              young_gen->used_in_bytes(),
                              young_gen->eden_space()->used_in_bytes(),
                              old_gen->used_in_bytes(),
                              perm_gen->used_in_bytes(),
                              young_gen->eden_space()->capacity_in_bytes(),
                              old_gen->max_gen_size(),
                              max_eden_size,
                              true /* full gc*/,
                              gc_cause,
                              heap->collector_policy());

        heap->resize_old_gen(
          size_policy->calculated_old_free_size_in_bytes());

        // Don't resize the young generation at an major collection.  A
        // desired young generation size may have been calculated but
        // resizing the young generation complicates the code because the
        // resizing of the old generation may have moved the boundary
        // between the young generation and the old generation.  Let the
        // young generation resizing happen at the minor collections.
      }
      if (PrintAdaptiveSizePolicy) {
        gclog_or_tty->print_cr("AdaptiveSizeStop: collection: %d ",
                       heap->total_collections());
      }
    }

    if (UsePerfData) {
      PSGCAdaptivePolicyCounters* const counters = heap->gc_policy_counters();
      counters->update_counters();
      counters->update_old_capacity(old_gen->capacity_in_bytes());
      counters->update_young_capacity(young_gen->capacity_in_bytes());
    }

    heap->resize_all_tlabs();

    // We collected the perm gen, so we'll resize it here.
    perm_gen->compute_new_size(pre_gc_values.perm_gen_used());

    if (TraceGen1Time) accumulated_time()->stop();

    if (PrintGC) {
      if (PrintGCDetails) {
        // No GC timestamp here.  This is after GC so it would be confusing.
        young_gen->print_used_change(pre_gc_values.young_gen_used());
        old_gen->print_used_change(pre_gc_values.old_gen_used());
        heap->print_heap_change(pre_gc_values.heap_used());
        // Print perm gen last (print_heap_change() excludes the perm gen).
        perm_gen->print_used_change(pre_gc_values.perm_gen_used());
      } else {
        heap->print_heap_change(pre_gc_values.heap_used());
      }
    }

    // Track memory usage and detect low memory
    MemoryService::track_memory_usage();
    heap->update_counters();
  }

#ifdef ASSERT
  for (size_t i = 0; i < ParallelGCThreads + 1; ++i) {
    ParCompactionManager* const cm =
      ParCompactionManager::manager_array(int(i));
    assert(cm->overflow_stack()->is_empty(),        "should be empty");
    assert(cm->region_stack()->overflow_is_empty(), "should be empty");
    assert(cm->revisit_klass_stack()->is_empty(),   "should be empty");
  }
#endif // ASSERT

  if (VerifyAfterGC && heap->total_collections() >= VerifyGCStartAt) {
    HandleMark hm;  // Discard invalid handles created during verification
    gclog_or_tty->print(" VerifyAfterGC:");
    Universe::verify(false);
  }

  // Re-verify object start arrays
  if (VerifyObjectStartArray &&
      VerifyAfterGC) {
    old_gen->verify_object_start_array();
    perm_gen->verify_object_start_array();
  }

  if (ZapUnusedHeapArea) {
    old_gen->object_space()->check_mangled_unused_area_complete();
    perm_gen->object_space()->check_mangled_unused_area_complete();
  }

  NOT_PRODUCT(ref_processor()->verify_no_references_recorded());

  collection_exit.update();

  if (PrintHeapAtGC) {
    Universe::print_heap_after_gc();
  }
  if (PrintGCTaskTimeStamps) {
    gclog_or_tty->print_cr("VM-Thread " INT64_FORMAT " " INT64_FORMAT " "
                           INT64_FORMAT,
                           marking_start.ticks(), compaction_start.ticks(),
                           collection_exit.ticks());
    gc_task_manager()->print_task_time_stamps();
  }

  heap->post_full_gc_dump();

#ifdef TRACESPINNING
  ParallelTaskTerminator::print_termination_counts();
#endif
}

bool PSParallelCompact::absorb_live_data_from_eden(PSAdaptiveSizePolicy* size_policy,
                                             PSYoungGen* young_gen,
                                             PSOldGen* old_gen) {
  MutableSpace* const eden_space = young_gen->eden_space();
  assert(!eden_space->is_empty(), "eden must be non-empty");
  assert(young_gen->virtual_space()->alignment() ==
         old_gen->virtual_space()->alignment(), "alignments do not match");

  if (!(UseAdaptiveSizePolicy && UseAdaptiveGCBoundary)) {
    return false;
  }

  // Both generations must be completely committed.
  if (young_gen->virtual_space()->uncommitted_size() != 0) {
    return false;
  }
  if (old_gen->virtual_space()->uncommitted_size() != 0) {
    return false;
  }

  // Figure out how much to take from eden.  Include the average amount promoted
  // in the total; otherwise the next young gen GC will simply bail out to a
  // full GC.
  const size_t alignment = old_gen->virtual_space()->alignment();
  const size_t eden_used = eden_space->used_in_bytes();
  const size_t promoted = (size_t)size_policy->avg_promoted()->padded_average();
  const size_t absorb_size = align_size_up(eden_used + promoted, alignment);
  const size_t eden_capacity = eden_space->capacity_in_bytes();

  if (absorb_size >= eden_capacity) {
    return false; // Must leave some space in eden.
  }

  const size_t new_young_size = young_gen->capacity_in_bytes() - absorb_size;
  if (new_young_size < young_gen->min_gen_size()) {
    return false; // Respect young gen minimum size.
  }

  if (TraceAdaptiveGCBoundary && Verbose) {
    gclog_or_tty->print(" absorbing " SIZE_FORMAT "K:  "
                        "eden " SIZE_FORMAT "K->" SIZE_FORMAT "K "
                        "from " SIZE_FORMAT "K, to " SIZE_FORMAT "K "
                        "young_gen " SIZE_FORMAT "K->" SIZE_FORMAT "K ",
                        absorb_size / K,
                        eden_capacity / K, (eden_capacity - absorb_size) / K,
                        young_gen->from_space()->used_in_bytes() / K,
                        young_gen->to_space()->used_in_bytes() / K,
                        young_gen->capacity_in_bytes() / K, new_young_size / K);
  }

  // Fill the unused part of the old gen.
  MutableSpace* const old_space = old_gen->object_space();
  HeapWord* const unused_start = old_space->top();
  size_t const unused_words = pointer_delta(old_space->end(), unused_start);

  if (unused_words > 0) {
    if (unused_words < CollectedHeap::min_fill_size()) {
      return false;  // If the old gen cannot be filled, must give up.
    }
    CollectedHeap::fill_with_objects(unused_start, unused_words);
  }

  // Take the live data from eden and set both top and end in the old gen to
  // eden top.  (Need to set end because reset_after_change() mangles the region
  // from end to virtual_space->high() in debug builds).
  HeapWord* const new_top = eden_space->top();
  old_gen->virtual_space()->expand_into(young_gen->virtual_space(),
                                        absorb_size);
  young_gen->reset_after_change();
  old_space->set_top(new_top);
  old_space->set_end(new_top);
  old_gen->reset_after_change();

  // Update the object start array for the filler object and the data from eden.
  ObjectStartArray* const start_array = old_gen->start_array();
  for (HeapWord* p = unused_start; p < new_top; p += oop(p)->size()) {
    start_array->allocate_block(p);
  }

  // Could update the promoted average here, but it is not typically updated at
  // full GCs and the value to use is unclear.  Something like
  //
  // cur_promoted_avg + absorb_size / number_of_scavenges_since_last_full_gc.

  size_policy->set_bytes_absorbed_from_eden(absorb_size);
  return true;
}

GCTaskManager* const PSParallelCompact::gc_task_manager() {
  assert(ParallelScavengeHeap::gc_task_manager() != NULL,
    "shouldn't return NULL");
  return ParallelScavengeHeap::gc_task_manager();
}

void PSParallelCompact::marking_phase(ParCompactionManager* cm,
                                      bool maximum_heap_compaction) {
  // Recursively traverse all live objects and mark them
  EventMark m("1 mark object");
  TraceTime tm("marking phase", print_phases(), true, gclog_or_tty);

  ParallelScavengeHeap* heap = gc_heap();
  uint parallel_gc_threads = heap->gc_task_manager()->workers();
  TaskQueueSetSuper* qset = ParCompactionManager::region_array();
  ParallelTaskTerminator terminator(parallel_gc_threads, qset);

  PSParallelCompact::MarkAndPushClosure mark_and_push_closure(cm);
  PSParallelCompact::FollowStackClosure follow_stack_closure(cm);

  {
    TraceTime tm_m("par mark", print_phases(), true, gclog_or_tty);
    ParallelScavengeHeap::ParStrongRootsScope psrs;

    GCTaskQueue* q = GCTaskQueue::create();

    q->enqueue(new MarkFromRootsTask(MarkFromRootsTask::universe));
    q->enqueue(new MarkFromRootsTask(MarkFromRootsTask::jni_handles));
    // We scan the thread roots in parallel
    Threads::create_thread_roots_marking_tasks(q);
    q->enqueue(new MarkFromRootsTask(MarkFromRootsTask::object_synchronizer));
    q->enqueue(new MarkFromRootsTask(MarkFromRootsTask::flat_profiler));
    q->enqueue(new MarkFromRootsTask(MarkFromRootsTask::management));
    q->enqueue(new MarkFromRootsTask(MarkFromRootsTask::system_dictionary));
    q->enqueue(new MarkFromRootsTask(MarkFromRootsTask::jvmti));
    q->enqueue(new MarkFromRootsTask(MarkFromRootsTask::vm_symbols));
    q->enqueue(new MarkFromRootsTask(MarkFromRootsTask::code_cache));

    if (parallel_gc_threads > 1) {
      for (uint j = 0; j < parallel_gc_threads; j++) {
        q->enqueue(new StealMarkingTask(&terminator));
      }
    }

    WaitForBarrierGCTask* fin = WaitForBarrierGCTask::create();
    q->enqueue(fin);

    gc_task_manager()->add_list(q);

    fin->wait_for();

    // We have to release the barrier tasks!
    WaitForBarrierGCTask::destroy(fin);
  }

  // Process reference objects found during marking
  {
    TraceTime tm_r("reference processing", print_phases(), true, gclog_or_tty);
    if (ref_processor()->processing_is_mt()) {
      RefProcTaskExecutor task_executor;
      ref_processor()->process_discovered_references(
        is_alive_closure(), &mark_and_push_closure, &follow_stack_closure,
        &task_executor);
    } else {
      ref_processor()->process_discovered_references(
        is_alive_closure(), &mark_and_push_closure, &follow_stack_closure, NULL);
    }
  }

  TraceTime tm_c("class unloading", print_phases(), true, gclog_or_tty);
  // Follow system dictionary roots and unload classes.
  bool purged_class = SystemDictionary::do_unloading(is_alive_closure());

  // Follow code cache roots.
  CodeCache::do_unloading(is_alive_closure(), &mark_and_push_closure,
                          purged_class);
  cm->follow_marking_stacks(); // Flush marking stack.

  // Update subklass/sibling/implementor links of live klasses
  // revisit_klass_stack is used in follow_weak_klass_links().
  follow_weak_klass_links();

  // Revisit memoized MDO's and clear any unmarked weak refs
  follow_mdo_weak_refs();

  // Visit symbol and interned string tables and delete unmarked oops
  SymbolTable::unlink(is_alive_closure());
  StringTable::unlink(is_alive_closure());

  assert(cm->marking_stacks_empty(), "marking stacks should be empty");
}

// This should be moved to the shared markSweep code!
class PSAlwaysTrueClosure: public BoolObjectClosure {
public:
  void do_object(oop p) { ShouldNotReachHere(); }
  bool do_object_b(oop p) { return true; }
};
static PSAlwaysTrueClosure always_true;

void PSParallelCompact::adjust_roots() {
  // Adjust the pointers to reflect the new locations
  EventMark m("3 adjust roots");
  TraceTime tm("adjust roots", print_phases(), true, gclog_or_tty);

  // General strong roots.
  Universe::oops_do(adjust_root_pointer_closure());
  ReferenceProcessor::oops_do(adjust_root_pointer_closure());
  JNIHandles::oops_do(adjust_root_pointer_closure());   // Global (strong) JNI handles
  Threads::oops_do(adjust_root_pointer_closure(), NULL);
  ObjectSynchronizer::oops_do(adjust_root_pointer_closure());
  FlatProfiler::oops_do(adjust_root_pointer_closure());
  Management::oops_do(adjust_root_pointer_closure());
  JvmtiExport::oops_do(adjust_root_pointer_closure());
  // SO_AllClasses
  SystemDictionary::oops_do(adjust_root_pointer_closure());
  vmSymbols::oops_do(adjust_root_pointer_closure());

  // Now adjust pointers in remaining weak roots.  (All of which should
  // have been cleared if they pointed to non-surviving objects.)
  // Global (weak) JNI handles
  JNIHandles::weak_oops_do(&always_true, adjust_root_pointer_closure());

  CodeCache::oops_do(adjust_pointer_closure());
  SymbolTable::oops_do(adjust_root_pointer_closure());
  StringTable::oops_do(adjust_root_pointer_closure());
  ref_processor()->weak_oops_do(adjust_root_pointer_closure());
  // Roots were visited so references into the young gen in roots
  // may have been scanned.  Process them also.
  // Should the reference processor have a span that excludes
  // young gen objects?
  PSScavenge::reference_processor()->weak_oops_do(
                                              adjust_root_pointer_closure());
}

void PSParallelCompact::compact_perm(ParCompactionManager* cm) {
  EventMark m("4 compact perm");
  TraceTime tm("compact perm gen", print_phases(), true, gclog_or_tty);
  // trace("4");

  gc_heap()->perm_gen()->start_array()->reset();
  move_and_update(cm, perm_space_id);
}

void PSParallelCompact::enqueue_region_draining_tasks(GCTaskQueue* q,
                                                      uint parallel_gc_threads)
{
  TraceTime tm("drain task setup", print_phases(), true, gclog_or_tty);

  const unsigned int task_count = MAX2(parallel_gc_threads, 1U);
  for (unsigned int j = 0; j < task_count; j++) {
    q->enqueue(new DrainStacksCompactionTask());
  }

  // Find all regions that are available (can be filled immediately) and
  // distribute them to the thread stacks.  The iteration is done in reverse
  // order (high to low) so the regions will be removed in ascending order.

  const ParallelCompactData& sd = PSParallelCompact::summary_data();

  size_t fillable_regions = 0;   // A count for diagnostic purposes.
  unsigned int which = 0;       // The worker thread number.

  for (unsigned int id = to_space_id; id > perm_space_id; --id) {
    SpaceInfo* const space_info = _space_info + id;
    MutableSpace* const space = space_info->space();
    HeapWord* const new_top = space_info->new_top();

    const size_t beg_region = sd.addr_to_region_idx(space_info->dense_prefix());
    const size_t end_region =
      sd.addr_to_region_idx(sd.region_align_up(new_top));
    assert(end_region > 0, "perm gen cannot be empty");

    for (size_t cur = end_region - 1; cur >= beg_region; --cur) {
      if (sd.region(cur)->claim_unsafe()) {
        ParCompactionManager* cm = ParCompactionManager::manager_array(which);
        cm->push_region(cur);

        if (TraceParallelOldGCCompactionPhase && Verbose) {
          const size_t count_mod_8 = fillable_regions & 7;
          if (count_mod_8 == 0) gclog_or_tty->print("fillable: ");
          gclog_or_tty->print(" " SIZE_FORMAT_W(7), cur);
          if (count_mod_8 == 7) gclog_or_tty->cr();
        }

        NOT_PRODUCT(++fillable_regions;)

        // Assign regions to threads in round-robin fashion.
        if (++which == task_count) {
          which = 0;
        }
      }
    }
  }

  if (TraceParallelOldGCCompactionPhase) {
    if (Verbose && (fillable_regions & 7) != 0) gclog_or_tty->cr();
    gclog_or_tty->print_cr("%u initially fillable regions", fillable_regions);
  }
}

#define PAR_OLD_DENSE_PREFIX_OVER_PARTITIONING 4

void PSParallelCompact::enqueue_dense_prefix_tasks(GCTaskQueue* q,
                                                    uint parallel_gc_threads) {
  TraceTime tm("dense prefix task setup", print_phases(), true, gclog_or_tty);

  ParallelCompactData& sd = PSParallelCompact::summary_data();

  // Iterate over all the spaces adding tasks for updating
  // regions in the dense prefix.  Assume that 1 gc thread
  // will work on opening the gaps and the remaining gc threads
  // will work on the dense prefix.
  unsigned int space_id;
  for (space_id = old_space_id; space_id < last_space_id; ++ space_id) {
    HeapWord* const dense_prefix_end = _space_info[space_id].dense_prefix();
    const MutableSpace* const space = _space_info[space_id].space();

    if (dense_prefix_end == space->bottom()) {
      // There is no dense prefix for this space.
      continue;
    }

    // The dense prefix is before this region.
    size_t region_index_end_dense_prefix =
        sd.addr_to_region_idx(dense_prefix_end);
    RegionData* const dense_prefix_cp =
      sd.region(region_index_end_dense_prefix);
    assert(dense_prefix_end == space->end() ||
           dense_prefix_cp->available() ||
           dense_prefix_cp->claimed(),
           "The region after the dense prefix should always be ready to fill");

    size_t region_index_start = sd.addr_to_region_idx(space->bottom());

    // Is there dense prefix work?
    size_t total_dense_prefix_regions =
      region_index_end_dense_prefix - region_index_start;
    // How many regions of the dense prefix should be given to
    // each thread?
    if (total_dense_prefix_regions > 0) {
      uint tasks_for_dense_prefix = 1;
      if (UseParallelDensePrefixUpdate) {
        if (total_dense_prefix_regions <=
            (parallel_gc_threads * PAR_OLD_DENSE_PREFIX_OVER_PARTITIONING)) {
          // Don't over partition.  This assumes that
          // PAR_OLD_DENSE_PREFIX_OVER_PARTITIONING is a small integer value
          // so there are not many regions to process.
          tasks_for_dense_prefix = parallel_gc_threads;
        } else {
          // Over partition
          tasks_for_dense_prefix = parallel_gc_threads *
            PAR_OLD_DENSE_PREFIX_OVER_PARTITIONING;
        }
      }
      size_t regions_per_thread = total_dense_prefix_regions /
        tasks_for_dense_prefix;
      // Give each thread at least 1 region.
      if (regions_per_thread == 0) {
        regions_per_thread = 1;
      }

      for (uint k = 0; k < tasks_for_dense_prefix; k++) {
        if (region_index_start >= region_index_end_dense_prefix) {
          break;
        }
        // region_index_end is not processed
        size_t region_index_end = MIN2(region_index_start + regions_per_thread,
                                       region_index_end_dense_prefix);
        q->enqueue(new UpdateDensePrefixTask(SpaceId(space_id),
                                             region_index_start,
                                             region_index_end));
        region_index_start = region_index_end;
      }
    }
    // This gets any part of the dense prefix that did not
    // fit evenly.
    if (region_index_start < region_index_end_dense_prefix) {
      q->enqueue(new UpdateDensePrefixTask(SpaceId(space_id),
                                           region_index_start,
                                           region_index_end_dense_prefix));
    }
  }
}

void PSParallelCompact::enqueue_region_stealing_tasks(
                                     GCTaskQueue* q,
                                     ParallelTaskTerminator* terminator_ptr,
                                     uint parallel_gc_threads) {
  TraceTime tm("steal task setup", print_phases(), true, gclog_or_tty);

  // Once a thread has drained it's stack, it should try to steal regions from
  // other threads.
  if (parallel_gc_threads > 1) {
    for (uint j = 0; j < parallel_gc_threads; j++) {
      q->enqueue(new StealRegionCompactionTask(terminator_ptr));
    }
  }
}

void PSParallelCompact::compact() {
  EventMark m("5 compact");
  // trace("5");
  TraceTime tm("compaction phase", print_phases(), true, gclog_or_tty);

  ParallelScavengeHeap* heap = (ParallelScavengeHeap*)Universe::heap();
  assert(heap->kind() == CollectedHeap::ParallelScavengeHeap, "Sanity");
  PSOldGen* old_gen = heap->old_gen();
  old_gen->start_array()->reset();
  uint parallel_gc_threads = heap->gc_task_manager()->workers();
  TaskQueueSetSuper* qset = ParCompactionManager::region_array();
  ParallelTaskTerminator terminator(parallel_gc_threads, qset);

  GCTaskQueue* q = GCTaskQueue::create();
  enqueue_region_draining_tasks(q, parallel_gc_threads);
  enqueue_dense_prefix_tasks(q, parallel_gc_threads);
  enqueue_region_stealing_tasks(q, &terminator, parallel_gc_threads);

  {
    TraceTime tm_pc("par compact", print_phases(), true, gclog_or_tty);

    WaitForBarrierGCTask* fin = WaitForBarrierGCTask::create();
    q->enqueue(fin);

    gc_task_manager()->add_list(q);

    fin->wait_for();

    // We have to release the barrier tasks!
    WaitForBarrierGCTask::destroy(fin);

#ifdef  ASSERT
    // Verify that all regions have been processed before the deferred updates.
    // Note that perm_space_id is skipped; this type of verification is not
    // valid until the perm gen is compacted by regions.
    for (unsigned int id = old_space_id; id < last_space_id; ++id) {
      verify_complete(SpaceId(id));
    }
#endif
  }

  {
    // Update the deferred objects, if any.  Any compaction manager can be used.
    TraceTime tm_du("deferred updates", print_phases(), true, gclog_or_tty);
    ParCompactionManager* cm = ParCompactionManager::manager_array(0);
    for (unsigned int id = old_space_id; id < last_space_id; ++id) {
      update_deferred_objects(cm, SpaceId(id));
    }
  }
}

#ifdef  ASSERT
void PSParallelCompact::verify_complete(SpaceId space_id) {
  // All Regions between space bottom() to new_top() should be marked as filled
  // and all Regions between new_top() and top() should be available (i.e.,
  // should have been emptied).
  ParallelCompactData& sd = summary_data();
  SpaceInfo si = _space_info[space_id];
  HeapWord* new_top_addr = sd.region_align_up(si.new_top());
  HeapWord* old_top_addr = sd.region_align_up(si.space()->top());
  const size_t beg_region = sd.addr_to_region_idx(si.space()->bottom());
  const size_t new_top_region = sd.addr_to_region_idx(new_top_addr);
  const size_t old_top_region = sd.addr_to_region_idx(old_top_addr);

  bool issued_a_warning = false;

  size_t cur_region;
  for (cur_region = beg_region; cur_region < new_top_region; ++cur_region) {
    const RegionData* const c = sd.region(cur_region);
    if (!c->completed()) {
      warning("region " SIZE_FORMAT " not filled:  "
              "destination_count=" SIZE_FORMAT,
              cur_region, c->destination_count());
      issued_a_warning = true;
    }
  }

  for (cur_region = new_top_region; cur_region < old_top_region; ++cur_region) {
    const RegionData* const c = sd.region(cur_region);
    if (!c->available()) {
      warning("region " SIZE_FORMAT " not empty:   "
              "destination_count=" SIZE_FORMAT,
              cur_region, c->destination_count());
      issued_a_warning = true;
    }
  }

  if (issued_a_warning) {
    print_region_ranges();
  }
}
#endif  // #ifdef ASSERT

void PSParallelCompact::compact_serial(ParCompactionManager* cm) {
  EventMark m("5 compact serial");
  TraceTime tm("compact serial", print_phases(), true, gclog_or_tty);

  ParallelScavengeHeap* heap = (ParallelScavengeHeap*)Universe::heap();
  assert(heap->kind() == CollectedHeap::ParallelScavengeHeap, "Sanity");

  PSYoungGen* young_gen = heap->young_gen();
  PSOldGen* old_gen = heap->old_gen();

  old_gen->start_array()->reset();
  old_gen->move_and_update(cm);
  young_gen->move_and_update(cm);
}

void
PSParallelCompact::follow_weak_klass_links() {
  // All klasses on the revisit stack are marked at this point.
  // Update and follow all subklass, sibling and implementor links.
  if (PrintRevisitStats) {
<<<<<<< HEAD
    gclog_or_tty->print_cr("#classes in system dictionary = %d",
                           SystemDictionary::number_of_classes());
=======
    gclog_or_tty->print_cr("#classes in system dictionary = %d", SystemDictionary::number_of_classes());
>>>>>>> eb8bd999
  }
  for (uint i = 0; i < ParallelGCThreads + 1; i++) {
    ParCompactionManager* cm = ParCompactionManager::manager_array(i);
    KeepAliveClosure keep_alive_closure(cm);
<<<<<<< HEAD
    Stack<Klass*>* const rks = cm->revisit_klass_stack();
    if (PrintRevisitStats) {
      gclog_or_tty->print_cr("Revisit klass stack[%u] length = " SIZE_FORMAT,
                             i, rks->size());
    }
    while (!rks->is_empty()) {
      Klass* const k = rks->pop();
      k->follow_weak_klass_links(is_alive_closure(), &keep_alive_closure);
    }

    follow_stack(cm);
=======
    int length = cm->revisit_klass_stack()->length();
    if (PrintRevisitStats) {
      gclog_or_tty->print_cr("Revisit klass stack[%d] length = %d", i, length);
    }
    for (int j = 0; j < length; j++) {
      cm->revisit_klass_stack()->at(j)->follow_weak_klass_links(
        is_alive_closure(),
        &keep_alive_closure);
    }
    // revisit_klass_stack is cleared in reset()
    cm->follow_marking_stacks();
>>>>>>> eb8bd999
  }
}

void
PSParallelCompact::revisit_weak_klass_link(ParCompactionManager* cm, Klass* k) {
  cm->revisit_klass_stack()->push(k);
}

void PSParallelCompact::revisit_mdo(ParCompactionManager* cm, DataLayout* p) {
  cm->revisit_mdo_stack()->push(p);
}

void PSParallelCompact::follow_mdo_weak_refs() {
  // All strongly reachable oops have been marked at this point;
  // we can visit and clear any weak references from MDO's which
  // we memoized during the strong marking phase.
  if (PrintRevisitStats) {
<<<<<<< HEAD
    gclog_or_tty->print_cr("#classes in system dictionary = %d",
                           SystemDictionary::number_of_classes());
  }
  for (uint i = 0; i < ParallelGCThreads + 1; i++) {
    ParCompactionManager* cm = ParCompactionManager::manager_array(i);
    Stack<DataLayout*>* rms = cm->revisit_mdo_stack();
    if (PrintRevisitStats) {
      gclog_or_tty->print_cr("Revisit MDO stack[%u] size = " SIZE_FORMAT,
                             i, rms->size());
    }
    while (!rms->is_empty()) {
      rms->pop()->follow_weak_refs(is_alive_closure());
    }

    follow_stack(cm);
=======
    gclog_or_tty->print_cr("#classes in system dictionary = %d", SystemDictionary::number_of_classes());
  }
  for (uint i = 0; i < ParallelGCThreads + 1; i++) {
    ParCompactionManager* cm = ParCompactionManager::manager_array(i);
    GrowableArray<DataLayout*>* rms = cm->revisit_mdo_stack();
    int length = rms->length();
    if (PrintRevisitStats) {
      gclog_or_tty->print_cr("Revisit MDO stack[%d] length = %d", i, length);
    }
    for (int j = 0; j < length; j++) {
      rms->at(j)->follow_weak_refs(is_alive_closure());
    }
    // revisit_mdo_stack is cleared in reset()
    cm->follow_marking_stacks();
>>>>>>> eb8bd999
  }
}


#ifdef VALIDATE_MARK_SWEEP

void PSParallelCompact::track_adjusted_pointer(void* p, bool isroot) {
  if (!ValidateMarkSweep)
    return;

  if (!isroot) {
    if (_pointer_tracking) {
      guarantee(_adjusted_pointers->contains(p), "should have seen this pointer");
      _adjusted_pointers->remove(p);
    }
  } else {
    ptrdiff_t index = _root_refs_stack->find(p);
    if (index != -1) {
      int l = _root_refs_stack->length();
      if (l > 0 && l - 1 != index) {
        void* last = _root_refs_stack->pop();
        assert(last != p, "should be different");
        _root_refs_stack->at_put(index, last);
      } else {
        _root_refs_stack->remove(p);
      }
    }
  }
}


void PSParallelCompact::check_adjust_pointer(void* p) {
  _adjusted_pointers->push(p);
}


class AdjusterTracker: public OopClosure {
 public:
  AdjusterTracker() {};
  void do_oop(oop* o)         { PSParallelCompact::check_adjust_pointer(o); }
  void do_oop(narrowOop* o)   { PSParallelCompact::check_adjust_pointer(o); }
};


void PSParallelCompact::track_interior_pointers(oop obj) {
  if (ValidateMarkSweep) {
    _adjusted_pointers->clear();
    _pointer_tracking = true;

    AdjusterTracker checker;
    obj->oop_iterate(&checker);
  }
}


void PSParallelCompact::check_interior_pointers() {
  if (ValidateMarkSweep) {
    _pointer_tracking = false;
    guarantee(_adjusted_pointers->length() == 0, "should have processed the same pointers");
  }
}


void PSParallelCompact::reset_live_oop_tracking(bool at_perm) {
  if (ValidateMarkSweep) {
    guarantee((size_t)_live_oops->length() == _live_oops_index, "should be at end of live oops");
    _live_oops_index = at_perm ? _live_oops_index_at_perm : 0;
  }
}


void PSParallelCompact::register_live_oop(oop p, size_t size) {
  if (ValidateMarkSweep) {
    _live_oops->push(p);
    _live_oops_size->push(size);
    _live_oops_index++;
  }
}

void PSParallelCompact::validate_live_oop(oop p, size_t size) {
  if (ValidateMarkSweep) {
    oop obj = _live_oops->at((int)_live_oops_index);
    guarantee(obj == p, "should be the same object");
    guarantee(_live_oops_size->at((int)_live_oops_index) == size, "should be the same size");
    _live_oops_index++;
  }
}

void PSParallelCompact::live_oop_moved_to(HeapWord* q, size_t size,
                                  HeapWord* compaction_top) {
  assert(oop(q)->forwardee() == NULL || oop(q)->forwardee() == oop(compaction_top),
         "should be moved to forwarded location");
  if (ValidateMarkSweep) {
    PSParallelCompact::validate_live_oop(oop(q), size);
    _live_oops_moved_to->push(oop(compaction_top));
  }
  if (RecordMarkSweepCompaction) {
    _cur_gc_live_oops->push(q);
    _cur_gc_live_oops_moved_to->push(compaction_top);
    _cur_gc_live_oops_size->push(size);
  }
}


void PSParallelCompact::compaction_complete() {
  if (RecordMarkSweepCompaction) {
    GrowableArray<HeapWord*>* _tmp_live_oops          = _cur_gc_live_oops;
    GrowableArray<HeapWord*>* _tmp_live_oops_moved_to = _cur_gc_live_oops_moved_to;
    GrowableArray<size_t>   * _tmp_live_oops_size     = _cur_gc_live_oops_size;

    _cur_gc_live_oops           = _last_gc_live_oops;
    _cur_gc_live_oops_moved_to  = _last_gc_live_oops_moved_to;
    _cur_gc_live_oops_size      = _last_gc_live_oops_size;
    _last_gc_live_oops          = _tmp_live_oops;
    _last_gc_live_oops_moved_to = _tmp_live_oops_moved_to;
    _last_gc_live_oops_size     = _tmp_live_oops_size;
  }
}


void PSParallelCompact::print_new_location_of_heap_address(HeapWord* q) {
  if (!RecordMarkSweepCompaction) {
    tty->print_cr("Requires RecordMarkSweepCompaction to be enabled");
    return;
  }

  if (_last_gc_live_oops == NULL) {
    tty->print_cr("No compaction information gathered yet");
    return;
  }

  for (int i = 0; i < _last_gc_live_oops->length(); i++) {
    HeapWord* old_oop = _last_gc_live_oops->at(i);
    size_t    sz      = _last_gc_live_oops_size->at(i);
    if (old_oop <= q && q < (old_oop + sz)) {
      HeapWord* new_oop = _last_gc_live_oops_moved_to->at(i);
      size_t offset = (q - old_oop);
      tty->print_cr("Address " PTR_FORMAT, q);
      tty->print_cr(" Was in oop " PTR_FORMAT ", size %d, at offset %d", old_oop, sz, offset);
      tty->print_cr(" Now in oop " PTR_FORMAT ", actual address " PTR_FORMAT, new_oop, new_oop + offset);
      return;
    }
  }

  tty->print_cr("Address " PTR_FORMAT " not found in live oop information from last GC", q);
}
#endif //VALIDATE_MARK_SWEEP

// Update interior oops in the ranges of regions [beg_region, end_region).
void
PSParallelCompact::update_and_deadwood_in_dense_prefix(ParCompactionManager* cm,
                                                       SpaceId space_id,
                                                       size_t beg_region,
                                                       size_t end_region) {
  ParallelCompactData& sd = summary_data();
  ParMarkBitMap* const mbm = mark_bitmap();

  HeapWord* beg_addr = sd.region_to_addr(beg_region);
  HeapWord* const end_addr = sd.region_to_addr(end_region);
  assert(beg_region <= end_region, "bad region range");
  assert(end_addr <= dense_prefix(space_id), "not in the dense prefix");

#ifdef  ASSERT
  // Claim the regions to avoid triggering an assert when they are marked as
  // filled.
  for (size_t claim_region = beg_region; claim_region < end_region; ++claim_region) {
    assert(sd.region(claim_region)->claim_unsafe(), "claim() failed");
  }
#endif  // #ifdef ASSERT

  if (beg_addr != space(space_id)->bottom()) {
    // Find the first live object or block of dead space that *starts* in this
    // range of regions.  If a partial object crosses onto the region, skip it;
    // it will be marked for 'deferred update' when the object head is
    // processed.  If dead space crosses onto the region, it is also skipped; it
    // will be filled when the prior region is processed.  If neither of those
    // apply, the first word in the region is the start of a live object or dead
    // space.
    assert(beg_addr > space(space_id)->bottom(), "sanity");
    const RegionData* const cp = sd.region(beg_region);
    if (cp->partial_obj_size() != 0) {
      beg_addr = sd.partial_obj_end(beg_region);
    } else if (dead_space_crosses_boundary(cp, mbm->addr_to_bit(beg_addr))) {
      beg_addr = mbm->find_obj_beg(beg_addr, end_addr);
    }
  }

  if (beg_addr < end_addr) {
    // A live object or block of dead space starts in this range of Regions.
     HeapWord* const dense_prefix_end = dense_prefix(space_id);

    // Create closures and iterate.
    UpdateOnlyClosure update_closure(mbm, cm, space_id);
    FillClosure fill_closure(cm, space_id);
    ParMarkBitMap::IterationStatus status;
    status = mbm->iterate(&update_closure, &fill_closure, beg_addr, end_addr,
                          dense_prefix_end);
    if (status == ParMarkBitMap::incomplete) {
      update_closure.do_addr(update_closure.source());
    }
  }

  // Mark the regions as filled.
  RegionData* const beg_cp = sd.region(beg_region);
  RegionData* const end_cp = sd.region(end_region);
  for (RegionData* cp = beg_cp; cp < end_cp; ++cp) {
    cp->set_completed();
  }
}

// Return the SpaceId for the space containing addr.  If addr is not in the
// heap, last_space_id is returned.  In debug mode it expects the address to be
// in the heap and asserts such.
PSParallelCompact::SpaceId PSParallelCompact::space_id(HeapWord* addr) {
  assert(Universe::heap()->is_in_reserved(addr), "addr not in the heap");

  for (unsigned int id = perm_space_id; id < last_space_id; ++id) {
    if (_space_info[id].space()->contains(addr)) {
      return SpaceId(id);
    }
  }

  assert(false, "no space contains the addr");
  return last_space_id;
}

void PSParallelCompact::update_deferred_objects(ParCompactionManager* cm,
                                                SpaceId id) {
  assert(id < last_space_id, "bad space id");

  ParallelCompactData& sd = summary_data();
  const SpaceInfo* const space_info = _space_info + id;
  ObjectStartArray* const start_array = space_info->start_array();

  const MutableSpace* const space = space_info->space();
  assert(space_info->dense_prefix() >= space->bottom(), "dense_prefix not set");
  HeapWord* const beg_addr = space_info->dense_prefix();
  HeapWord* const end_addr = sd.region_align_up(space_info->new_top());

  const RegionData* const beg_region = sd.addr_to_region_ptr(beg_addr);
  const RegionData* const end_region = sd.addr_to_region_ptr(end_addr);
  const RegionData* cur_region;
  for (cur_region = beg_region; cur_region < end_region; ++cur_region) {
    HeapWord* const addr = cur_region->deferred_obj_addr();
    if (addr != NULL) {
      if (start_array != NULL) {
        start_array->allocate_block(addr);
      }
      oop(addr)->update_contents(cm);
      assert(oop(addr)->is_oop_or_null(), "should be an oop now");
    }
  }
}

// Skip over count live words starting from beg, and return the address of the
// next live word.  Unless marked, the word corresponding to beg is assumed to
// be dead.  Callers must either ensure beg does not correspond to the middle of
// an object, or account for those live words in some other way.  Callers must
// also ensure that there are enough live words in the range [beg, end) to skip.
HeapWord*
PSParallelCompact::skip_live_words(HeapWord* beg, HeapWord* end, size_t count)
{
  assert(count > 0, "sanity");

  ParMarkBitMap* m = mark_bitmap();
  idx_t bits_to_skip = m->words_to_bits(count);
  idx_t cur_beg = m->addr_to_bit(beg);
  const idx_t search_end = BitMap::word_align_up(m->addr_to_bit(end));

  do {
    cur_beg = m->find_obj_beg(cur_beg, search_end);
    idx_t cur_end = m->find_obj_end(cur_beg, search_end);
    const size_t obj_bits = cur_end - cur_beg + 1;
    if (obj_bits > bits_to_skip) {
      return m->bit_to_addr(cur_beg + bits_to_skip);
    }
    bits_to_skip -= obj_bits;
    cur_beg = cur_end + 1;
  } while (bits_to_skip > 0);

  // Skipping the desired number of words landed just past the end of an object.
  // Find the start of the next object.
  cur_beg = m->find_obj_beg(cur_beg, search_end);
  assert(cur_beg < m->addr_to_bit(end), "not enough live words to skip");
  return m->bit_to_addr(cur_beg);
}

HeapWord* PSParallelCompact::first_src_addr(HeapWord* const dest_addr,
                                            SpaceId src_space_id,
                                            size_t src_region_idx)
{
  assert(summary_data().is_region_aligned(dest_addr), "not aligned");

  const SplitInfo& split_info = _space_info[src_space_id].split_info();
  if (split_info.dest_region_addr() == dest_addr) {
    // The partial object ending at the split point contains the first word to
    // be copied to dest_addr.
    return split_info.first_src_addr();
  }

  const ParallelCompactData& sd = summary_data();
  ParMarkBitMap* const bitmap = mark_bitmap();
  const size_t RegionSize = ParallelCompactData::RegionSize;

  assert(sd.is_region_aligned(dest_addr), "not aligned");
  const RegionData* const src_region_ptr = sd.region(src_region_idx);
  const size_t partial_obj_size = src_region_ptr->partial_obj_size();
  HeapWord* const src_region_destination = src_region_ptr->destination();

  assert(dest_addr >= src_region_destination, "wrong src region");
  assert(src_region_ptr->data_size() > 0, "src region cannot be empty");

  HeapWord* const src_region_beg = sd.region_to_addr(src_region_idx);
  HeapWord* const src_region_end = src_region_beg + RegionSize;

  HeapWord* addr = src_region_beg;
  if (dest_addr == src_region_destination) {
    // Return the first live word in the source region.
    if (partial_obj_size == 0) {
      addr = bitmap->find_obj_beg(addr, src_region_end);
      assert(addr < src_region_end, "no objects start in src region");
    }
    return addr;
  }

  // Must skip some live data.
  size_t words_to_skip = dest_addr - src_region_destination;
  assert(src_region_ptr->data_size() > words_to_skip, "wrong src region");

  if (partial_obj_size >= words_to_skip) {
    // All the live words to skip are part of the partial object.
    addr += words_to_skip;
    if (partial_obj_size == words_to_skip) {
      // Find the first live word past the partial object.
      addr = bitmap->find_obj_beg(addr, src_region_end);
      assert(addr < src_region_end, "wrong src region");
    }
    return addr;
  }

  // Skip over the partial object (if any).
  if (partial_obj_size != 0) {
    words_to_skip -= partial_obj_size;
    addr += partial_obj_size;
  }

  // Skip over live words due to objects that start in the region.
  addr = skip_live_words(addr, src_region_end, words_to_skip);
  assert(addr < src_region_end, "wrong src region");
  return addr;
}

void PSParallelCompact::decrement_destination_counts(ParCompactionManager* cm,
                                                     SpaceId src_space_id,
                                                     size_t beg_region,
                                                     HeapWord* end_addr)
{
  ParallelCompactData& sd = summary_data();

#ifdef ASSERT
  MutableSpace* const src_space = _space_info[src_space_id].space();
  HeapWord* const beg_addr = sd.region_to_addr(beg_region);
  assert(src_space->contains(beg_addr) || beg_addr == src_space->end(),
         "src_space_id does not match beg_addr");
  assert(src_space->contains(end_addr) || end_addr == src_space->end(),
         "src_space_id does not match end_addr");
#endif // #ifdef ASSERT

  RegionData* const beg = sd.region(beg_region);
  RegionData* const end = sd.addr_to_region_ptr(sd.region_align_up(end_addr));

  // Regions up to new_top() are enqueued if they become available.
  HeapWord* const new_top = _space_info[src_space_id].new_top();
  RegionData* const enqueue_end =
    sd.addr_to_region_ptr(sd.region_align_up(new_top));

  for (RegionData* cur = beg; cur < end; ++cur) {
    assert(cur->data_size() > 0, "region must have live data");
    cur->decrement_destination_count();
    if (cur < enqueue_end && cur->available() && cur->claim()) {
      cm->push_region(sd.region(cur));
    }
  }
}

size_t PSParallelCompact::next_src_region(MoveAndUpdateClosure& closure,
                                          SpaceId& src_space_id,
                                          HeapWord*& src_space_top,
                                          HeapWord* end_addr)
{
  typedef ParallelCompactData::RegionData RegionData;

  ParallelCompactData& sd = PSParallelCompact::summary_data();
  const size_t region_size = ParallelCompactData::RegionSize;

  size_t src_region_idx = 0;

  // Skip empty regions (if any) up to the top of the space.
  HeapWord* const src_aligned_up = sd.region_align_up(end_addr);
  RegionData* src_region_ptr = sd.addr_to_region_ptr(src_aligned_up);
  HeapWord* const top_aligned_up = sd.region_align_up(src_space_top);
  const RegionData* const top_region_ptr =
    sd.addr_to_region_ptr(top_aligned_up);
  while (src_region_ptr < top_region_ptr && src_region_ptr->data_size() == 0) {
    ++src_region_ptr;
  }

  if (src_region_ptr < top_region_ptr) {
    // The next source region is in the current space.  Update src_region_idx
    // and the source address to match src_region_ptr.
    src_region_idx = sd.region(src_region_ptr);
    HeapWord* const src_region_addr = sd.region_to_addr(src_region_idx);
    if (src_region_addr > closure.source()) {
      closure.set_source(src_region_addr);
    }
    return src_region_idx;
  }

  // Switch to a new source space and find the first non-empty region.
  unsigned int space_id = src_space_id + 1;
  assert(space_id < last_space_id, "not enough spaces");

  HeapWord* const destination = closure.destination();

  do {
    MutableSpace* space = _space_info[space_id].space();
    HeapWord* const bottom = space->bottom();
    const RegionData* const bottom_cp = sd.addr_to_region_ptr(bottom);

    // Iterate over the spaces that do not compact into themselves.
    if (bottom_cp->destination() != bottom) {
      HeapWord* const top_aligned_up = sd.region_align_up(space->top());
      const RegionData* const top_cp = sd.addr_to_region_ptr(top_aligned_up);

      for (const RegionData* src_cp = bottom_cp; src_cp < top_cp; ++src_cp) {
        if (src_cp->live_obj_size() > 0) {
          // Found it.
          assert(src_cp->destination() == destination,
                 "first live obj in the space must match the destination");
          assert(src_cp->partial_obj_size() == 0,
                 "a space cannot begin with a partial obj");

          src_space_id = SpaceId(space_id);
          src_space_top = space->top();
          const size_t src_region_idx = sd.region(src_cp);
          closure.set_source(sd.region_to_addr(src_region_idx));
          return src_region_idx;
        } else {
          assert(src_cp->data_size() == 0, "sanity");
        }
      }
    }
  } while (++space_id < last_space_id);

  assert(false, "no source region was found");
  return 0;
}

void PSParallelCompact::fill_region(ParCompactionManager* cm, size_t region_idx)
{
  typedef ParMarkBitMap::IterationStatus IterationStatus;
  const size_t RegionSize = ParallelCompactData::RegionSize;
  ParMarkBitMap* const bitmap = mark_bitmap();
  ParallelCompactData& sd = summary_data();
  RegionData* const region_ptr = sd.region(region_idx);

  // Get the items needed to construct the closure.
  HeapWord* dest_addr = sd.region_to_addr(region_idx);
  SpaceId dest_space_id = space_id(dest_addr);
  ObjectStartArray* start_array = _space_info[dest_space_id].start_array();
  HeapWord* new_top = _space_info[dest_space_id].new_top();
  assert(dest_addr < new_top, "sanity");
  const size_t words = MIN2(pointer_delta(new_top, dest_addr), RegionSize);

  // Get the source region and related info.
  size_t src_region_idx = region_ptr->source_region();
  SpaceId src_space_id = space_id(sd.region_to_addr(src_region_idx));
  HeapWord* src_space_top = _space_info[src_space_id].space()->top();

  MoveAndUpdateClosure closure(bitmap, cm, start_array, dest_addr, words);
  closure.set_source(first_src_addr(dest_addr, src_space_id, src_region_idx));

  // Adjust src_region_idx to prepare for decrementing destination counts (the
  // destination count is not decremented when a region is copied to itself).
  if (src_region_idx == region_idx) {
    src_region_idx += 1;
  }

  if (bitmap->is_unmarked(closure.source())) {
    // The first source word is in the middle of an object; copy the remainder
    // of the object or as much as will fit.  The fact that pointer updates were
    // deferred will be noted when the object header is processed.
    HeapWord* const old_src_addr = closure.source();
    closure.copy_partial_obj();
    if (closure.is_full()) {
      decrement_destination_counts(cm, src_space_id, src_region_idx,
                                   closure.source());
      region_ptr->set_deferred_obj_addr(NULL);
      region_ptr->set_completed();
      return;
    }

    HeapWord* const end_addr = sd.region_align_down(closure.source());
    if (sd.region_align_down(old_src_addr) != end_addr) {
      // The partial object was copied from more than one source region.
      decrement_destination_counts(cm, src_space_id, src_region_idx, end_addr);

      // Move to the next source region, possibly switching spaces as well.  All
      // args except end_addr may be modified.
      src_region_idx = next_src_region(closure, src_space_id, src_space_top,
                                       end_addr);
    }
  }

  do {
    HeapWord* const cur_addr = closure.source();
    HeapWord* const end_addr = MIN2(sd.region_align_up(cur_addr + 1),
                                    src_space_top);
    IterationStatus status = bitmap->iterate(&closure, cur_addr, end_addr);

    if (status == ParMarkBitMap::incomplete) {
      // The last obj that starts in the source region does not end in the
      // region.
      assert(closure.source() < end_addr, "sanity");
      HeapWord* const obj_beg = closure.source();
      HeapWord* const range_end = MIN2(obj_beg + closure.words_remaining(),
                                       src_space_top);
      HeapWord* const obj_end = bitmap->find_obj_end(obj_beg, range_end);
      if (obj_end < range_end) {
        // The end was found; the entire object will fit.
        status = closure.do_addr(obj_beg, bitmap->obj_size(obj_beg, obj_end));
        assert(status != ParMarkBitMap::would_overflow, "sanity");
      } else {
        // The end was not found; the object will not fit.
        assert(range_end < src_space_top, "obj cannot cross space boundary");
        status = ParMarkBitMap::would_overflow;
      }
    }

    if (status == ParMarkBitMap::would_overflow) {
      // The last object did not fit.  Note that interior oop updates were
      // deferred, then copy enough of the object to fill the region.
      region_ptr->set_deferred_obj_addr(closure.destination());
      status = closure.copy_until_full(); // copies from closure.source()

      decrement_destination_counts(cm, src_space_id, src_region_idx,
                                   closure.source());
      region_ptr->set_completed();
      return;
    }

    if (status == ParMarkBitMap::full) {
      decrement_destination_counts(cm, src_space_id, src_region_idx,
                                   closure.source());
      region_ptr->set_deferred_obj_addr(NULL);
      region_ptr->set_completed();
      return;
    }

    decrement_destination_counts(cm, src_space_id, src_region_idx, end_addr);

    // Move to the next source region, possibly switching spaces as well.  All
    // args except end_addr may be modified.
    src_region_idx = next_src_region(closure, src_space_id, src_space_top,
                                     end_addr);
  } while (true);
}

void
PSParallelCompact::move_and_update(ParCompactionManager* cm, SpaceId space_id) {
  const MutableSpace* sp = space(space_id);
  if (sp->is_empty()) {
    return;
  }

  ParallelCompactData& sd = PSParallelCompact::summary_data();
  ParMarkBitMap* const bitmap = mark_bitmap();
  HeapWord* const dp_addr = dense_prefix(space_id);
  HeapWord* beg_addr = sp->bottom();
  HeapWord* end_addr = sp->top();

#ifdef ASSERT
  assert(beg_addr <= dp_addr && dp_addr <= end_addr, "bad dense prefix");
  if (cm->should_verify_only()) {
    VerifyUpdateClosure verify_update(cm, sp);
    bitmap->iterate(&verify_update, beg_addr, end_addr);
    return;
  }

  if (cm->should_reset_only()) {
    ResetObjectsClosure reset_objects(cm);
    bitmap->iterate(&reset_objects, beg_addr, end_addr);
    return;
  }
#endif

  const size_t beg_region = sd.addr_to_region_idx(beg_addr);
  const size_t dp_region = sd.addr_to_region_idx(dp_addr);
  if (beg_region < dp_region) {
    update_and_deadwood_in_dense_prefix(cm, space_id, beg_region, dp_region);
  }

  // The destination of the first live object that starts in the region is one
  // past the end of the partial object entering the region (if any).
  HeapWord* const dest_addr = sd.partial_obj_end(dp_region);
  HeapWord* const new_top = _space_info[space_id].new_top();
  assert(new_top >= dest_addr, "bad new_top value");
  const size_t words = pointer_delta(new_top, dest_addr);

  if (words > 0) {
    ObjectStartArray* start_array = _space_info[space_id].start_array();
    MoveAndUpdateClosure closure(bitmap, cm, start_array, dest_addr, words);

    ParMarkBitMap::IterationStatus status;
    status = bitmap->iterate(&closure, dest_addr, end_addr);
    assert(status == ParMarkBitMap::full, "iteration not complete");
    assert(bitmap->find_obj_beg(closure.source(), end_addr) == end_addr,
           "live objects skipped because closure is full");
  }
}

jlong PSParallelCompact::millis_since_last_gc() {
  jlong ret_val = os::javaTimeMillis() - _time_of_last_gc;
  // XXX See note in genCollectedHeap::millis_since_last_gc().
  if (ret_val < 0) {
    NOT_PRODUCT(warning("time warp: %d", ret_val);)
    return 0;
  }
  return ret_val;
}

void PSParallelCompact::reset_millis_since_last_gc() {
  _time_of_last_gc = os::javaTimeMillis();
}

ParMarkBitMap::IterationStatus MoveAndUpdateClosure::copy_until_full()
{
  if (source() != destination()) {
    DEBUG_ONLY(PSParallelCompact::check_new_location(source(), destination());)
    Copy::aligned_conjoint_words(source(), destination(), words_remaining());
  }
  update_state(words_remaining());
  assert(is_full(), "sanity");
  return ParMarkBitMap::full;
}

void MoveAndUpdateClosure::copy_partial_obj()
{
  size_t words = words_remaining();

  HeapWord* const range_end = MIN2(source() + words, bitmap()->region_end());
  HeapWord* const end_addr = bitmap()->find_obj_end(source(), range_end);
  if (end_addr < range_end) {
    words = bitmap()->obj_size(source(), end_addr);
  }

  // This test is necessary; if omitted, the pointer updates to a partial object
  // that crosses the dense prefix boundary could be overwritten.
  if (source() != destination()) {
    DEBUG_ONLY(PSParallelCompact::check_new_location(source(), destination());)
    Copy::aligned_conjoint_words(source(), destination(), words);
  }
  update_state(words);
}

ParMarkBitMapClosure::IterationStatus
MoveAndUpdateClosure::do_addr(HeapWord* addr, size_t words) {
  assert(destination() != NULL, "sanity");
  assert(bitmap()->obj_size(addr) == words, "bad size");

  _source = addr;
  assert(PSParallelCompact::summary_data().calc_new_pointer(source()) ==
         destination(), "wrong destination");

  if (words > words_remaining()) {
    return ParMarkBitMap::would_overflow;
  }

  // The start_array must be updated even if the object is not moving.
  if (_start_array != NULL) {
    _start_array->allocate_block(destination());
  }

  if (destination() != source()) {
    DEBUG_ONLY(PSParallelCompact::check_new_location(source(), destination());)
    Copy::aligned_conjoint_words(source(), destination(), words);
  }

  oop moved_oop = (oop) destination();
  moved_oop->update_contents(compaction_manager());
  assert(moved_oop->is_oop_or_null(), "Object should be whole at this point");

  update_state(words);
  assert(destination() == (HeapWord*)moved_oop + moved_oop->size(), "sanity");
  return is_full() ? ParMarkBitMap::full : ParMarkBitMap::incomplete;
}

UpdateOnlyClosure::UpdateOnlyClosure(ParMarkBitMap* mbm,
                                     ParCompactionManager* cm,
                                     PSParallelCompact::SpaceId space_id) :
  ParMarkBitMapClosure(mbm, cm),
  _space_id(space_id),
  _start_array(PSParallelCompact::start_array(space_id))
{
}

// Updates the references in the object to their new values.
ParMarkBitMapClosure::IterationStatus
UpdateOnlyClosure::do_addr(HeapWord* addr, size_t words) {
  do_addr(addr);
  return ParMarkBitMap::incomplete;
}

// Verify the new location using the forwarding pointer
// from MarkSweep::mark_sweep_phase2().  Set the mark_word
// to the initial value.
ParMarkBitMapClosure::IterationStatus
PSParallelCompact::VerifyUpdateClosure::do_addr(HeapWord* addr, size_t words) {
  // The second arg (words) is not used.
  oop obj = (oop) addr;
  HeapWord* forwarding_ptr = (HeapWord*) obj->mark()->decode_pointer();
  HeapWord* new_pointer = summary_data().calc_new_pointer(obj);
  if (forwarding_ptr == NULL) {
    // The object is dead or not moving.
    assert(bitmap()->is_unmarked(obj) || (new_pointer == (HeapWord*) obj),
           "Object liveness is wrong.");
    return ParMarkBitMap::incomplete;
  }
  assert(UseParallelOldGCDensePrefix ||
         (HeapMaximumCompactionInterval > 1) ||
         (MarkSweepAlwaysCompactCount > 1) ||
         (forwarding_ptr == new_pointer),
    "Calculation of new location is incorrect");
  return ParMarkBitMap::incomplete;
}

// Reset objects modified for debug checking.
ParMarkBitMapClosure::IterationStatus
PSParallelCompact::ResetObjectsClosure::do_addr(HeapWord* addr, size_t words) {
  // The second arg (words) is not used.
  oop obj = (oop) addr;
  obj->init_mark();
  return ParMarkBitMap::incomplete;
}

// Prepare for compaction.  This method is executed once
// (i.e., by a single thread) before compaction.
// Save the updated location of the intArrayKlassObj for
// filling holes in the dense prefix.
void PSParallelCompact::compact_prologue() {
  _updated_int_array_klass_obj = (klassOop)
    summary_data().calc_new_pointer(Universe::intArrayKlassObj());
}<|MERGE_RESOLUTION|>--- conflicted
+++ resolved
@@ -1,9 +1,5 @@
 /*
-<<<<<<< HEAD
- * Copyright (c) 2005, 2009, Oracle and/or its affiliates. All rights reserved.
-=======
  * Copyright (c) 2005, 2010, Oracle and/or its affiliates. All rights reserved.
->>>>>>> eb8bd999
  * DO NOT ALTER OR REMOVE COPYRIGHT NOTICES OR THIS FILE HEADER.
  *
  * This code is free software; you can redistribute it and/or modify it
@@ -2174,16 +2170,6 @@
     heap->update_counters();
   }
 
-#ifdef ASSERT
-  for (size_t i = 0; i < ParallelGCThreads + 1; ++i) {
-    ParCompactionManager* const cm =
-      ParCompactionManager::manager_array(int(i));
-    assert(cm->overflow_stack()->is_empty(),        "should be empty");
-    assert(cm->region_stack()->overflow_is_empty(), "should be empty");
-    assert(cm->revisit_klass_stack()->is_empty(),   "should be empty");
-  }
-#endif // ASSERT
-
   if (VerifyAfterGC && heap->total_collections() >= VerifyGCStartAt) {
     HandleMark hm;  // Discard invalid handles created during verification
     gclog_or_tty->print(" VerifyAfterGC:");
@@ -2725,29 +2711,11 @@
   // All klasses on the revisit stack are marked at this point.
   // Update and follow all subklass, sibling and implementor links.
   if (PrintRevisitStats) {
-<<<<<<< HEAD
-    gclog_or_tty->print_cr("#classes in system dictionary = %d",
-                           SystemDictionary::number_of_classes());
-=======
     gclog_or_tty->print_cr("#classes in system dictionary = %d", SystemDictionary::number_of_classes());
->>>>>>> eb8bd999
   }
   for (uint i = 0; i < ParallelGCThreads + 1; i++) {
     ParCompactionManager* cm = ParCompactionManager::manager_array(i);
     KeepAliveClosure keep_alive_closure(cm);
-<<<<<<< HEAD
-    Stack<Klass*>* const rks = cm->revisit_klass_stack();
-    if (PrintRevisitStats) {
-      gclog_or_tty->print_cr("Revisit klass stack[%u] length = " SIZE_FORMAT,
-                             i, rks->size());
-    }
-    while (!rks->is_empty()) {
-      Klass* const k = rks->pop();
-      k->follow_weak_klass_links(is_alive_closure(), &keep_alive_closure);
-    }
-
-    follow_stack(cm);
-=======
     int length = cm->revisit_klass_stack()->length();
     if (PrintRevisitStats) {
       gclog_or_tty->print_cr("Revisit klass stack[%d] length = %d", i, length);
@@ -2759,7 +2727,6 @@
     }
     // revisit_klass_stack is cleared in reset()
     cm->follow_marking_stacks();
->>>>>>> eb8bd999
   }
 }
 
@@ -2777,23 +2744,6 @@
   // we can visit and clear any weak references from MDO's which
   // we memoized during the strong marking phase.
   if (PrintRevisitStats) {
-<<<<<<< HEAD
-    gclog_or_tty->print_cr("#classes in system dictionary = %d",
-                           SystemDictionary::number_of_classes());
-  }
-  for (uint i = 0; i < ParallelGCThreads + 1; i++) {
-    ParCompactionManager* cm = ParCompactionManager::manager_array(i);
-    Stack<DataLayout*>* rms = cm->revisit_mdo_stack();
-    if (PrintRevisitStats) {
-      gclog_or_tty->print_cr("Revisit MDO stack[%u] size = " SIZE_FORMAT,
-                             i, rms->size());
-    }
-    while (!rms->is_empty()) {
-      rms->pop()->follow_weak_refs(is_alive_closure());
-    }
-
-    follow_stack(cm);
-=======
     gclog_or_tty->print_cr("#classes in system dictionary = %d", SystemDictionary::number_of_classes());
   }
   for (uint i = 0; i < ParallelGCThreads + 1; i++) {
@@ -2808,7 +2758,6 @@
     }
     // revisit_mdo_stack is cleared in reset()
     cm->follow_marking_stacks();
->>>>>>> eb8bd999
   }
 }
 
@@ -3561,4 +3510,4 @@
 void PSParallelCompact::compact_prologue() {
   _updated_int_array_klass_obj = (klassOop)
     summary_data().calc_new_pointer(Universe::intArrayKlassObj());
-}+}
