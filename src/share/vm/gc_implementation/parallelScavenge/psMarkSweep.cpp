--- conflicted
+++ resolved
@@ -192,7 +192,6 @@
     restore_marks();
     
     deallocate_stacks();
-<<<<<<< HEAD
 
     if (ZapUnusedHeapArea) {
       // Do a complete mangle (top to end) because the usage for
@@ -200,9 +199,6 @@
       young_gen->to_space()->mangle_unused_area_complete();
     }
 
-=======
-    
->>>>>>> 2571633a
     eden_empty = young_gen->eden_space()->is_empty();
     if (!eden_empty) {
       eden_empty = absorb_live_data_from_eden(size_policy, young_gen, old_gen);
@@ -212,13 +208,8 @@
     // input to soft ref clearing policy at the next gc.
     Universe::update_heap_info_at_gc();
 
-<<<<<<< HEAD
     survivors_empty = young_gen->from_space()->is_empty() &&
                       young_gen->to_space()->is_empty();
-=======
-    survivors_empty = young_gen->from_space()->is_empty() && 
-      young_gen->to_space()->is_empty();
->>>>>>> 2571633a
     young_gen_empty = eden_empty && survivors_empty;
     
     BarrierSet* bs = heap->barrier_set();
@@ -526,12 +517,6 @@
   follow_stack();
 
   // Process reference objects found during marking
-<<<<<<< HEAD
-=======
-
-  // Skipping the reference processing for VerifyParallelOldWithMarkSweep 
-  // affects the marking (makes it different).
->>>>>>> 2571633a
   {
     ref_processor()->setup_policy(clear_all_softrefs);
     ref_processor()->process_discovered_references(
