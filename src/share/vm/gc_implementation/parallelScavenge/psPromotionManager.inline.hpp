--- conflicted
+++ resolved
@@ -57,10 +57,6 @@
     } else {
       o = copy_to_survivor_space(o, false);
     }
-<<<<<<< HEAD
-=======
-  
->>>>>>> 2571633a
     // Card mark
     if (PSScavenge::is_obj_in_young((HeapWord*) o)) {
       PSScavenge::card_table()->inline_write_ref_field_gc(p, o);
