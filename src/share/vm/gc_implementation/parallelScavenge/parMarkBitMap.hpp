--- conflicted
+++ resolved
@@ -202,15 +202,9 @@
   _virtual_space = 0;
 }
 
-<<<<<<< HEAD
 inline ParMarkBitMap::ParMarkBitMap(MemRegion covered_region):
   _beg_bits(),
   _end_bits()
-=======
-inline ParMarkBitMap::ParMarkBitMap(MemRegion covered_region): 
-  _beg_bits(NULL, 0),
-  _end_bits(NULL, 0)
->>>>>>> 2571633a
 {
   initialize(covered_region);
 }
