--- conflicted
+++ resolved
@@ -1,9 +1,5 @@
 /*
-<<<<<<< HEAD
- * Copyright (c) 2003, 2011, Oracle and/or its affiliates. All rights reserved.
-=======
  * Copyright (c) 2003, 2012, Oracle and/or its affiliates. All rights reserved.
->>>>>>> 7b452e39
  * DO NOT ALTER OR REMOVE COPYRIGHT NOTICES OR THIS FILE HEADER.
  *
  * This code is free software; you can redistribute it and/or modify it
@@ -2969,21 +2965,12 @@
           }
         }
       } else {
-<<<<<<< HEAD
-	if (is_reporting_primitive_fields()) {
-	  address addr = (address)k + field->field_offset();
-	  int slot = field->field_index();
-	  if (!CallbackInvoker::report_primitive_static_field(mirror, slot, addr, type)) {
-	    delete field_map;
-	    return false;
-=======
          if (is_reporting_primitive_fields()) {
            address addr = (address)mirror + field->field_offset();
            int slot = field->field_index();
            if (!CallbackInvoker::report_primitive_static_field(mirror, slot, addr, type)) {
              delete field_map;
              return false;
->>>>>>> 7b452e39
           }
         }
       }
