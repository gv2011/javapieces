/*
 * Copyright (c) 1997, 2016, Oracle and/or its affiliates. All rights reserved.
 * DO NOT ALTER OR REMOVE COPYRIGHT NOTICES OR THIS FILE HEADER.
 *
 * This code is free software; you can redistribute it and/or modify it
 * under the terms of the GNU General Public License version 2 only, as
 * published by the Free Software Foundation.
 *
 * This code is distributed in the hope that it will be useful, but WITHOUT
 * ANY WARRANTY; without even the implied warranty of MERCHANTABILITY or
 * FITNESS FOR A PARTICULAR PURPOSE.  See the GNU General Public License
 * version 2 for more details (a copy is included in the LICENSE file that
 * accompanied this code).
 *
 * You should have received a copy of the GNU General Public License version
 * 2 along with this work; if not, write to the Free Software Foundation,
 * Inc., 51 Franklin St, Fifth Floor, Boston, MA 02110-1301 USA.
 *
 * Please contact Oracle, 500 Oracle Parkway, Redwood Shores, CA 94065 USA
 * or visit www.oracle.com if you need additional information or have any
 * questions.
 *
 */

#ifndef SHARE_VM_CLASSFILE_VMSYMBOLS_HPP
#define SHARE_VM_CLASSFILE_VMSYMBOLS_HPP

#include "classfile/vmSymbols_ext.hpp"
#include "oops/symbol.hpp"
#include "memory/iterator.hpp"
#include "trace/traceMacros.hpp"
#include "jvmci/vmSymbols_jvmci.hpp"

// The class vmSymbols is a name space for fast lookup of
// symbols commonly used in the VM.
//
// Sample usage:
//
//   Symbol* obj       = vmSymbols::java_lang_Object();


// Useful sub-macros exported by this header file:

#define VM_SYMBOL_ENUM_NAME(name)    name##_enum
#define VM_INTRINSIC_IGNORE(id, class, name, sig, flags) /*ignored*/
#define VM_SYMBOL_IGNORE(id, name)                       /*ignored*/
#define VM_ALIAS_IGNORE(id, id2)                         /*ignored*/

// Mapping function names to values. New entries should be added below.

#define VM_SYMBOLS_DO(template, do_alias)                                                         \
  /* commonly used class, package, module names */                                                \
  template(java_base,                                 "java.base")                                \
  template(java_lang_System,                          "java/lang/System")                         \
  template(java_lang_Object,                          "java/lang/Object")                         \
  template(java_lang_Class,                           "java/lang/Class")                          \
  template(java_lang_Package,                         "java/lang/Package")                        \
  template(java_lang_String,                          "java/lang/String")                         \
  template(java_lang_StringLatin1,                    "java/lang/StringLatin1")                   \
  template(java_lang_StringUTF16,                     "java/lang/StringUTF16")                    \
  template(java_lang_Thread,                          "java/lang/Thread")                         \
  template(java_lang_ThreadGroup,                     "java/lang/ThreadGroup")                    \
  template(java_lang_Cloneable,                       "java/lang/Cloneable")                      \
  template(java_lang_Throwable,                       "java/lang/Throwable")                      \
  template(java_lang_ClassLoader,                     "java/lang/ClassLoader")                    \
  template(java_lang_ClassLoader_NativeLibrary,       "java/lang/ClassLoader\x024NativeLibrary")  \
  template(java_lang_ThreadDeath,                     "java/lang/ThreadDeath")                    \
  template(java_lang_Boolean,                         "java/lang/Boolean")                        \
  template(java_lang_Character,                       "java/lang/Character")                      \
  template(java_lang_Character_CharacterCache,        "java/lang/Character$CharacterCache")       \
  template(java_lang_Float,                           "java/lang/Float")                          \
  template(java_lang_Double,                          "java/lang/Double")                         \
  template(java_lang_Byte,                            "java/lang/Byte")                           \
  template(java_lang_Byte_ByteCache,                  "java/lang/Byte$ByteCache")                 \
  template(java_lang_Short,                           "java/lang/Short")                          \
  template(java_lang_Short_ShortCache,                "java/lang/Short$ShortCache")               \
  template(java_lang_Integer,                         "java/lang/Integer")                        \
  template(java_lang_Integer_IntegerCache,            "java/lang/Integer$IntegerCache")           \
  template(java_lang_Long,                            "java/lang/Long")                           \
  template(java_lang_Long_LongCache,                  "java/lang/Long$LongCache")                 \
  template(java_lang_Shutdown,                        "java/lang/Shutdown")                       \
  template(java_lang_ref_Reference,                   "java/lang/ref/Reference")                  \
  template(java_lang_ref_SoftReference,               "java/lang/ref/SoftReference")              \
  template(java_lang_ref_WeakReference,               "java/lang/ref/WeakReference")              \
  template(java_lang_ref_FinalReference,              "java/lang/ref/FinalReference")             \
  template(java_lang_ref_PhantomReference,            "java/lang/ref/PhantomReference")           \
  template(java_lang_ref_Finalizer,                   "java/lang/ref/Finalizer")                  \
  template(java_lang_reflect_AccessibleObject,        "java/lang/reflect/AccessibleObject")       \
  template(java_lang_reflect_Method,                  "java/lang/reflect/Method")                 \
  template(java_lang_reflect_Constructor,             "java/lang/reflect/Constructor")            \
  template(java_lang_reflect_Field,                   "java/lang/reflect/Field")                  \
  template(java_lang_reflect_Module,                  "java/lang/reflect/Module")                 \
  template(java_lang_reflect_Parameter,               "java/lang/reflect/Parameter")              \
  template(java_lang_reflect_Array,                   "java/lang/reflect/Array")                  \
  template(java_lang_StringBuffer,                    "java/lang/StringBuffer")                   \
  template(java_lang_StringBuilder,                   "java/lang/StringBuilder")                  \
  template(java_lang_CharSequence,                    "java/lang/CharSequence")                   \
  template(java_lang_SecurityManager,                 "java/lang/SecurityManager")                \
  template(java_security_AccessControlContext,        "java/security/AccessControlContext")       \
  template(java_security_CodeSource,                  "java/security/CodeSource")                 \
  template(java_security_ProtectionDomain,            "java/security/ProtectionDomain")           \
  template(java_security_SecureClassLoader,           "java/security/SecureClassLoader")          \
  template(java_net_URL,                              "java/net/URL")                             \
  template(java_util_jar_Manifest,                    "java/util/jar/Manifest")                   \
  template(impliesCreateAccessControlContext_name,    "impliesCreateAccessControlContext")        \
  template(java_io_OutputStream,                      "java/io/OutputStream")                     \
  template(java_io_Reader,                            "java/io/Reader")                           \
  template(java_io_BufferedReader,                    "java/io/BufferedReader")                   \
  template(java_io_File,                              "java/io/File")                             \
  template(java_io_FileInputStream,                   "java/io/FileInputStream")                  \
  template(java_io_ByteArrayInputStream,              "java/io/ByteArrayInputStream")             \
  template(java_io_Serializable,                      "java/io/Serializable")                     \
  template(java_util_Arrays,                          "java/util/Arrays")                         \
  template(java_util_Objects,                         "java/util/Objects")                        \
  template(java_util_Properties,                      "java/util/Properties")                     \
  template(java_util_Vector,                          "java/util/Vector")                         \
  template(java_util_AbstractList,                    "java/util/AbstractList")                   \
  template(java_util_Hashtable,                       "java/util/Hashtable")                      \
  template(java_lang_Compiler,                        "java/lang/Compiler")                       \
<<<<<<< HEAD
  template(sun_misc_Signal,                           "sun/misc/Signal")                          \
=======
  template(jdk_internal_misc_Signal,                  "jdk/internal/misc/Signal")                 \
  template(sun_misc_Launcher,                         "sun/misc/Launcher")                        \
>>>>>>> 1eee42d8
  template(java_lang_AssertionStatusDirectives,       "java/lang/AssertionStatusDirectives")      \
  template(getBootClassPathEntryForClass_name,        "getBootClassPathEntryForClass")            \
  template(sun_misc_PostVMInitHook,                   "sun/misc/PostVMInitHook")                  \
  template(sun_net_www_ParseUtil,                     "sun/net/www/ParseUtil")                    \
                                                                                                  \
  template(jdk_internal_misc_ClassLoaders_AppClassLoader,      "jdk/internal/misc/ClassLoaders$AppClassLoader")     \
  template(jdk_internal_misc_ClassLoaders_ExtClassLoader,      "jdk/internal/misc/ClassLoaders$ExtClassLoader")     \
                                                                                                  \
  /* Java runtime version access */                                                               \
  template(sun_misc_Version,                          "sun/misc/Version")                         \
  template(java_runtime_name_name,                    "java_runtime_name")                        \
  template(java_runtime_version_name,                 "java_runtime_version")                     \
                                                                                                  \
  /* system initialization */                                                                     \
  template(initPhase1_name,                           "initPhase1")                               \
  template(initPhase2_name,                           "initPhase2")                               \
  template(initPhase3_name,                           "initPhase3")                               \
  template(java_lang_reflect_module_init_signature,   "(Ljava/lang/ClassLoader;Ljava/lang/String;)V") \
                                                                                                  \
  /* class file format tags */                                                                    \
  template(tag_source_file,                           "SourceFile")                               \
  template(tag_inner_classes,                         "InnerClasses")                             \
  template(tag_constant_value,                        "ConstantValue")                            \
  template(tag_code,                                  "Code")                                     \
  template(tag_exceptions,                            "Exceptions")                               \
  template(tag_line_number_table,                     "LineNumberTable")                          \
  template(tag_local_variable_table,                  "LocalVariableTable")                       \
  template(tag_local_variable_type_table,             "LocalVariableTypeTable")                   \
  template(tag_method_parameters,                     "MethodParameters")                         \
  template(tag_stack_map_table,                       "StackMapTable")                            \
  template(tag_synthetic,                             "Synthetic")                                \
  template(tag_deprecated,                            "Deprecated")                               \
  template(tag_source_debug_extension,                "SourceDebugExtension")                     \
  template(tag_signature,                             "Signature")                                \
  template(tag_runtime_visible_annotations,           "RuntimeVisibleAnnotations")                \
  template(tag_runtime_invisible_annotations,         "RuntimeInvisibleAnnotations")              \
  template(tag_runtime_visible_parameter_annotations, "RuntimeVisibleParameterAnnotations")       \
  template(tag_runtime_invisible_parameter_annotations,"RuntimeInvisibleParameterAnnotations")    \
  template(tag_annotation_default,                    "AnnotationDefault")                        \
  template(tag_runtime_visible_type_annotations,      "RuntimeVisibleTypeAnnotations")            \
  template(tag_runtime_invisible_type_annotations,    "RuntimeInvisibleTypeAnnotations")          \
  template(tag_enclosing_method,                      "EnclosingMethod")                          \
  template(tag_bootstrap_methods,                     "BootstrapMethods")                         \
                                                                                                  \
  /* exception klasses: at least all exceptions thrown by the VM have entries here */             \
  template(java_lang_ArithmeticException,             "java/lang/ArithmeticException")            \
  template(java_lang_ArrayIndexOutOfBoundsException,  "java/lang/ArrayIndexOutOfBoundsException") \
  template(java_lang_ArrayStoreException,             "java/lang/ArrayStoreException")            \
  template(java_lang_ClassCastException,              "java/lang/ClassCastException")             \
  template(java_lang_ClassNotFoundException,          "java/lang/ClassNotFoundException")         \
  template(java_lang_CloneNotSupportedException,      "java/lang/CloneNotSupportedException")     \
  template(java_lang_IllegalAccessException,          "java/lang/IllegalAccessException")         \
  template(java_lang_IllegalArgumentException,        "java/lang/IllegalArgumentException")       \
  template(java_lang_IllegalStateException,           "java/lang/IllegalStateException")          \
  template(java_lang_IllegalMonitorStateException,    "java/lang/IllegalMonitorStateException")   \
  template(java_lang_IllegalThreadStateException,     "java/lang/IllegalThreadStateException")    \
  template(java_lang_IndexOutOfBoundsException,       "java/lang/IndexOutOfBoundsException")      \
  template(java_lang_InstantiationException,          "java/lang/InstantiationException")         \
  template(java_lang_InstantiationError,              "java/lang/InstantiationError")             \
  template(java_lang_InterruptedException,            "java/lang/InterruptedException")           \
  template(java_lang_BootstrapMethodError,            "java/lang/BootstrapMethodError")           \
  template(java_lang_LinkageError,                    "java/lang/LinkageError")                   \
  template(java_lang_NegativeArraySizeException,      "java/lang/NegativeArraySizeException")     \
  template(java_lang_NoSuchFieldException,            "java/lang/NoSuchFieldException")           \
  template(java_lang_NoSuchMethodException,           "java/lang/NoSuchMethodException")          \
  template(java_lang_NullPointerException,            "java/lang/NullPointerException")           \
  template(java_lang_StringIndexOutOfBoundsException, "java/lang/StringIndexOutOfBoundsException")\
  template(java_lang_UnsupportedOperationException,   "java/lang/UnsupportedOperationException")  \
  template(java_lang_InvalidClassException,           "java/lang/InvalidClassException")          \
  template(java_lang_reflect_InvocationTargetException, "java/lang/reflect/InvocationTargetException") \
  template(java_lang_Exception,                       "java/lang/Exception")                      \
  template(java_lang_RuntimeException,                "java/lang/RuntimeException")               \
  template(java_io_IOException,                       "java/io/IOException")                      \
  template(java_security_PrivilegedActionException,   "java/security/PrivilegedActionException")  \
                                                                                                  \
  /* error klasses: at least all errors thrown by the VM have entries here */                     \
  template(java_lang_AbstractMethodError,             "java/lang/AbstractMethodError")            \
  template(java_lang_ClassCircularityError,           "java/lang/ClassCircularityError")          \
  template(java_lang_ClassFormatError,                "java/lang/ClassFormatError")               \
  template(java_lang_UnsupportedClassVersionError,    "java/lang/UnsupportedClassVersionError")   \
  template(java_lang_Error,                           "java/lang/Error")                          \
  template(java_lang_ExceptionInInitializerError,     "java/lang/ExceptionInInitializerError")    \
  template(java_lang_IllegalAccessError,              "java/lang/IllegalAccessError")             \
  template(java_lang_IncompatibleClassChangeError,    "java/lang/IncompatibleClassChangeError")   \
  template(java_lang_InternalError,                   "java/lang/InternalError")                  \
  template(java_lang_NoClassDefFoundError,            "java/lang/NoClassDefFoundError")           \
  template(java_lang_NoSuchFieldError,                "java/lang/NoSuchFieldError")               \
  template(java_lang_NoSuchMethodError,               "java/lang/NoSuchMethodError")              \
  template(java_lang_OutOfMemoryError,                "java/lang/OutOfMemoryError")               \
  template(java_lang_UnsatisfiedLinkError,            "java/lang/UnsatisfiedLinkError")           \
  template(java_lang_VerifyError,                     "java/lang/VerifyError")                    \
  template(java_lang_SecurityException,               "java/lang/SecurityException")              \
  template(java_lang_VirtualMachineError,             "java/lang/VirtualMachineError")            \
  template(java_lang_StackOverflowError,              "java/lang/StackOverflowError")             \
  template(java_lang_StackTraceElement,               "java/lang/StackTraceElement")              \
                                                                                                  \
  /* Concurrency support */                                                                       \
  template(java_util_concurrent_locks_AbstractOwnableSynchronizer,           "java/util/concurrent/locks/AbstractOwnableSynchronizer") \
  template(java_util_concurrent_atomic_AtomicIntegerFieldUpdater_Impl,       "java/util/concurrent/atomic/AtomicIntegerFieldUpdater$AtomicIntegerFieldUpdaterImpl") \
  template(java_util_concurrent_atomic_AtomicLongFieldUpdater_CASUpdater,    "java/util/concurrent/atomic/AtomicLongFieldUpdater$CASUpdater") \
  template(java_util_concurrent_atomic_AtomicLongFieldUpdater_LockedUpdater, "java/util/concurrent/atomic/AtomicLongFieldUpdater$LockedUpdater") \
  template(java_util_concurrent_atomic_AtomicReferenceFieldUpdater_Impl,     "java/util/concurrent/atomic/AtomicReferenceFieldUpdater$AtomicReferenceFieldUpdaterImpl") \
  template(jdk_internal_vm_annotation_Contended_signature,                   "Ljdk/internal/vm/annotation/Contended;")    \
  template(jdk_internal_vm_annotation_ReservedStackAccess_signature,         "Ljdk/internal/vm/annotation/ReservedStackAccess;") \
                                                                                                  \
  /* class symbols needed by intrinsics */                                                        \
  VM_INTRINSICS_DO(VM_INTRINSIC_IGNORE, template, VM_SYMBOL_IGNORE, VM_SYMBOL_IGNORE, VM_ALIAS_IGNORE) \
                                                                                                  \
  /* Support for reflection based on dynamic bytecode generation (JDK 1.4 and above) */           \
                                                                                                  \
  template(sun_reflect_FieldInfo,                     "sun/reflect/FieldInfo")                    \
  template(sun_reflect_MethodInfo,                    "sun/reflect/MethodInfo")                   \
  template(sun_reflect_MagicAccessorImpl,             "sun/reflect/MagicAccessorImpl")            \
  template(sun_reflect_MethodAccessorImpl,            "sun/reflect/MethodAccessorImpl")           \
  template(sun_reflect_ConstructorAccessorImpl,       "sun/reflect/ConstructorAccessorImpl")      \
  template(sun_reflect_SerializationConstructorAccessorImpl, "sun/reflect/SerializationConstructorAccessorImpl") \
  template(sun_reflect_DelegatingClassLoader,         "sun/reflect/DelegatingClassLoader")        \
  template(sun_reflect_Reflection,                    "sun/reflect/Reflection")                   \
  template(sun_reflect_CallerSensitive,               "sun/reflect/CallerSensitive")              \
  template(sun_reflect_CallerSensitive_signature,     "Lsun/reflect/CallerSensitive;")            \
  template(checkedExceptions_name,                    "checkedExceptions")                        \
  template(clazz_name,                                "clazz")                                    \
  template(exceptionTypes_name,                       "exceptionTypes")                           \
  template(modifiers_name,                            "modifiers")                                \
  template(newConstructor_name,                       "newConstructor")                           \
  template(newConstructor_signature,                  "(Lsun/reflect/MethodInfo;)Ljava/lang/reflect/Constructor;") \
  template(newField_name,                             "newField")                                 \
  template(newField_signature,                        "(Lsun/reflect/FieldInfo;)Ljava/lang/reflect/Field;") \
  template(newMethod_name,                            "newMethod")                                \
  template(newMethod_signature,                       "(Lsun/reflect/MethodInfo;)Ljava/lang/reflect/Method;") \
  template(invokeBasic_name,                          "invokeBasic")                              \
  template(linkToVirtual_name,                        "linkToVirtual")                            \
  template(linkToStatic_name,                         "linkToStatic")                             \
  template(linkToSpecial_name,                        "linkToSpecial")                            \
  template(linkToInterface_name,                      "linkToInterface")                          \
  template(compiledLambdaForm_name,                   "<compiledLambdaForm>")  /*fake name*/      \
  template(star_name,                                 "*") /*not really a name*/                  \
  template(invoke_name,                               "invoke")                                   \
  template(override_name,                             "override")                                 \
  template(parameterTypes_name,                       "parameterTypes")                           \
  template(returnType_name,                           "returnType")                               \
  template(signature_name,                            "signature")                                \
  template(slot_name,                                 "slot")                                     \
                                                                                                  \
  /* Support for annotations (JDK 1.5 and above) */                                               \
                                                                                                  \
  template(annotations_name,                          "annotations")                              \
  template(index_name,                                "index")                                    \
  template(executable_name,                           "executable")                               \
  template(parameter_annotations_name,                "parameterAnnotations")                     \
  template(annotation_default_name,                   "annotationDefault")                        \
  template(sun_reflect_ConstantPool,                  "sun/reflect/ConstantPool")                 \
  template(ConstantPool_name,                         "constantPoolOop")                          \
  template(sun_reflect_UnsafeStaticFieldAccessorImpl, "sun/reflect/UnsafeStaticFieldAccessorImpl")\
  template(base_name,                                 "base")                                     \
  /* Type Annotations (JDK 8 and above) */                                                        \
  template(type_annotations_name,                     "typeAnnotations")                          \
                                                                                                  \
  /* Intrinsic Annotation (JDK 9 and above) */                                                    \
  template(jdk_internal_HotSpotIntrinsicCandidate_signature, "Ljdk/internal/HotSpotIntrinsicCandidate;") \
  template(jdk_internal_vm_annotation_ForceInline_signature, "Ljdk/internal/vm/annotation/ForceInline;") \
  template(jdk_internal_vm_annotation_DontInline_signature,  "Ljdk/internal/vm/annotation/DontInline;")  \
  template(jdk_internal_vm_annotation_Stable_signature,      "Ljdk/internal/vm/annotation/Stable;")      \
                                                                                                  \
  /* Support for JSR 292 & invokedynamic (JDK 1.7 and above) */                                   \
  template(java_lang_invoke_CallSite,                 "java/lang/invoke/CallSite")                \
  template(java_lang_invoke_ConstantCallSite,         "java/lang/invoke/ConstantCallSite")        \
  template(java_lang_invoke_DirectMethodHandle,       "java/lang/invoke/DirectMethodHandle")      \
  template(java_lang_invoke_MutableCallSite,          "java/lang/invoke/MutableCallSite")         \
  template(java_lang_invoke_VolatileCallSite,         "java/lang/invoke/VolatileCallSite")        \
  template(java_lang_invoke_MethodHandle,             "java/lang/invoke/MethodHandle")            \
  template(java_lang_invoke_MethodType,               "java/lang/invoke/MethodType")              \
  template(java_lang_invoke_MethodType_signature,     "Ljava/lang/invoke/MethodType;")            \
  template(java_lang_invoke_MemberName_signature,     "Ljava/lang/invoke/MemberName;")            \
  template(java_lang_invoke_LambdaForm_signature,     "Ljava/lang/invoke/LambdaForm;")            \
  template(java_lang_invoke_MethodHandle_signature,   "Ljava/lang/invoke/MethodHandle;")          \
  /* internal classes known only to the JVM: */                                                   \
  template(java_lang_invoke_MemberName,               "java/lang/invoke/MemberName")              \
  template(java_lang_invoke_MethodHandleNatives,      "java/lang/invoke/MethodHandleNatives")     \
  template(java_lang_invoke_MethodHandleNatives_CallSiteContext, "java/lang/invoke/MethodHandleNatives$CallSiteContext") \
  template(java_lang_invoke_LambdaForm,               "java/lang/invoke/LambdaForm")              \
  template(java_lang_invoke_InjectedProfile_signature, "Ljava/lang/invoke/InjectedProfile;")      \
  template(java_lang_invoke_LambdaForm_Compiled_signature, "Ljava/lang/invoke/LambdaForm$Compiled;") \
  template(java_lang_invoke_LambdaForm_Hidden_signature, "Ljava/lang/invoke/LambdaForm$Hidden;")  \
  template(java_lang_invoke_MethodHandleNatives_CallSiteContext_signature, "Ljava/lang/invoke/MethodHandleNatives$CallSiteContext;") \
  /* internal up-calls made only by the JVM, via class sun.invoke.MethodHandleNatives: */         \
  template(findMethodHandleType_name,                 "findMethodHandleType")                     \
  template(findMethodHandleType_signature,       "(Ljava/lang/Class;[Ljava/lang/Class;)Ljava/lang/invoke/MethodType;") \
  template(linkMethodHandleConstant_name,             "linkMethodHandleConstant")                 \
  template(linkMethodHandleConstant_signature, "(Ljava/lang/Class;ILjava/lang/Class;Ljava/lang/String;Ljava/lang/Object;)Ljava/lang/invoke/MethodHandle;") \
  template(linkMethod_name,                           "linkMethod")                               \
  template(linkMethod_signature, "(Ljava/lang/Class;ILjava/lang/Class;Ljava/lang/String;Ljava/lang/Object;[Ljava/lang/Object;)Ljava/lang/invoke/MemberName;") \
  template(linkCallSite_name,                         "linkCallSite")                             \
  template(linkCallSite_signature, "(Ljava/lang/Object;Ljava/lang/Object;Ljava/lang/Object;Ljava/lang/Object;Ljava/lang/Object;[Ljava/lang/Object;)Ljava/lang/invoke/MemberName;") \
  template(setTargetNormal_name,                      "setTargetNormal")                          \
  template(setTargetVolatile_name,                    "setTargetVolatile")                        \
  template(setTarget_signature,                       "(Ljava/lang/invoke/MethodHandle;)V")       \
  template(DEFAULT_CONTEXT_name,                      "DEFAULT_CONTEXT")                          \
  NOT_LP64(  do_alias(intptr_signature,               int_signature)  )                           \
  LP64_ONLY( do_alias(intptr_signature,               long_signature) )                           \
                                                                                                                                      \
  /* Support for JVMCI */                                                                                                             \
  JVMCI_VM_SYMBOLS_DO(template, do_alias)                                                         \
                                                                                                  \
  template(java_lang_StackWalker,                     "java/lang/StackWalker")                    \
  template(java_lang_StackFrameInfo,                  "java/lang/StackFrameInfo")                 \
  template(java_lang_LiveStackFrameInfo,              "java/lang/LiveStackFrameInfo")             \
  template(java_lang_StackStreamFactory_AbstractStackWalker, "java/lang/StackStreamFactory$AbstractStackWalker") \
  template(doStackWalk_name,                          "doStackWalk")                              \
  template(doStackWalk_signature,                     "(JIIII)Ljava/lang/Object;")                \
  template(asPrimitive_name,                          "asPrimitive")                              \
  template(asPrimitive_int_signature,                 "(I)Ljava/lang/LiveStackFrame$PrimitiveValue;") \
  template(asPrimitive_long_signature,                "(J)Ljava/lang/LiveStackFrame$PrimitiveValue;") \
  template(asPrimitive_short_signature,               "(S)Ljava/lang/LiveStackFrame$PrimitiveValue;") \
  template(asPrimitive_byte_signature,                "(B)Ljava/lang/LiveStackFrame$PrimitiveValue;") \
  template(asPrimitive_char_signature,                "(C)Ljava/lang/LiveStackFrame$PrimitiveValue;") \
  template(asPrimitive_float_signature,               "(F)Ljava/lang/LiveStackFrame$PrimitiveValue;") \
  template(asPrimitive_double_signature,              "(D)Ljava/lang/LiveStackFrame$PrimitiveValue;") \
  template(asPrimitive_boolean_signature,             "(Z)Ljava/lang/LiveStackFrame$PrimitiveValue;") \
                                                                                                  \
  /* common method and field names */                                                             \
  template(object_initializer_name,                   "<init>")                                   \
  template(class_initializer_name,                    "<clinit>")                                 \
  template(println_name,                              "println")                                  \
  template(printStackTrace_name,                      "printStackTrace")                          \
  template(main_name,                                 "main")                                     \
  template(name_name,                                 "name")                                     \
  template(priority_name,                             "priority")                                 \
  template(stillborn_name,                            "stillborn")                                \
  template(group_name,                                "group")                                    \
  template(daemon_name,                               "daemon")                                   \
  template(eetop_name,                                "eetop")                                    \
  template(thread_status_name,                        "threadStatus")                             \
  template(run_method_name,                           "run")                                      \
  template(exit_method_name,                          "exit")                                     \
  template(add_method_name,                           "add")                                      \
  template(remove_method_name,                        "remove")                                   \
  template(parent_name,                               "parent")                                   \
  template(threads_name,                              "threads")                                  \
  template(groups_name,                               "groups")                                   \
  template(maxPriority_name,                          "maxPriority")                              \
  template(destroyed_name,                            "destroyed")                                \
  template(vmAllowSuspension_name,                    "vmAllowSuspension")                        \
  template(nthreads_name,                             "nthreads")                                 \
  template(ngroups_name,                              "ngroups")                                  \
  template(shutdown_method_name,                      "shutdown")                                 \
  template(finalize_method_name,                      "finalize")                                 \
  template(reference_lock_name,                       "lock")                                     \
  template(reference_discovered_name,                 "discovered")                               \
  template(run_finalization_name,                     "runFinalization")                          \
  template(run_finalizers_on_exit_name,               "runFinalizersOnExit")                      \
  template(dispatchUncaughtException_name,            "dispatchUncaughtException")                \
  template(loadClass_name,                            "loadClass")                                \
  template(loadClassInternal_name,                    "loadClassInternal")                        \
  template(get_name,                                  "get")                                      \
  template(put_name,                                  "put")                                      \
  template(type_name,                                 "type")                                     \
  template(findNative_name,                           "findNative")                               \
  template(deadChild_name,                            "deadChild")                                \
  template(addClass_name,                             "addClass")                                 \
  template(throwIllegalAccessError_name,              "throwIllegalAccessError")                  \
  template(getFromClass_name,                         "getFromClass")                             \
  template(dispatch_name,                             "dispatch")                                 \
  template(getSystemClassLoader_name,                 "getSystemClassLoader")                     \
  template(fillInStackTrace_name,                     "fillInStackTrace")                         \
  template(getCause_name,                             "getCause")                                 \
  template(initCause_name,                            "initCause")                                \
  template(setProperty_name,                          "setProperty")                              \
  template(getProperty_name,                          "getProperty")                              \
  template(context_name,                              "context")                                  \
  template(privilegedContext_name,                    "privilegedContext")                        \
  template(contextClassLoader_name,                   "contextClassLoader")                       \
  template(inheritedAccessControlContext_name,        "inheritedAccessControlContext")            \
  template(isPrivileged_name,                         "isPrivileged")                             \
  template(isAuthorized_name,                         "isAuthorized")                             \
  template(getClassContext_name,                      "getClassContext")                          \
  template(wait_name,                                 "wait")                                     \
  template(checkPackageAccess_name,                   "checkPackageAccess")                       \
  template(stackSize_name,                            "stackSize")                                \
  template(thread_id_name,                            "tid")                                      \
  template(newInstance0_name,                         "newInstance0")                             \
  template(limit_name,                                "limit")                                    \
  template(member_name,                               "member")                                   \
  template(forName_name,                              "forName")                                  \
  template(forName0_name,                             "forName0")                                 \
  template(isJavaIdentifierStart_name,                "isJavaIdentifierStart")                    \
  template(isJavaIdentifierPart_name,                 "isJavaIdentifierPart")                     \
  template(exclusive_owner_thread_name,               "exclusiveOwnerThread")                     \
  template(park_blocker_name,                         "parkBlocker")                              \
  template(park_event_name,                           "nativeParkEventPointer")                   \
  template(cache_field_name,                          "cache")                                    \
  template(value_name,                                "value")                                    \
  template(hash_name,                                 "hash")                                     \
  template(coder_name,                                "coder")                                    \
  template(compact_strings_name,                      "COMPACT_STRINGS")                          \
  template(numberOfLeadingZeros_name,                 "numberOfLeadingZeros")                     \
  template(numberOfTrailingZeros_name,                "numberOfTrailingZeros")                    \
  template(bitCount_name,                             "bitCount")                                 \
  template(profile_name,                              "profile")                                  \
  template(equals_name,                               "equals")                                   \
  template(length_name,                               "length")                                   \
  template(target_name,                               "target")                                   \
  template(toString_name,                             "toString")                                 \
  template(values_name,                               "values")                                   \
  template(receiver_name,                             "receiver")                                 \
  template(vmtarget_name,                             "vmtarget")                                 \
  template(next_target_name,                          "next_target")                              \
  template(vmloader_name,                             "vmloader")                                 \
  template(vmindex_name,                              "vmindex")                                  \
  template(vmcount_name,                              "vmcount")                                  \
  template(vmentry_name,                              "vmentry")                                  \
  template(flags_name,                                "flags")                                    \
  template(rtype_name,                                "rtype")                                    \
  template(ptypes_name,                               "ptypes")                                   \
  template(form_name,                                 "form")                                     \
  template(basicType_name,                            "basicType")                                \
  template(append_name,                               "append")                                   \
  template(klass_name,                                "klass")                                    \
  template(array_klass_name,                          "array_klass")                              \
  template(declaringClass_name,                       "declaringClass")                           \
  template(memberName_name,                           "memberName")                               \
  template(mid_name,                                  "mid")                                      \
  template(cpref_name,                                "cpref")                                    \
  template(version_name,                              "version")                                  \
  template(bci_name,                                  "bci")                                      \
  template(methodName_name,                           "methodName")                               \
  template(fileName_name,                             "fileName")                                 \
  template(lineNumber_name,                           "lineNumber")                               \
  template(monitors_name,                             "monitors")                                 \
  template(locals_name,                               "locals")                                   \
  template(operands_name,                             "operands")                                 \
  template(oop_size_name,                             "oop_size")                                 \
  template(static_oop_field_count_name,               "static_oop_field_count")                   \
  template(protection_domain_name,                    "protection_domain")                        \
  template(signers_name,                              "signers_name")                             \
  template(loader_data_name,                          "loader_data")                              \
  template(vmdependencies_name,                       "vmdependencies")                           \
  template(loader_name,                               "loader")                                   \
  template(module_name,                               "module")                                   \
  template(getModule_name,                            "getModule")                                \
  template(addReads_name,                             "addReads")                                 \
  template(addReads_signature,                        "(Ljava/lang/reflect/Module;Ljava/lang/reflect/Module;)V")           \
  template(input_stream_void_signature,               "(Ljava/io/InputStream;)V")                 \
  template(definePackage_name,                        "definePackage")                            \
  template(definePackage_signature,                   "(Ljava/lang/String;Ljava/lang/reflect/Module;)Ljava/lang/Package;") \
  template(defineOrCheckPackage_name,                 "defineOrCheckPackage")                     \
  template(defineOrCheckPackage_signature,            "(Ljava/lang/String;Ljava/util/jar/Manifest;Ljava/net/URL;)Ljava/lang/Package;") \
  template(fileToEncodedURL_name,                     "fileToEncodedURL")                         \
  template(fileToEncodedURL_signature,                "(Ljava/io/File;)Ljava/net/URL;")           \
  template(getProtectionDomain_name,                  "getProtectionDomain")                      \
  template(getProtectionDomain_signature,             "(Ljava/security/CodeSource;)Ljava/security/ProtectionDomain;") \
  template(url_code_signer_array_void_signature,      "(Ljava/net/URL;[Ljava/security/CodeSigner;)V") \
  template(module_entry_name,                         "module_entry")                             \
                                                                                                  \
  /* non-intrinsic name/signature pairs: */                                                       \
  template(register_method_name,                      "register")                                 \
  do_alias(register_method_signature,         object_void_signature)                              \
                                                                                                  \
  /* name symbols needed by intrinsics */                                                         \
  VM_INTRINSICS_DO(VM_INTRINSIC_IGNORE, VM_SYMBOL_IGNORE, template, VM_SYMBOL_IGNORE, VM_ALIAS_IGNORE) \
                                                                                                  \
  /* common signatures names */                                                                   \
  template(void_method_signature,                     "()V")                                      \
  template(void_boolean_signature,                    "()Z")                                      \
  template(void_byte_signature,                       "()B")                                      \
  template(void_char_signature,                       "()C")                                      \
  template(void_short_signature,                      "()S")                                      \
  template(void_int_signature,                        "()I")                                      \
  template(void_long_signature,                       "()J")                                      \
  template(void_float_signature,                      "()F")                                      \
  template(void_double_signature,                     "()D")                                      \
  template(bool_void_signature,                       "(Z)V")                                     \
  template(int_void_signature,                        "(I)V")                                     \
  template(int_int_signature,                         "(I)I")                                     \
  template(char_char_signature,                       "(C)C")                                     \
  template(short_short_signature,                     "(S)S")                                     \
  template(int_bool_signature,                        "(I)Z")                                     \
  template(float_int_signature,                       "(F)I")                                     \
  template(double_long_signature,                     "(D)J")                                     \
  template(double_double_signature,                   "(D)D")                                     \
  template(int_float_signature,                       "(I)F")                                     \
  template(long_int_signature,                        "(J)I")                                     \
  template(long_long_signature,                       "(J)J")                                     \
  template(long_double_signature,                     "(J)D")                                     \
  template(byte_signature,                            "B")                                        \
  template(char_signature,                            "C")                                        \
  template(double_signature,                          "D")                                        \
  template(float_signature,                           "F")                                        \
  template(int_signature,                             "I")                                        \
  template(long_signature,                            "J")                                        \
  template(short_signature,                           "S")                                        \
  template(bool_signature,                            "Z")                                        \
  template(void_signature,                            "V")                                        \
  template(byte_array_signature,                      "[B")                                       \
  template(char_array_signature,                      "[C")                                       \
  template(int_array_signature,                       "[I")                                       \
  template(object_void_signature,                     "(Ljava/lang/Object;)V")                    \
  template(object_int_signature,                      "(Ljava/lang/Object;)I")                    \
  template(object_boolean_signature,                  "(Ljava/lang/Object;)Z")                    \
  template(object_object_signature,                   "(Ljava/lang/Object;)Ljava/lang/Object;")   \
  template(string_void_signature,                     "(Ljava/lang/String;)V")                    \
  template(string_int_signature,                      "(Ljava/lang/String;)I")                    \
  template(throwable_void_signature,                  "(Ljava/lang/Throwable;)V")                 \
  template(void_throwable_signature,                  "()Ljava/lang/Throwable;")                  \
  template(throwable_throwable_signature,             "(Ljava/lang/Throwable;)Ljava/lang/Throwable;")             \
  template(class_void_signature,                      "(Ljava/lang/Class;)V")                     \
  template(class_int_signature,                       "(Ljava/lang/Class;)I")                     \
  template(class_long_signature,                      "(Ljava/lang/Class;)J")                     \
  template(class_boolean_signature,                   "(Ljava/lang/Class;)Z")                     \
  template(throwable_string_void_signature,           "(Ljava/lang/Throwable;Ljava/lang/String;)V")               \
  template(string_array_void_signature,               "([Ljava/lang/String;)V")                                   \
  template(string_array_string_array_void_signature,  "([Ljava/lang/String;[Ljava/lang/String;)V")                \
  template(thread_throwable_void_signature,           "(Ljava/lang/Thread;Ljava/lang/Throwable;)V")               \
  template(thread_void_signature,                     "(Ljava/lang/Thread;)V")                                    \
  template(threadgroup_runnable_void_signature,       "(Ljava/lang/ThreadGroup;Ljava/lang/Runnable;)V")           \
  template(threadgroup_string_void_signature,         "(Ljava/lang/ThreadGroup;Ljava/lang/String;)V")             \
  template(string_class_signature,                    "(Ljava/lang/String;)Ljava/lang/Class;")                    \
  template(object_object_object_signature,            "(Ljava/lang/Object;Ljava/lang/Object;)Ljava/lang/Object;") \
  template(string_string_string_signature,            "(Ljava/lang/String;Ljava/lang/String;)Ljava/lang/String;") \
  template(string_string_signature,                   "(Ljava/lang/String;)Ljava/lang/String;")                   \
  template(classloader_string_long_signature,         "(Ljava/lang/ClassLoader;Ljava/lang/String;)J")             \
  template(byte_array_void_signature,                 "([B)V")                                                    \
  template(char_array_void_signature,                 "([C)V")                                                    \
  template(int_int_void_signature,                    "(II)V")                                                    \
  template(long_long_void_signature,                  "(JJ)V")                                                    \
  template(void_classloader_signature,                "()Ljava/lang/ClassLoader;")                                \
  template(void_object_signature,                     "()Ljava/lang/Object;")                                     \
  template(void_class_signature,                      "()Ljava/lang/Class;")                                      \
  template(void_class_array_signature,                "()[Ljava/lang/Class;")                                     \
  template(void_string_signature,                     "()Ljava/lang/String;")                                     \
  template(void_module_signature,                     "()Ljava/lang/reflect/Module;")                             \
  template(object_array_object_signature,             "([Ljava/lang/Object;)Ljava/lang/Object;")                  \
  template(object_object_array_object_signature,      "(Ljava/lang/Object;[Ljava/lang/Object;)Ljava/lang/Object;")\
  template(exception_void_signature,                  "(Ljava/lang/Exception;)V")                                 \
  template(protectiondomain_signature,                "[Ljava/security/ProtectionDomain;")                        \
  template(accesscontrolcontext_signature,            "Ljava/security/AccessControlContext;")                     \
  template(class_protectiondomain_signature,          "(Ljava/lang/Class;Ljava/security/ProtectionDomain;)V")     \
  template(thread_signature,                          "Ljava/lang/Thread;")                                       \
  template(thread_array_signature,                    "[Ljava/lang/Thread;")                                      \
  template(threadgroup_signature,                     "Ljava/lang/ThreadGroup;")                                  \
  template(threadgroup_array_signature,               "[Ljava/lang/ThreadGroup;")                                 \
  template(class_array_signature,                     "[Ljava/lang/Class;")                                       \
  template(classloader_signature,                     "Ljava/lang/ClassLoader;")                                  \
  template(object_signature,                          "Ljava/lang/Object;")                                       \
  template(object_array_signature,                    "[Ljava/lang/Object;")                                      \
  template(class_signature,                           "Ljava/lang/Class;")                                        \
  template(string_signature,                          "Ljava/lang/String;")                                       \
  template(reference_signature,                       "Ljava/lang/ref/Reference;")                                \
  template(sun_misc_Cleaner_signature,                "Lsun/misc/Cleaner;")                                       \
  template(executable_signature,                      "Ljava/lang/reflect/Executable;")                           \
  template(module_signature,                          "Ljava/lang/reflect/Module;")                               \
  template(concurrenthashmap_signature,               "Ljava/util/concurrent/ConcurrentHashMap;")                 \
  template(String_StringBuilder_signature,            "(Ljava/lang/String;)Ljava/lang/StringBuilder;")            \
  template(int_StringBuilder_signature,               "(I)Ljava/lang/StringBuilder;")                             \
  template(char_StringBuilder_signature,              "(C)Ljava/lang/StringBuilder;")                             \
  template(String_StringBuffer_signature,             "(Ljava/lang/String;)Ljava/lang/StringBuffer;")             \
  template(int_StringBuffer_signature,                "(I)Ljava/lang/StringBuffer;")                              \
  template(char_StringBuffer_signature,               "(C)Ljava/lang/StringBuffer;")                              \
  template(int_String_signature,                      "(I)Ljava/lang/String;")                                    \
  template(codesource_permissioncollection_signature, "(Ljava/security/CodeSource;Ljava/security/PermissionCollection;)V") \
  /* signature symbols needed by intrinsics */                                                                    \
  VM_INTRINSICS_DO(VM_INTRINSIC_IGNORE, VM_SYMBOL_IGNORE, VM_SYMBOL_IGNORE, template, VM_ALIAS_IGNORE)            \
                                                                                                                  \
  /* symbol aliases needed by intrinsics */                                                                       \
  VM_INTRINSICS_DO(VM_INTRINSIC_IGNORE, VM_SYMBOL_IGNORE, VM_SYMBOL_IGNORE, VM_SYMBOL_IGNORE, do_alias)           \
                                                                                                                  \
  /* returned by the C1 compiler in case there's not enough memory to allocate a new symbol*/                     \
  template(dummy_symbol,                              "illegal symbol")                                           \
                                                                                                                  \
  /* used by ClassFormatError when class name is not known yet */                                                 \
  template(unknown_class_name,                        "<Unknown>")                                                \
                                                                                                                  \
  /* used to identify class loaders handling parallel class loading */                                            \
  template(parallelCapable_name,                      "parallelLockMap")                                          \
                                                                                                                  \
  /* used to return a class loader's unnamed module */                                                            \
  template(unnamedModule_name,                        "unnamedModule")                                            \
                                                                                                                  \
  /* JVM monitoring and management support */                                                                     \
  template(java_lang_StackTraceElement_array,          "[Ljava/lang/StackTraceElement;")                          \
  template(java_lang_management_ThreadState,           "java/lang/management/ThreadState")                        \
  template(java_lang_management_MemoryUsage,           "java/lang/management/MemoryUsage")                        \
  template(java_lang_management_ThreadInfo,            "java/lang/management/ThreadInfo")                         \
  template(sun_management_Sensor,                      "sun/management/Sensor")                                   \
  template(sun_management_Agent,                       "sun/management/Agent")                                    \
  template(com_sun_management_internal_DiagnosticCommandImpl,  "com/sun/management/internal/DiagnosticCommandImpl")     \
  template(com_sun_management_internal_GarbageCollectorExtImpl,"com/sun/management/internal/GarbageCollectorExtImpl")   \
  template(sun_management_ManagementFactoryHelper,     "sun/management/ManagementFactoryHelper")                  \
  template(getDiagnosticCommandMBean_name,             "getDiagnosticCommandMBean")                               \
  template(getDiagnosticCommandMBean_signature,        "()Lcom/sun/management/DiagnosticCommandMBean;")           \
  template(getGcInfoBuilder_name,                      "getGcInfoBuilder")                                        \
  template(getGcInfoBuilder_signature,                 "()Lcom/sun/management/internal/GcInfoBuilder;")           \
  template(com_sun_management_GcInfo,                  "com/sun/management/GcInfo")                               \
  template(com_sun_management_GcInfo_constructor_signature, "(Lcom/sun/management/internal/GcInfoBuilder;JJJ[Ljava/lang/management/MemoryUsage;[Ljava/lang/management/MemoryUsage;[Ljava/lang/Object;)V") \
  template(createGCNotification_name,                  "createGCNotification")                                    \
  template(createGCNotification_signature,             "(JLjava/lang/String;Ljava/lang/String;Ljava/lang/String;Lcom/sun/management/GcInfo;)V") \
  template(createDiagnosticFrameworkNotification_name, "createDiagnosticFrameworkNotification")                   \
  template(createMemoryPoolMBean_name,                 "createMemoryPoolMBean")                                   \
  template(createMemoryManagerMBean_name,              "createMemoryManagerMBean")                                \
  template(createGarbageCollectorMBean_name,           "createGarbageCollectorMBean")                             \
  template(createMemoryPoolMBean_signature,            "(Ljava/lang/String;ZJJ)Ljava/lang/management/MemoryPoolMBean;") \
  template(createMemoryManagerMBean_signature,         "(Ljava/lang/String;)Ljava/lang/management/MemoryManagerMBean;") \
  template(createGarbageCollectorMBean_signature,      "(Ljava/lang/String;Ljava/lang/String;)Ljava/lang/management/GarbageCollectorMBean;") \
  template(trigger_name,                               "trigger")                                                 \
  template(clear_name,                                 "clear")                                                   \
  template(trigger_method_signature,                   "(ILjava/lang/management/MemoryUsage;)V")                  \
  template(startAgent_name,                            "startAgent")                                              \
  template(startRemoteAgent_name,                      "startRemoteManagementAgent")                              \
  template(startLocalAgent_name,                       "startLocalManagementAgent")                               \
  template(stopRemoteAgent_name,                       "stopRemoteManagementAgent")                               \
  template(getAgentStatus_name,                        "getManagementAgentStatus")                                \
  template(java_lang_management_ThreadInfo_constructor_signature, "(Ljava/lang/Thread;ILjava/lang/Object;Ljava/lang/Thread;JJJJ[Ljava/lang/StackTraceElement;)V") \
  template(java_lang_management_ThreadInfo_with_locks_constructor_signature, "(Ljava/lang/Thread;ILjava/lang/Object;Ljava/lang/Thread;JJJJ[Ljava/lang/StackTraceElement;[Ljava/lang/Object;[I[Ljava/lang/Object;)V") \
  template(long_long_long_long_void_signature,         "(JJJJ)V")                                                 \
  template(finalizer_histogram_klass,                  "java/lang/ref/FinalizerHistogram")                        \
  template(void_finalizer_histogram_entry_array_signature,  "()[Ljava/lang/ref/FinalizerHistogram$Entry;")                        \
  template(get_finalizer_histogram_name,               "getFinalizerHistogram")                                   \
  template(finalizer_histogram_entry_name_field,       "className")                                               \
  template(finalizer_histogram_entry_count_field,      "instanceCount")                                           \
                                                                                                                  \
  template(java_lang_management_MemoryPoolMXBean,      "java/lang/management/MemoryPoolMXBean")                   \
  template(java_lang_management_MemoryManagerMXBean,   "java/lang/management/MemoryManagerMXBean")                \
  template(java_lang_management_GarbageCollectorMXBean,"java/lang/management/GarbageCollectorMXBean")             \
  template(gcInfoBuilder_name,                         "gcInfoBuilder")                                           \
  template(createMemoryPool_name,                      "createMemoryPool")                                        \
  template(createMemoryManager_name,                   "createMemoryManager")                                     \
  template(createGarbageCollector_name,                "createGarbageCollector")                                  \
  template(createMemoryPool_signature,                 "(Ljava/lang/String;ZJJ)Ljava/lang/management/MemoryPoolMXBean;") \
  template(createMemoryManager_signature,              "(Ljava/lang/String;)Ljava/lang/management/MemoryManagerMXBean;") \
  template(createGarbageCollector_signature,           "(Ljava/lang/String;Ljava/lang/String;)Ljava/lang/management/GarbageCollectorMXBean;") \
  template(addThreadDumpForMonitors_name,              "addThreadDumpForMonitors")                                \
  template(addThreadDumpForSynchronizers_name,         "addThreadDumpForSynchronizers")                           \
  template(addThreadDumpForMonitors_signature,         "(Ljava/lang/management/ThreadInfo;[Ljava/lang/Object;[I)V") \
  template(addThreadDumpForSynchronizers_signature,    "(Ljava/lang/management/ThreadInfo;[Ljava/lang/Object;)V")   \
                                                                                                                  \
  /* JVMTI/java.lang.instrument support and VM Attach mechanism */                                                \
  template(jdk_internal_module_Modules,                "jdk/internal/module/Modules")                             \
  template(sun_misc_VMSupport,                         "sun/misc/VMSupport")                                      \
  template(transformedByAgent_name,                    "transformedByAgent")                                      \
  template(transformedByAgent_signature,               "(Ljava/lang/reflect/Module;)V")                           \
  template(appendToClassPathForInstrumentation_name,   "appendToClassPathForInstrumentation")                     \
  do_alias(appendToClassPathForInstrumentation_signature, string_void_signature)                                  \
  template(serializePropertiesToByteArray_name,        "serializePropertiesToByteArray")                          \
  template(serializePropertiesToByteArray_signature,   "()[B")                                                    \
  template(serializeAgentPropertiesToByteArray_name,   "serializeAgentPropertiesToByteArray")                     \
  template(classRedefinedCount_name,                   "classRedefinedCount")                                     \
  template(classLoader_name,                           "classLoader")                                             \
  template(componentType_name,                         "componentType")                                           \
                                                                                                                  \
  /* forEachRemaining support */                                                                                  \
  template(java_util_stream_StreamsRangeIntSpliterator,          "java/util/stream/Streams$RangeIntSpliterator")  \
                                                                                                                  \
  /* trace signatures */                                                                                          \
  TRACE_TEMPLATES(template)                                                                                       \
                                                                                                                  \
  /* extensions */                                                                                                \
  VM_SYMBOLS_DO_EXT(template, do_alias)                                                                           \
                                                                                                                  \
  /*end*/

// Here are all the intrinsics known to the runtime and the CI.
// Each intrinsic consists of a public enum name (like _hashCode),
// followed by a specification of its klass, name, and signature:
//    template(<id>,  <klass>,  <name>, <sig>, <FCODE>)
//
// If you add an intrinsic here, you must also define its name
// and signature as members of the VM symbols.  The VM symbols for
// the intrinsic name and signature may be defined above.
//
// Because the VM_SYMBOLS_DO macro makes reference to VM_INTRINSICS_DO,
// you can also define an intrinsic's name and/or signature locally to the
// intrinsic, if this makes sense.  (It often does make sense.)
//
// For example:
//    do_intrinsic(_foo,  java_lang_Object,  foo_name, foo_signature, F_xx)
//     do_name(     foo_name, "foo")
//     do_signature(foo_signature, "()F")
// klass      = vmSymbols::java_lang_Object()
// name       = vmSymbols::foo_name()
// signature  = vmSymbols::foo_signature()
//
// The name and/or signature might be a "well known" symbol
// like "equal" or "()I", in which case there will be no local
// re-definition of the symbol.
//
// The do_class, do_name, and do_signature calls are all used for the
// same purpose:  Define yet another VM symbol.  They could all be merged
// into a common 'do_symbol' call, but it seems useful to record our
// intentions here about kinds of symbols (class vs. name vs. signature).
//
// The F_xx is one of the Flags enum; see below.
//
// for Emacs: (let ((c-backslash-column 120) (c-backslash-max-column 120)) (c-backslash-region (point) (point-max) nil t))
//
//
// There are two types of intrinsic methods: (1) Library intrinsics and (2) bytecode intrinsics.
//
// (1) A library intrinsic method may be replaced with hand-crafted assembly code,
// with hand-crafted compiler IR, or with a combination of the two. The semantics
// of the replacement code may differ from the semantics of the replaced code.
//
// (2) Bytecode intrinsic methods are not replaced by special code, but they are
// treated in some other special way by the compiler. For example, the compiler
// may delay inlining for some String-related intrinsic methods (e.g., some methods
// defined in the StringBuilder and StringBuffer classes, see
// Compile::should_delay_string_inlining() for more details).
//
// Due to the difference between the semantics of an intrinsic method as defined
// in the (Java) source code and the semantics of the method as defined
// by the code in the VM, intrinsic methods must be explicitly marked.
//
// Intrinsic methods are marked by the jdk.internal.HotSpotIntrinsicCandidate
// annotation. If CheckIntrinsics is enabled, the VM performs the following
// checks when a class C is loaded: (1) all intrinsics defined by the VM for
// class C are present in the loaded class file and are marked;
// (2) an intrinsic is defined by the VM for all marked methods of class C;
// (3) check for orphan methods in class C (i.e., methods for which the VM
// declares an intrinsic but that are not declared for the loaded class C.
// Check (3) is available only in debug builds.
//
// If a mismatch is detected for a method, the VM behaves differently depending
// on the type of build. A fastdebug build exits and reports an error on a mismatch.
// A product build will not replace an unmarked library intrinsic method with
// hand-crafted code, that is, unmarked library intrinsics are treated as ordinary
// methods in a product build. The special treatment of a bytecode intrinsic method
// persists even if the method not marked.
//
// When adding an intrinsic for a method, please make sure to appropriately
// annotate the method in the source code. The list below contains all
// library intrinsics followed by bytecode intrinsics. Please also make sure to
// add the declaration of the intrinsic to the approriate section of the list.
#define VM_INTRINSICS_DO(do_intrinsic, do_class, do_name, do_signature, do_alias)                                       \
  /* (1) Library intrinsics                                                                        */                   \
  do_intrinsic(_hashCode,                 java_lang_Object,       hashCode_name, void_int_signature,             F_R)   \
   do_name(     hashCode_name,                                   "hashCode")                                            \
  do_intrinsic(_getClass,                 java_lang_Object,       getClass_name, void_class_signature,           F_R)   \
   do_name(     getClass_name,                                   "getClass")                                            \
  do_intrinsic(_clone,                    java_lang_Object,       clone_name, void_object_signature,             F_R)   \
   do_name(     clone_name,                                      "clone")                                               \
  do_intrinsic(_notify,                   java_lang_Object,       notify_name, void_method_signature,            F_R)   \
   do_name(     notify_name,                                     "notify")                                              \
  do_intrinsic(_notifyAll,                java_lang_Object,       notifyAll_name, void_method_signature,         F_R)   \
   do_name(     notifyAll_name,                                  "notifyAll")                                           \
                                                                                                                        \
  /* Math & StrictMath intrinsics are defined in terms of just a few signatures: */                                     \
  do_class(java_lang_Math,                "java/lang/Math")                                                             \
  do_class(java_lang_StrictMath,          "java/lang/StrictMath")                                                       \
  do_signature(double2_double_signature,  "(DD)D")                                                                      \
  do_signature(int2_int_signature,        "(II)I")                                                                      \
  do_signature(long2_long_signature,      "(JJ)J")                                                                         \
                                                                                                                        \
  /* here are the math names, all together: */                                                                          \
  do_name(abs_name,"abs")       do_name(sin_name,"sin")         do_name(cos_name,"cos")                                 \
  do_name(tan_name,"tan")       do_name(atan2_name,"atan2")     do_name(sqrt_name,"sqrt")                               \
  do_name(log_name,"log")       do_name(log10_name,"log10")     do_name(pow_name,"pow")                                 \
  do_name(exp_name,"exp")       do_name(min_name,"min")         do_name(max_name,"max")                                 \
                                                                                                                        \
  do_name(addExact_name,"addExact")                                                                                     \
  do_name(decrementExact_name,"decrementExact")                                                                         \
  do_name(incrementExact_name,"incrementExact")                                                                         \
  do_name(multiplyExact_name,"multiplyExact")                                                                           \
  do_name(negateExact_name,"negateExact")                                                                               \
  do_name(subtractExact_name,"subtractExact")                                                                           \
                                                                                                                        \
  do_intrinsic(_dabs,                     java_lang_Math,         abs_name,   double_double_signature,           F_S)   \
  do_intrinsic(_dsin,                     java_lang_Math,         sin_name,   double_double_signature,           F_S)   \
  do_intrinsic(_dcos,                     java_lang_Math,         cos_name,   double_double_signature,           F_S)   \
  do_intrinsic(_dtan,                     java_lang_Math,         tan_name,   double_double_signature,           F_S)   \
  do_intrinsic(_datan2,                   java_lang_Math,         atan2_name, double2_double_signature,          F_S)   \
  do_intrinsic(_dsqrt,                    java_lang_Math,         sqrt_name,  double_double_signature,           F_S)   \
  do_intrinsic(_dlog,                     java_lang_Math,         log_name,   double_double_signature,           F_S)   \
  do_intrinsic(_dlog10,                   java_lang_Math,         log10_name, double_double_signature,           F_S)   \
  do_intrinsic(_dpow,                     java_lang_Math,         pow_name,   double2_double_signature,          F_S)   \
  do_intrinsic(_dexp,                     java_lang_Math,         exp_name,   double_double_signature,           F_S)   \
  do_intrinsic(_min,                      java_lang_Math,         min_name,   int2_int_signature,                F_S)   \
  do_intrinsic(_max,                      java_lang_Math,         max_name,   int2_int_signature,                F_S)   \
  do_intrinsic(_addExactI,                java_lang_Math,         addExact_name, int2_int_signature,             F_S)   \
  do_intrinsic(_addExactL,                java_lang_Math,         addExact_name, long2_long_signature,           F_S)   \
  do_intrinsic(_decrementExactI,          java_lang_Math,         decrementExact_name, int_int_signature,        F_S)   \
  do_intrinsic(_decrementExactL,          java_lang_Math,         decrementExact_name, long_long_signature,      F_S)   \
  do_intrinsic(_incrementExactI,          java_lang_Math,         incrementExact_name, int_int_signature,        F_S)   \
  do_intrinsic(_incrementExactL,          java_lang_Math,         incrementExact_name, long_long_signature,      F_S)   \
  do_intrinsic(_multiplyExactI,           java_lang_Math,         multiplyExact_name, int2_int_signature,        F_S)   \
  do_intrinsic(_multiplyExactL,           java_lang_Math,         multiplyExact_name, long2_long_signature,      F_S)   \
  do_intrinsic(_negateExactI,             java_lang_Math,         negateExact_name, int_int_signature,           F_S)   \
  do_intrinsic(_negateExactL,             java_lang_Math,         negateExact_name, long_long_signature,         F_S)   \
  do_intrinsic(_subtractExactI,           java_lang_Math,         subtractExact_name, int2_int_signature,        F_S)   \
  do_intrinsic(_subtractExactL,           java_lang_Math,         subtractExact_name, long2_long_signature,      F_S)   \
                                                                                                                        \
  do_intrinsic(_floatToRawIntBits,        java_lang_Float,        floatToRawIntBits_name,   float_int_signature, F_S)   \
   do_name(     floatToRawIntBits_name,                          "floatToRawIntBits")                                   \
  do_intrinsic(_floatToIntBits,           java_lang_Float,        floatToIntBits_name,      float_int_signature, F_S)   \
   do_name(     floatToIntBits_name,                             "floatToIntBits")                                      \
  do_intrinsic(_intBitsToFloat,           java_lang_Float,        intBitsToFloat_name,      int_float_signature, F_S)   \
   do_name(     intBitsToFloat_name,                             "intBitsToFloat")                                      \
  do_intrinsic(_doubleToRawLongBits,      java_lang_Double,       doubleToRawLongBits_name, double_long_signature, F_S) \
   do_name(     doubleToRawLongBits_name,                        "doubleToRawLongBits")                                 \
  do_intrinsic(_doubleToLongBits,         java_lang_Double,       doubleToLongBits_name,    double_long_signature, F_S) \
   do_name(     doubleToLongBits_name,                           "doubleToLongBits")                                    \
  do_intrinsic(_longBitsToDouble,         java_lang_Double,       longBitsToDouble_name,    long_double_signature, F_S) \
   do_name(     longBitsToDouble_name,                           "longBitsToDouble")                                    \
                                                                                                                        \
  do_intrinsic(_numberOfLeadingZeros_i,   java_lang_Integer,      numberOfLeadingZeros_name,int_int_signature,   F_S)   \
  do_intrinsic(_numberOfLeadingZeros_l,   java_lang_Long,         numberOfLeadingZeros_name,long_int_signature,  F_S)   \
                                                                                                                        \
  do_intrinsic(_numberOfTrailingZeros_i,  java_lang_Integer,      numberOfTrailingZeros_name,int_int_signature,  F_S)   \
  do_intrinsic(_numberOfTrailingZeros_l,  java_lang_Long,         numberOfTrailingZeros_name,long_int_signature, F_S)   \
                                                                                                                        \
  do_intrinsic(_bitCount_i,               java_lang_Integer,      bitCount_name,            int_int_signature,   F_S)   \
  do_intrinsic(_bitCount_l,               java_lang_Long,         bitCount_name,            long_int_signature,  F_S)   \
                                                                                                                        \
  do_intrinsic(_reverseBytes_i,           java_lang_Integer,      reverseBytes_name,        int_int_signature,   F_S)   \
   do_name(     reverseBytes_name,                               "reverseBytes")                                        \
  do_intrinsic(_reverseBytes_l,           java_lang_Long,         reverseBytes_name,        long_long_signature, F_S)   \
    /*  (symbol reverseBytes_name defined above) */                                                                     \
  do_intrinsic(_reverseBytes_c,           java_lang_Character,    reverseBytes_name,        char_char_signature, F_S)   \
    /*  (symbol reverseBytes_name defined above) */                                                                     \
  do_intrinsic(_reverseBytes_s,           java_lang_Short,        reverseBytes_name,        short_short_signature, F_S) \
    /*  (symbol reverseBytes_name defined above) */                                                                     \
                                                                                                                        \
  do_intrinsic(_identityHashCode,         java_lang_System,       identityHashCode_name, object_int_signature,   F_S)   \
   do_name(     identityHashCode_name,                           "identityHashCode")                                    \
  do_intrinsic(_currentTimeMillis,        java_lang_System,       currentTimeMillis_name, void_long_signature,   F_S)   \
                                                                                                                        \
   do_name(     currentTimeMillis_name,                          "currentTimeMillis")                                   \
  do_intrinsic(_nanoTime,                 java_lang_System,       nanoTime_name,          void_long_signature,   F_S)   \
   do_name(     nanoTime_name,                                   "nanoTime")                                            \
                                                                                                                        \
  TRACE_INTRINSICS(do_intrinsic, do_class, do_name, do_signature, do_alias)                                             \
                                                                                                                        \
  do_intrinsic(_arraycopy,                java_lang_System,       arraycopy_name, arraycopy_signature,           F_S)   \
   do_name(     arraycopy_name,                                  "arraycopy")                                           \
   do_signature(arraycopy_signature,                             "(Ljava/lang/Object;ILjava/lang/Object;II)V")          \
  do_intrinsic(_isInterrupted,            java_lang_Thread,       isInterrupted_name, isInterrupted_signature,   F_R)   \
   do_name(     isInterrupted_name,                              "isInterrupted")                                       \
   do_signature(isInterrupted_signature,                         "(Z)Z")                                                \
  do_intrinsic(_currentThread,            java_lang_Thread,       currentThread_name, currentThread_signature,   F_S)   \
   do_name(     currentThread_name,                              "currentThread")                                       \
   do_signature(currentThread_signature,                         "()Ljava/lang/Thread;")                                \
                                                                                                                        \
  /* reflective intrinsics, for java/lang/Class, etc. */                                                                \
  do_intrinsic(_isAssignableFrom,         java_lang_Class,        isAssignableFrom_name, class_boolean_signature, F_RN) \
   do_name(     isAssignableFrom_name,                           "isAssignableFrom")                                    \
  do_intrinsic(_isInstance,               java_lang_Class,        isInstance_name, object_boolean_signature,     F_RN)  \
   do_name(     isInstance_name,                                 "isInstance")                                          \
  do_intrinsic(_getModifiers,             java_lang_Class,        getModifiers_name, void_int_signature,         F_RN)  \
   do_name(     getModifiers_name,                               "getModifiers")                                        \
  do_intrinsic(_isInterface,              java_lang_Class,        isInterface_name, void_boolean_signature,      F_RN)  \
   do_name(     isInterface_name,                                "isInterface")                                         \
  do_intrinsic(_isArray,                  java_lang_Class,        isArray_name, void_boolean_signature,          F_RN)  \
   do_name(     isArray_name,                                    "isArray")                                             \
  do_intrinsic(_isPrimitive,              java_lang_Class,        isPrimitive_name, void_boolean_signature,      F_RN)  \
   do_name(     isPrimitive_name,                                "isPrimitive")                                         \
  do_intrinsic(_getSuperclass,            java_lang_Class,        getSuperclass_name, void_class_signature,      F_RN)  \
   do_name(     getSuperclass_name,                              "getSuperclass")                                       \
  do_intrinsic(_Class_cast,               java_lang_Class,        Class_cast_name, object_object_signature,      F_R)   \
   do_name(     Class_cast_name,                                 "cast")                                                \
                                                                                                                        \
  do_intrinsic(_getClassAccessFlags,      sun_reflect_Reflection, getClassAccessFlags_name, class_int_signature, F_SN)  \
   do_name(     getClassAccessFlags_name,                        "getClassAccessFlags")                                 \
  do_intrinsic(_getLength,                java_lang_reflect_Array, getLength_name, object_int_signature,         F_SN)  \
   do_name(     getLength_name,                                   "getLength")                                          \
                                                                                                                        \
  do_intrinsic(_getCallerClass,           sun_reflect_Reflection, getCallerClass_name, void_class_signature,     F_SN)  \
   do_name(     getCallerClass_name,                             "getCallerClass")                                      \
                                                                                                                        \
  do_intrinsic(_newArray,                 java_lang_reflect_Array, newArray_name, newArray_signature,            F_SN)  \
   do_name(     newArray_name,                                    "newArray")                                           \
   do_signature(newArray_signature,                               "(Ljava/lang/Class;I)Ljava/lang/Object;")             \
                                                                                                                        \
  do_intrinsic(_copyOf,                   java_util_Arrays,       copyOf_name, copyOf_signature,                 F_S)   \
   do_name(     copyOf_name,                                     "copyOf")                                              \
   do_signature(copyOf_signature,             "([Ljava/lang/Object;ILjava/lang/Class;)[Ljava/lang/Object;")             \
                                                                                                                        \
  do_intrinsic(_copyOfRange,              java_util_Arrays,       copyOfRange_name, copyOfRange_signature,       F_S)   \
   do_name(     copyOfRange_name,                                "copyOfRange")                                         \
   do_signature(copyOfRange_signature,        "([Ljava/lang/Object;IILjava/lang/Class;)[Ljava/lang/Object;")            \
                                                                                                                        \
  do_intrinsic(_equalsC,                  java_util_Arrays,       equals_name,    equalsC_signature,             F_S)   \
   do_signature(equalsC_signature,                               "([C[C)Z")                                             \
  do_intrinsic(_equalsB,                  java_util_Arrays,       equals_name,    equalsB_signature,             F_S)   \
   do_signature(equalsB_signature,                               "([B[B)Z")                                             \
                                                                                                                        \
  do_intrinsic(_compressStringC,          java_lang_StringUTF16,  compress_name, encodeISOArray_signature,       F_S)   \
   do_name(     compress_name,                                   "compress")                                            \
  do_intrinsic(_compressStringB,          java_lang_StringUTF16,  compress_name, indexOfI_signature,             F_S)   \
  do_intrinsic(_inflateStringC,           java_lang_StringLatin1, inflate_name, inflateC_signature,              F_S)   \
   do_name(     inflate_name,                                    "inflate")                                             \
   do_signature(inflateC_signature,                              "([BI[CII)V")                                          \
  do_intrinsic(_inflateStringB,           java_lang_StringLatin1, inflate_name, inflateB_signature,              F_S)   \
   do_signature(inflateB_signature,                              "([BI[BII)V")                                          \
  do_intrinsic(_toBytesStringU,           java_lang_StringUTF16, toBytes_name, toBytesU_signature,               F_S)   \
   do_name(     toBytes_name,                                    "toBytes")                                             \
   do_signature(toBytesU_signature,                              "([CII)[B")                                            \
  do_intrinsic(_getCharsStringU,          java_lang_StringUTF16, getCharsU_name, getCharsU_signature,            F_S)   \
   do_name(     getCharsU_name,                                  "getChars")                                            \
   do_signature(getCharsU_signature,                             "([BII[CI)V")                                          \
  do_intrinsic(_getCharStringU,           java_lang_StringUTF16, getChar_name, getCharStringU_signature,         F_S)   \
   do_signature(getCharStringU_signature,                        "([BI)C")                                              \
  do_intrinsic(_putCharStringU,           java_lang_StringUTF16, putChar_name, putCharStringU_signature,         F_S)   \
   do_signature(putCharStringU_signature,                        "([BII)V")                                             \
  do_intrinsic(_compareToL,               java_lang_StringLatin1,compareTo_name, compareTo_indexOf_signature,    F_S)   \
  do_intrinsic(_compareToU,               java_lang_StringUTF16, compareTo_name, compareTo_indexOf_signature,    F_S)   \
  do_intrinsic(_compareToLU,              java_lang_StringLatin1,compareToLU_name, compareTo_indexOf_signature,  F_S)   \
  do_intrinsic(_compareToUL,              java_lang_StringUTF16, compareToUL_name, compareTo_indexOf_signature,  F_S)   \
   do_signature(compareTo_indexOf_signature,                     "([B[B)I")                                             \
   do_name(     compareTo_name,                                  "compareTo")                                           \
   do_name(     compareToLU_name,                                "compareToUTF16")                                      \
   do_name(     compareToUL_name,                                "compareToLatin1")                                     \
  do_intrinsic(_indexOfL,                 java_lang_StringLatin1,indexOf_name, compareTo_indexOf_signature,      F_S)   \
  do_intrinsic(_indexOfU,                 java_lang_StringUTF16, indexOf_name, compareTo_indexOf_signature,      F_S)   \
  do_intrinsic(_indexOfUL,                java_lang_StringUTF16, indexOfUL_name, compareTo_indexOf_signature,    F_S)   \
  do_intrinsic(_indexOfIL,                java_lang_StringLatin1,indexOf_name, indexOfI_signature,               F_S)   \
  do_intrinsic(_indexOfIU,                java_lang_StringUTF16, indexOf_name, indexOfI_signature,               F_S)   \
  do_intrinsic(_indexOfIUL,               java_lang_StringUTF16, indexOfUL_name, indexOfI_signature,             F_S)   \
  do_intrinsic(_indexOfU_char,            java_lang_StringUTF16, indexOfChar_name, indexOfChar_signature,        F_S)   \
   do_name(     indexOf_name,                                    "indexOf")                                             \
   do_name(     indexOfChar_name,                                "indexOfChar")                                         \
   do_name(     indexOfUL_name,                                  "indexOfLatin1")                                       \
   do_signature(indexOfI_signature,                              "([BI[BII)I")                                          \
   do_signature(indexOfChar_signature,                           "([BIII)I")                                            \
  do_intrinsic(_equalsL,                  java_lang_StringLatin1,equals_name, equalsB_signature,                 F_S)   \
  do_intrinsic(_equalsU,                  java_lang_StringUTF16, equals_name, equalsB_signature,                 F_S)   \
                                                                                                                        \
  do_intrinsic(_Objects_checkIndex,       java_util_Objects,      checkIndex_name, Objects_checkIndex_signature, F_S)   \
   do_signature(Objects_checkIndex_signature,                     "(IILjava/util/function/BiFunction;)I")               \
                                                                                                                        \
  do_class(java_nio_Buffer,               "java/nio/Buffer")                                                            \
  do_intrinsic(_checkIndex,               java_nio_Buffer,        checkIndex_name, int_int_signature,            F_R)   \
   do_name(     checkIndex_name,                                 "checkIndex")                                          \
                                                                                                                        \
  do_class(java_lang_StringCoding,        "java/lang/StringCoding")                                                     \
  do_intrinsic(_hasNegatives,             java_lang_StringCoding, hasNegatives_name, hasNegatives_signature,     F_S)   \
   do_name(     hasNegatives_name,                               "hasNegatives")                                        \
   do_signature(hasNegatives_signature,                          "([BII)Z")                                             \
                                                                                                                        \
  do_class(sun_nio_cs_iso8859_1_Encoder,  "sun/nio/cs/ISO_8859_1$Encoder")                                              \
  do_intrinsic(_encodeISOArray,     sun_nio_cs_iso8859_1_Encoder, encodeISOArray_name, encodeISOArray_signature, F_S)   \
   do_name(     encodeISOArray_name,                             "implEncodeISOArray")                                  \
   do_signature(encodeISOArray_signature,                        "([CI[BII)I")                                          \
                                                                                                                        \
  do_intrinsic(_encodeByteISOArray,     java_lang_StringCoding, encodeISOArray_name, indexOfI_signature,         F_S)   \
                                                                                                                        \
  do_class(java_math_BigInteger,                      "java/math/BigInteger")                                           \
  do_intrinsic(_multiplyToLen,      java_math_BigInteger, multiplyToLen_name, multiplyToLen_signature, F_S)             \
   do_name(     multiplyToLen_name,                             "implMultiplyToLen")                                    \
   do_signature(multiplyToLen_signature,                        "([II[II[I)[I")                                         \
                                                                                                                        \
  do_intrinsic(_squareToLen, java_math_BigInteger, squareToLen_name, squareToLen_signature, F_S)                        \
   do_name(     squareToLen_name,                             "implSquareToLen")                                        \
   do_signature(squareToLen_signature,                        "([II[II)[I")                                             \
                                                                                                                        \
  do_intrinsic(_mulAdd, java_math_BigInteger, mulAdd_name, mulAdd_signature, F_S)                                       \
   do_name(     mulAdd_name,                                  "implMulAdd")                                             \
   do_signature(mulAdd_signature,                             "([I[IIII)I")                                             \
                                                                                                                        \
  do_intrinsic(_montgomeryMultiply,      java_math_BigInteger, montgomeryMultiply_name, montgomeryMultiply_signature, F_S) \
   do_name(     montgomeryMultiply_name,                             "implMontgomeryMultiply")                          \
   do_signature(montgomeryMultiply_signature,                        "([I[I[IIJ[I)[I")                                  \
                                                                                                                        \
  do_intrinsic(_montgomerySquare,      java_math_BigInteger, montgomerySquare_name, montgomerySquare_signature, F_S)    \
   do_name(     montgomerySquare_name,                             "implMontgomerySquare")                              \
   do_signature(montgomerySquare_signature,                        "([I[IIJ[I)[I")                                      \
                                                                                                                        \
  do_class(java_util_ArraysSupport, "java/util/ArraysSupport")                                                          \
  do_intrinsic(_vectorizedMismatch, java_util_ArraysSupport, vectorizedMismatch_name, vectorizedMismatch_signature, F_S)\
   do_name(vectorizedMismatch_name, "vectorizedMismatch")                                                               \
   do_signature(vectorizedMismatch_signature, "(Ljava/lang/Object;JLjava/lang/Object;JII)I")                            \
                                                                                                                        \
  /* java/lang/ref/Reference */                                                                                         \
  do_intrinsic(_Reference_get,            java_lang_ref_Reference, get_name,    void_object_signature, F_R)             \
                                                                                                                        \
  /* support for com.sun.crypto.provider.AESCrypt and some of its callers */                                            \
  do_class(com_sun_crypto_provider_aescrypt,      "com/sun/crypto/provider/AESCrypt")                                   \
  do_intrinsic(_aescrypt_encryptBlock, com_sun_crypto_provider_aescrypt, encryptBlock_name, byteArray_int_byteArray_int_signature, F_R)   \
  do_intrinsic(_aescrypt_decryptBlock, com_sun_crypto_provider_aescrypt, decryptBlock_name, byteArray_int_byteArray_int_signature, F_R)   \
   do_name(     encryptBlock_name,                                 "implEncryptBlock")                                  \
   do_name(     decryptBlock_name,                                 "implDecryptBlock")                                  \
   do_signature(byteArray_int_byteArray_int_signature,             "([BI[BI)V")                                         \
                                                                                                                        \
  do_class(com_sun_crypto_provider_cipherBlockChaining,            "com/sun/crypto/provider/CipherBlockChaining")       \
   do_intrinsic(_cipherBlockChaining_encryptAESCrypt, com_sun_crypto_provider_cipherBlockChaining, encrypt_name, byteArray_int_int_byteArray_int_signature, F_R)   \
   do_intrinsic(_cipherBlockChaining_decryptAESCrypt, com_sun_crypto_provider_cipherBlockChaining, decrypt_name, byteArray_int_int_byteArray_int_signature, F_R)   \
   do_name(     encrypt_name,                                      "implEncrypt")                                       \
   do_name(     decrypt_name,                                      "implDecrypt")                                       \
   do_signature(byteArray_int_int_byteArray_int_signature,         "([BII[BI)I")                                        \
                                                                                                                        \
  do_class(com_sun_crypto_provider_counterMode,      "com/sun/crypto/provider/CounterMode")                             \
   do_intrinsic(_counterMode_AESCrypt, com_sun_crypto_provider_counterMode, crypt_name, byteArray_int_int_byteArray_int_signature, F_R)   \
   do_name(     crypt_name,                                 "implCrypt")                                                    \
                                                                                                                        \
  /* support for sun.security.provider.SHA */                                                                           \
  do_class(sun_security_provider_sha,                              "sun/security/provider/SHA")                         \
  do_intrinsic(_sha_implCompress, sun_security_provider_sha, implCompress_name, implCompress_signature, F_R)            \
   do_name(     implCompress_name,                                 "implCompress0")                                     \
   do_signature(implCompress_signature,                            "([BI)V")                                            \
                                                                                                                        \
  /* support for sun.security.provider.SHA2 */                                                                          \
  do_class(sun_security_provider_sha2,                             "sun/security/provider/SHA2")                        \
  do_intrinsic(_sha2_implCompress, sun_security_provider_sha2, implCompress_name, implCompress_signature, F_R)          \
                                                                                                                        \
  /* support for sun.security.provider.SHA5 */                                                                          \
  do_class(sun_security_provider_sha5,                             "sun/security/provider/SHA5")                        \
  do_intrinsic(_sha5_implCompress, sun_security_provider_sha5, implCompress_name, implCompress_signature, F_R)          \
                                                                                                                        \
  /* support for sun.security.provider.DigestBase */                                                                    \
  do_class(sun_security_provider_digestbase,                       "sun/security/provider/DigestBase")                  \
  do_intrinsic(_digestBase_implCompressMB, sun_security_provider_digestbase, implCompressMB_name, implCompressMB_signature, F_R)   \
   do_name(     implCompressMB_name,                               "implCompressMultiBlock0")                           \
   do_signature(implCompressMB_signature,                          "([BII)I")                                           \
                                                                                                                        \
  /* support for com.sun.crypto.provider.GHASH */                                                                       \
  do_class(com_sun_crypto_provider_ghash, "com/sun/crypto/provider/GHASH")                                              \
  do_intrinsic(_ghash_processBlocks, com_sun_crypto_provider_ghash, processBlocks_name, ghash_processBlocks_signature, F_S) \
   do_name(processBlocks_name, "processBlocks")                                                                         \
   do_signature(ghash_processBlocks_signature, "([BII[J[J)V")                                                           \
                                                                                                                        \
  /* support for java.util.zip */                                                                                       \
  do_class(java_util_zip_CRC32,           "java/util/zip/CRC32")                                                        \
  do_intrinsic(_updateCRC32,               java_util_zip_CRC32,   update_name, int2_int_signature,               F_SN)  \
   do_name(     update_name,                                      "update")                                             \
  do_intrinsic(_updateBytesCRC32,          java_util_zip_CRC32,   updateBytes_name, updateBytes_signature,       F_SN)  \
   do_name(     updateBytes_name,                                "updateBytes0")                                        \
   do_signature(updateBytes_signature,                           "(I[BII)I")                                            \
  do_intrinsic(_updateByteBufferCRC32,     java_util_zip_CRC32,   updateByteBuffer_name, updateByteBuffer_signature, F_SN) \
   do_name(     updateByteBuffer_name,                           "updateByteBuffer0")                                   \
   do_signature(updateByteBuffer_signature,                      "(IJII)I")                                             \
                                                                                                                        \
  /* support for java.util.zip.CRC32C */                                                                                \
  do_class(java_util_zip_CRC32C,          "java/util/zip/CRC32C")                                                       \
  do_intrinsic(_updateBytesCRC32C,         java_util_zip_CRC32C,  updateBytes_C_name, updateBytes_signature,       F_S) \
   do_name(     updateBytes_C_name,                               "updateBytes")                                        \
  do_intrinsic(_updateDirectByteBufferCRC32C, java_util_zip_CRC32C, updateDirectByteBuffer_C_name, updateByteBuffer_signature, F_S) \
   do_name(    updateDirectByteBuffer_C_name,                     "updateDirectByteBuffer")                             \
                                                                                                                        \
   /* support for java.util.zip.Adler32 */                                                                              \
  do_class(java_util_zip_Adler32,        "java/util/zip/Adler32")                                                       \
  do_intrinsic(_updateBytesAdler32,       java_util_zip_Adler32,  updateBytes_C_name,  updateBytes_signature,  F_SN)    \
  do_intrinsic(_updateByteBufferAdler32,  java_util_zip_Adler32,  updateByteBuffer_A_name,  updateByteBuffer_signature,  F_SN) \
   do_name(     updateByteBuffer_A_name,                          "updateByteBuffer")                                   \
                                                                                                                        \
  /* support for Unsafe */                                                                                              \
  do_class(sun_misc_Unsafe,                        "sun/misc/Unsafe")                                                   \
  do_class(jdk_internal_misc_Unsafe,               "jdk/internal/misc/Unsafe")                                          \
                                                                                                                        \
  do_intrinsic(_allocateInstance,         jdk_internal_misc_Unsafe,     allocateInstance_name, allocateInstance_signature, F_RN) \
   do_name(     allocateInstance_name,                                  "allocateInstance")                                      \
   do_signature(allocateInstance_signature,                             "(Ljava/lang/Class;)Ljava/lang/Object;")                 \
  do_intrinsic(_copyMemory,               jdk_internal_misc_Unsafe,     copyMemory_name, copyMemory_signature,         F_RN)     \
   do_name(     copyMemory_name,                                        "copyMemory")                                            \
   do_signature(copyMemory_signature,                                   "(Ljava/lang/Object;JLjava/lang/Object;JJ)V")            \
  do_intrinsic(_loadFence,                jdk_internal_misc_Unsafe,     loadFence_name, loadFence_signature,           F_RN)     \
   do_name(     loadFence_name,                                         "loadFence")                                             \
   do_alias(    loadFence_signature,                                    void_method_signature)                                   \
  do_intrinsic(_storeFence,               jdk_internal_misc_Unsafe,     storeFence_name, storeFence_signature,         F_RN)     \
   do_name(     storeFence_name,                                        "storeFence")                                            \
   do_alias(    storeFence_signature,                                   void_method_signature)                                   \
  do_intrinsic(_fullFence,                jdk_internal_misc_Unsafe,     fullFence_name, fullFence_signature,           F_RN)     \
   do_name(     fullFence_name,                                         "fullFence")                                             \
   do_alias(    fullFence_signature,                                    void_method_signature)                                   \
                                                                                                                        \
  /* Custom branch frequencies profiling support for JSR292 */                                                          \
  do_class(java_lang_invoke_MethodHandleImpl,               "java/lang/invoke/MethodHandleImpl")                        \
  do_intrinsic(_profileBoolean, java_lang_invoke_MethodHandleImpl, profileBoolean_name, profileBoolean_signature, F_S)  \
   do_name(     profileBoolean_name,                             "profileBoolean")                                      \
   do_signature(profileBoolean_signature,                        "(Z[I)Z")                                              \
  do_intrinsic(_isCompileConstant, java_lang_invoke_MethodHandleImpl, isCompileConstant_name, isCompileConstant_signature, F_S) \
   do_name(     isCompileConstant_name,                          "isCompileConstant")                                   \
   do_alias(    isCompileConstant_signature,                      object_boolean_signature)                             \
                                                                                                                        \
  /* unsafe memory references (there are a lot of them...) */                                                           \
  do_signature(getObject_signature,       "(Ljava/lang/Object;J)Ljava/lang/Object;")                                    \
  do_signature(putObject_signature,       "(Ljava/lang/Object;JLjava/lang/Object;)V")                                   \
  do_signature(getBoolean_signature,      "(Ljava/lang/Object;J)Z")                                                     \
  do_signature(putBoolean_signature,      "(Ljava/lang/Object;JZ)V")                                                    \
  do_signature(getByte_signature,         "(Ljava/lang/Object;J)B")                                                     \
  do_signature(putByte_signature,         "(Ljava/lang/Object;JB)V")                                                    \
  do_signature(getShort_signature,        "(Ljava/lang/Object;J)S")                                                     \
  do_signature(putShort_signature,        "(Ljava/lang/Object;JS)V")                                                    \
  do_signature(getChar_signature,         "(Ljava/lang/Object;J)C")                                                     \
  do_signature(putChar_signature,         "(Ljava/lang/Object;JC)V")                                                    \
  do_signature(getInt_signature,          "(Ljava/lang/Object;J)I")                                                     \
  do_signature(putInt_signature,          "(Ljava/lang/Object;JI)V")                                                    \
  do_signature(getLong_signature,         "(Ljava/lang/Object;J)J")                                                     \
  do_signature(putLong_signature,         "(Ljava/lang/Object;JJ)V")                                                    \
  do_signature(getFloat_signature,        "(Ljava/lang/Object;J)F")                                                     \
  do_signature(putFloat_signature,        "(Ljava/lang/Object;JF)V")                                                    \
  do_signature(getDouble_signature,       "(Ljava/lang/Object;J)D")                                                     \
  do_signature(putDouble_signature,       "(Ljava/lang/Object;JD)V")                                                    \
                                                                                                                        \
  do_name(getObject_name,"getObject")           do_name(putObject_name,"putObject")                                     \
  do_name(getBoolean_name,"getBoolean")         do_name(putBoolean_name,"putBoolean")                                   \
  do_name(getByte_name,"getByte")               do_name(putByte_name,"putByte")                                         \
  do_name(getShort_name,"getShort")             do_name(putShort_name,"putShort")                                       \
  do_name(getChar_name,"getChar")               do_name(putChar_name,"putChar")                                         \
  do_name(getInt_name,"getInt")                 do_name(putInt_name,"putInt")                                           \
  do_name(getLong_name,"getLong")               do_name(putLong_name,"putLong")                                         \
  do_name(getFloat_name,"getFloat")             do_name(putFloat_name,"putFloat")                                       \
  do_name(getDouble_name,"getDouble")           do_name(putDouble_name,"putDouble")                                     \
                                                                                                                        \
  do_intrinsic(_getObject,          jdk_internal_misc_Unsafe,     getObject_name, getObject_signature,           F_RN)  \
  do_intrinsic(_getBoolean,         jdk_internal_misc_Unsafe,     getBoolean_name, getBoolean_signature,         F_RN)  \
  do_intrinsic(_getByte,            jdk_internal_misc_Unsafe,     getByte_name, getByte_signature,               F_RN)  \
  do_intrinsic(_getShort,           jdk_internal_misc_Unsafe,     getShort_name, getShort_signature,             F_RN)  \
  do_intrinsic(_getChar,            jdk_internal_misc_Unsafe,     getChar_name, getChar_signature,               F_RN)  \
  do_intrinsic(_getInt,             jdk_internal_misc_Unsafe,     getInt_name, getInt_signature,                 F_RN)  \
  do_intrinsic(_getLong,            jdk_internal_misc_Unsafe,     getLong_name, getLong_signature,               F_RN)  \
  do_intrinsic(_getFloat,           jdk_internal_misc_Unsafe,     getFloat_name, getFloat_signature,             F_RN)  \
  do_intrinsic(_getDouble,          jdk_internal_misc_Unsafe,     getDouble_name, getDouble_signature,           F_RN)  \
  do_intrinsic(_putObject,          jdk_internal_misc_Unsafe,     putObject_name, putObject_signature,           F_RN)  \
  do_intrinsic(_putBoolean,         jdk_internal_misc_Unsafe,     putBoolean_name, putBoolean_signature,         F_RN)  \
  do_intrinsic(_putByte,            jdk_internal_misc_Unsafe,     putByte_name, putByte_signature,               F_RN)  \
  do_intrinsic(_putShort,           jdk_internal_misc_Unsafe,     putShort_name, putShort_signature,             F_RN)  \
  do_intrinsic(_putChar,            jdk_internal_misc_Unsafe,     putChar_name, putChar_signature,               F_RN)  \
  do_intrinsic(_putInt,             jdk_internal_misc_Unsafe,     putInt_name, putInt_signature,                 F_RN)  \
  do_intrinsic(_putLong,            jdk_internal_misc_Unsafe,     putLong_name, putLong_signature,               F_RN)  \
  do_intrinsic(_putFloat,           jdk_internal_misc_Unsafe,     putFloat_name, putFloat_signature,             F_RN)  \
  do_intrinsic(_putDouble,          jdk_internal_misc_Unsafe,     putDouble_name, putDouble_signature,           F_RN)  \
                                                                                                                        \
  do_name(getObjectVolatile_name,"getObjectVolatile")   do_name(putObjectVolatile_name,"putObjectVolatile")             \
  do_name(getBooleanVolatile_name,"getBooleanVolatile") do_name(putBooleanVolatile_name,"putBooleanVolatile")           \
  do_name(getByteVolatile_name,"getByteVolatile")       do_name(putByteVolatile_name,"putByteVolatile")                 \
  do_name(getShortVolatile_name,"getShortVolatile")     do_name(putShortVolatile_name,"putShortVolatile")               \
  do_name(getCharVolatile_name,"getCharVolatile")       do_name(putCharVolatile_name,"putCharVolatile")                 \
  do_name(getIntVolatile_name,"getIntVolatile")         do_name(putIntVolatile_name,"putIntVolatile")                   \
  do_name(getLongVolatile_name,"getLongVolatile")       do_name(putLongVolatile_name,"putLongVolatile")                 \
  do_name(getFloatVolatile_name,"getFloatVolatile")     do_name(putFloatVolatile_name,"putFloatVolatile")               \
  do_name(getDoubleVolatile_name,"getDoubleVolatile")   do_name(putDoubleVolatile_name,"putDoubleVolatile")             \
                                                                                                                        \
  do_intrinsic(_getObjectVolatile,        jdk_internal_misc_Unsafe,     getObjectVolatile_name, getObject_signature,   F_RN)  \
  do_intrinsic(_getBooleanVolatile,       jdk_internal_misc_Unsafe,     getBooleanVolatile_name, getBoolean_signature, F_RN)  \
  do_intrinsic(_getByteVolatile,          jdk_internal_misc_Unsafe,     getByteVolatile_name, getByte_signature,       F_RN)  \
  do_intrinsic(_getShortVolatile,         jdk_internal_misc_Unsafe,     getShortVolatile_name, getShort_signature,     F_RN)  \
  do_intrinsic(_getCharVolatile,          jdk_internal_misc_Unsafe,     getCharVolatile_name, getChar_signature,       F_RN)  \
  do_intrinsic(_getIntVolatile,           jdk_internal_misc_Unsafe,     getIntVolatile_name, getInt_signature,         F_RN)  \
  do_intrinsic(_getLongVolatile,          jdk_internal_misc_Unsafe,     getLongVolatile_name, getLong_signature,       F_RN)  \
  do_intrinsic(_getFloatVolatile,         jdk_internal_misc_Unsafe,     getFloatVolatile_name, getFloat_signature,     F_RN)  \
  do_intrinsic(_getDoubleVolatile,        jdk_internal_misc_Unsafe,     getDoubleVolatile_name, getDouble_signature,   F_RN)  \
  do_intrinsic(_putObjectVolatile,        jdk_internal_misc_Unsafe,     putObjectVolatile_name, putObject_signature,   F_RN)  \
  do_intrinsic(_putBooleanVolatile,       jdk_internal_misc_Unsafe,     putBooleanVolatile_name, putBoolean_signature, F_RN)  \
  do_intrinsic(_putByteVolatile,          jdk_internal_misc_Unsafe,     putByteVolatile_name, putByte_signature,       F_RN)  \
  do_intrinsic(_putShortVolatile,         jdk_internal_misc_Unsafe,     putShortVolatile_name, putShort_signature,     F_RN)  \
  do_intrinsic(_putCharVolatile,          jdk_internal_misc_Unsafe,     putCharVolatile_name, putChar_signature,       F_RN)  \
  do_intrinsic(_putIntVolatile,           jdk_internal_misc_Unsafe,     putIntVolatile_name, putInt_signature,         F_RN)  \
  do_intrinsic(_putLongVolatile,          jdk_internal_misc_Unsafe,     putLongVolatile_name, putLong_signature,       F_RN)  \
  do_intrinsic(_putFloatVolatile,         jdk_internal_misc_Unsafe,     putFloatVolatile_name, putFloat_signature,     F_RN)  \
  do_intrinsic(_putDoubleVolatile,        jdk_internal_misc_Unsafe,     putDoubleVolatile_name, putDouble_signature,   F_RN)  \
                                                                                                                        \
  do_name(getShortUnaligned_name,"getShortUnaligned")     do_name(putShortUnaligned_name,"putShortUnaligned")           \
  do_name(getCharUnaligned_name,"getCharUnaligned")       do_name(putCharUnaligned_name,"putCharUnaligned")             \
  do_name(getIntUnaligned_name,"getIntUnaligned")         do_name(putIntUnaligned_name,"putIntUnaligned")               \
  do_name(getLongUnaligned_name,"getLongUnaligned")       do_name(putLongUnaligned_name,"putLongUnaligned")             \
                                                                                                                        \
  do_intrinsic(_getShortUnaligned,         jdk_internal_misc_Unsafe,    getShortUnaligned_name, getShort_signature,     F_R)  \
  do_intrinsic(_getCharUnaligned,          jdk_internal_misc_Unsafe,    getCharUnaligned_name, getChar_signature,       F_R)  \
  do_intrinsic(_getIntUnaligned,           jdk_internal_misc_Unsafe,    getIntUnaligned_name, getInt_signature,         F_R)  \
  do_intrinsic(_getLongUnaligned,          jdk_internal_misc_Unsafe,    getLongUnaligned_name, getLong_signature,       F_R)  \
  do_intrinsic(_putShortUnaligned,         jdk_internal_misc_Unsafe,    putShortUnaligned_name, putShort_signature,     F_R)  \
  do_intrinsic(_putCharUnaligned,          jdk_internal_misc_Unsafe,    putCharUnaligned_name, putChar_signature,       F_R)  \
  do_intrinsic(_putIntUnaligned,           jdk_internal_misc_Unsafe,    putIntUnaligned_name, putInt_signature,         F_R)  \
  do_intrinsic(_putLongUnaligned,          jdk_internal_misc_Unsafe,    putLongUnaligned_name, putLong_signature,       F_R)  \
                                                                                                                        \
  /* %%% these are redundant except perhaps for getAddress, but Unsafe has native methods for them */                   \
  do_signature(getByte_raw_signature,     "(J)B")                                                                       \
  do_signature(putByte_raw_signature,     "(JB)V")                                                                      \
  do_signature(getShort_raw_signature,    "(J)S")                                                                       \
  do_signature(putShort_raw_signature,    "(JS)V")                                                                      \
  do_signature(getChar_raw_signature,     "(J)C")                                                                       \
  do_signature(putChar_raw_signature,     "(JC)V")                                                                      \
  do_signature(putInt_raw_signature,      "(JI)V")                                                                      \
      do_alias(getLong_raw_signature,    /*(J)J*/ long_long_signature)                                                  \
      do_alias(putLong_raw_signature,    /*(JJ)V*/ long_long_void_signature)                                            \
  do_signature(getFloat_raw_signature,    "(J)F")                                                                       \
  do_signature(putFloat_raw_signature,    "(JF)V")                                                                      \
      do_alias(getDouble_raw_signature,  /*(J)D*/ long_double_signature)                                                \
  do_signature(putDouble_raw_signature,   "(JD)V")                                                                      \
      do_alias(getAddress_raw_signature, /*(J)J*/ long_long_signature)                                                  \
      do_alias(putAddress_raw_signature, /*(JJ)V*/ long_long_void_signature)                                            \
                                                                                                                        \
   do_name(    getAddress_name,           "getAddress")                                                                 \
   do_name(    putAddress_name,           "putAddress")                                                                 \
                                                                                                                        \
  do_intrinsic(_getByte_raw,              jdk_internal_misc_Unsafe,     getByte_name, getByte_raw_signature,           F_R)  \
  do_intrinsic(_getShort_raw,             jdk_internal_misc_Unsafe,     getShort_name, getShort_raw_signature,         F_R)  \
  do_intrinsic(_getChar_raw,              jdk_internal_misc_Unsafe,     getChar_name, getChar_raw_signature,           F_R)  \
  do_intrinsic(_getInt_raw,               jdk_internal_misc_Unsafe,     getInt_name, long_int_signature,               F_R)  \
  do_intrinsic(_getLong_raw,              jdk_internal_misc_Unsafe,     getLong_name, getLong_raw_signature,           F_R)  \
  do_intrinsic(_getFloat_raw,             jdk_internal_misc_Unsafe,     getFloat_name, getFloat_raw_signature,         F_R)  \
  do_intrinsic(_getDouble_raw,            jdk_internal_misc_Unsafe,     getDouble_name, getDouble_raw_signature,       F_R)  \
  do_intrinsic(_getAddress_raw,           jdk_internal_misc_Unsafe,     getAddress_name, getAddress_raw_signature,     F_R)  \
  do_intrinsic(_putByte_raw,              jdk_internal_misc_Unsafe,     putByte_name, putByte_raw_signature,           F_R)  \
  do_intrinsic(_putShort_raw,             jdk_internal_misc_Unsafe,     putShort_name, putShort_raw_signature,         F_R)  \
  do_intrinsic(_putChar_raw,              jdk_internal_misc_Unsafe,     putChar_name, putChar_raw_signature,           F_R)  \
  do_intrinsic(_putInt_raw,               jdk_internal_misc_Unsafe,     putInt_name, putInt_raw_signature,             F_R)  \
  do_intrinsic(_putLong_raw,              jdk_internal_misc_Unsafe,     putLong_name, putLong_raw_signature,           F_R)  \
  do_intrinsic(_putFloat_raw,             jdk_internal_misc_Unsafe,     putFloat_name, putFloat_raw_signature,         F_R)  \
  do_intrinsic(_putDouble_raw,            jdk_internal_misc_Unsafe,     putDouble_name, putDouble_raw_signature,       F_R)  \
  do_intrinsic(_putAddress_raw,           jdk_internal_misc_Unsafe,     putAddress_name, putAddress_raw_signature,     F_R)  \
                                                                                                                        \
  do_intrinsic(_compareAndSwapObject,     jdk_internal_misc_Unsafe,     compareAndSwapObject_name, compareAndSwapObject_signature, F_R) \
   do_name(     compareAndSwapObject_name,                              "compareAndSwapObject")                                \
   do_signature(compareAndSwapObject_signature,                         "(Ljava/lang/Object;JLjava/lang/Object;Ljava/lang/Object;)Z")          \
  do_intrinsic(_compareAndSwapLong,       jdk_internal_misc_Unsafe,     compareAndSwapLong_name, compareAndSwapLong_signature, F_R) \
   do_name(     compareAndSwapLong_name,                                "compareAndSwapLong")                                  \
   do_signature(compareAndSwapLong_signature,                           "(Ljava/lang/Object;JJJ)Z")                            \
  do_intrinsic(_compareAndSwapInt,        jdk_internal_misc_Unsafe,     compareAndSwapInt_name, compareAndSwapInt_signature, F_R) \
   do_name(     compareAndSwapInt_name,                                 "compareAndSwapInt")                                   \
   do_signature(compareAndSwapInt_signature,                            "(Ljava/lang/Object;JII)Z")                            \
  do_intrinsic(_putOrderedObject,         jdk_internal_misc_Unsafe,     putOrderedObject_name, putOrderedObject_signature, F_R) \
   do_name(     putOrderedObject_name,                                  "putOrderedObject")                                    \
   do_alias(    putOrderedObject_signature,                             /*(LObject;JLObject;)V*/ putObject_signature)           \
  do_intrinsic(_putOrderedLong,           jdk_internal_misc_Unsafe,     putOrderedLong_name, putOrderedLong_signature, F_R)  \
   do_name(     putOrderedLong_name,                                    "putOrderedLong")                                      \
   do_alias(    putOrderedLong_signature,                               /*(Ljava/lang/Object;JJ)V*/ putLong_signature)          \
  do_intrinsic(_putOrderedInt,            jdk_internal_misc_Unsafe,     putOrderedInt_name, putOrderedInt_signature,   F_R)  \
   do_name(     putOrderedInt_name,                                     "putOrderedInt")                                       \
   do_alias(    putOrderedInt_signature,                                 /*(Ljava/lang/Object;JI)V*/ putInt_signature)           \
                                                                                                                        \
  do_intrinsic(_getAndAddInt,             jdk_internal_misc_Unsafe,     getAndAddInt_name, getAndAddInt_signature, F_R)       \
   do_name(     getAndAddInt_name,                                      "getAndAddInt")                                       \
   do_signature(getAndAddInt_signature,                                 "(Ljava/lang/Object;JI)I" )                           \
  do_intrinsic(_getAndAddLong,            jdk_internal_misc_Unsafe,     getAndAddLong_name, getAndAddLong_signature, F_R)     \
   do_name(     getAndAddLong_name,                                     "getAndAddLong")                                      \
   do_signature(getAndAddLong_signature,                                "(Ljava/lang/Object;JJ)J" )                           \
  do_intrinsic(_getAndSetInt,             jdk_internal_misc_Unsafe,     getAndSetInt_name, getAndSetInt_signature, F_R)       \
   do_name(     getAndSetInt_name,                                      "getAndSetInt")                                       \
   do_alias(    getAndSetInt_signature,                                 /*"(Ljava/lang/Object;JI)I"*/ getAndAddInt_signature)   \
  do_intrinsic(_getAndSetLong,            jdk_internal_misc_Unsafe,     getAndSetLong_name, getAndSetLong_signature, F_R)     \
   do_name(     getAndSetLong_name,                                     "getAndSetLong")                                      \
   do_alias(    getAndSetLong_signature,                                /*"(Ljava/lang/Object;JJ)J"*/ getAndAddLong_signature)  \
  do_intrinsic(_getAndSetObject,          jdk_internal_misc_Unsafe,     getAndSetObject_name, getAndSetObject_signature,  F_R)\
   do_name(     getAndSetObject_name,                                   "getAndSetObject")                                    \
   do_signature(getAndSetObject_signature,                              "(Ljava/lang/Object;JLjava/lang/Object;)Ljava/lang/Object;" ) \
                                                                                                                               \
   /* (2) Bytecode intrinsics                                                                        */                        \
                                                                                                                               \
  do_intrinsic(_park,                     jdk_internal_misc_Unsafe,     park_name, park_signature,                     F_R)    \
   do_name(     park_name,                                              "park")                                                \
   do_signature(park_signature,                                         "(ZJ)V")                                               \
  do_intrinsic(_unpark,                   jdk_internal_misc_Unsafe,     unpark_name, unpark_signature,                 F_R)    \
   do_name(     unpark_name,                                            "unpark")                                              \
   do_alias(    unpark_signature,                                       /*(LObject;)V*/ object_void_signature)                 \
                                                                                                                               \
  do_intrinsic(_StringBuilder_void,   java_lang_StringBuilder, object_initializer_name, void_method_signature,     F_R)   \
  do_intrinsic(_StringBuilder_int,    java_lang_StringBuilder, object_initializer_name, int_void_signature,        F_R)   \
  do_intrinsic(_StringBuilder_String, java_lang_StringBuilder, object_initializer_name, string_void_signature,     F_R)   \
                                                                                                                          \
  do_intrinsic(_StringBuilder_append_char,   java_lang_StringBuilder, append_name, char_StringBuilder_signature,   F_R)   \
  do_intrinsic(_StringBuilder_append_int,    java_lang_StringBuilder, append_name, int_StringBuilder_signature,    F_R)   \
  do_intrinsic(_StringBuilder_append_String, java_lang_StringBuilder, append_name, String_StringBuilder_signature, F_R)   \
                                                                                                                          \
  do_intrinsic(_StringBuilder_toString, java_lang_StringBuilder, toString_name, void_string_signature,             F_R)   \
                                                                                                                          \
  do_intrinsic(_StringBuffer_void,   java_lang_StringBuffer, object_initializer_name, void_method_signature,       F_R)   \
  do_intrinsic(_StringBuffer_int,    java_lang_StringBuffer, object_initializer_name, int_void_signature,          F_R)   \
  do_intrinsic(_StringBuffer_String, java_lang_StringBuffer, object_initializer_name, string_void_signature,       F_R)   \
                                                                                                                          \
  do_intrinsic(_StringBuffer_append_char,   java_lang_StringBuffer, append_name, char_StringBuffer_signature,      F_Y)   \
  do_intrinsic(_StringBuffer_append_int,    java_lang_StringBuffer, append_name, int_StringBuffer_signature,       F_Y)   \
  do_intrinsic(_StringBuffer_append_String, java_lang_StringBuffer, append_name, String_StringBuffer_signature,    F_Y)   \
                                                                                                                          \
  do_intrinsic(_StringBuffer_toString,  java_lang_StringBuffer, toString_name, void_string_signature,              F_Y)   \
                                                                                                                          \
  do_intrinsic(_Integer_toString,      java_lang_Integer, toString_name, int_String_signature,                     F_S)   \
                                                                                                                          \
  do_intrinsic(_String_String, java_lang_String, object_initializer_name, string_void_signature,                   F_R)   \
                                                                                                                          \
  do_intrinsic(_Object_init,              java_lang_Object, object_initializer_name, void_method_signature,        F_R)   \
  /*    (symbol object_initializer_name defined above) */                                                                 \
                                                                                                                          \
  do_intrinsic(_invoke,                   java_lang_reflect_Method, invoke_name, object_object_array_object_signature, F_R) \
  /*   (symbols invoke_name and invoke_signature defined above) */                                                      \
  /* the polymorphic MH intrinsics must be in compact order, with _invokeGeneric first and _linkToInterface last */     \
  do_intrinsic(_invokeGeneric,            java_lang_invoke_MethodHandle, invoke_name,           star_name, F_RN)        \
  do_intrinsic(_invokeBasic,              java_lang_invoke_MethodHandle, invokeBasic_name,      star_name, F_RN)        \
  do_intrinsic(_linkToVirtual,            java_lang_invoke_MethodHandle, linkToVirtual_name,    star_name, F_SN)        \
  do_intrinsic(_linkToStatic,             java_lang_invoke_MethodHandle, linkToStatic_name,     star_name, F_SN)        \
  do_intrinsic(_linkToSpecial,            java_lang_invoke_MethodHandle, linkToSpecial_name,    star_name, F_SN)        \
  do_intrinsic(_linkToInterface,          java_lang_invoke_MethodHandle, linkToInterface_name,  star_name, F_SN)        \
  /* special marker for bytecode generated for the JVM from a LambdaForm: */                                            \
  do_intrinsic(_compiledLambdaForm,       java_lang_invoke_MethodHandle, compiledLambdaForm_name, star_name, F_RN)      \
                                                                                                                        \
  /* unboxing methods: */                                                                                               \
  do_intrinsic(_booleanValue,             java_lang_Boolean,      booleanValue_name, void_boolean_signature, F_R)       \
   do_name(     booleanValue_name,       "booleanValue")                                                                \
  do_intrinsic(_byteValue,                java_lang_Byte,         byteValue_name, void_byte_signature, F_R)             \
   do_name(     byteValue_name,          "byteValue")                                                                   \
  do_intrinsic(_charValue,                java_lang_Character,    charValue_name, void_char_signature, F_R)             \
   do_name(     charValue_name,          "charValue")                                                                   \
  do_intrinsic(_shortValue,               java_lang_Short,        shortValue_name, void_short_signature, F_R)           \
   do_name(     shortValue_name,         "shortValue")                                                                  \
  do_intrinsic(_intValue,                 java_lang_Integer,      intValue_name, void_int_signature, F_R)               \
   do_name(     intValue_name,           "intValue")                                                                    \
  do_intrinsic(_longValue,                java_lang_Long,         longValue_name, void_long_signature, F_R)             \
   do_name(     longValue_name,          "longValue")                                                                   \
  do_intrinsic(_floatValue,               java_lang_Float,        floatValue_name, void_float_signature, F_R)           \
   do_name(     floatValue_name,         "floatValue")                                                                  \
  do_intrinsic(_doubleValue,              java_lang_Double,       doubleValue_name, void_double_signature, F_R)         \
   do_name(     doubleValue_name,        "doubleValue")                                                                 \
                                                                                                                        \
  /* boxing methods: */                                                                                                 \
   do_name(    valueOf_name,              "valueOf")                                                                    \
  do_intrinsic(_Boolean_valueOf,          java_lang_Boolean,      valueOf_name, Boolean_valueOf_signature, F_S)         \
   do_name(     Boolean_valueOf_signature,                       "(Z)Ljava/lang/Boolean;")                              \
  do_intrinsic(_Byte_valueOf,             java_lang_Byte,         valueOf_name, Byte_valueOf_signature, F_S)            \
   do_name(     Byte_valueOf_signature,                          "(B)Ljava/lang/Byte;")                                 \
  do_intrinsic(_Character_valueOf,        java_lang_Character,    valueOf_name, Character_valueOf_signature, F_S)       \
   do_name(     Character_valueOf_signature,                     "(C)Ljava/lang/Character;")                            \
  do_intrinsic(_Short_valueOf,            java_lang_Short,        valueOf_name, Short_valueOf_signature, F_S)           \
   do_name(     Short_valueOf_signature,                         "(S)Ljava/lang/Short;")                                \
  do_intrinsic(_Integer_valueOf,          java_lang_Integer,      valueOf_name, Integer_valueOf_signature, F_S)         \
   do_name(     Integer_valueOf_signature,                       "(I)Ljava/lang/Integer;")                              \
  do_intrinsic(_Long_valueOf,             java_lang_Long,         valueOf_name, Long_valueOf_signature, F_S)            \
   do_name(     Long_valueOf_signature,                          "(J)Ljava/lang/Long;")                                 \
  do_intrinsic(_Float_valueOf,            java_lang_Float,        valueOf_name, Float_valueOf_signature, F_S)           \
   do_name(     Float_valueOf_signature,                         "(F)Ljava/lang/Float;")                                \
  do_intrinsic(_Double_valueOf,           java_lang_Double,       valueOf_name, Double_valueOf_signature, F_S)          \
   do_name(     Double_valueOf_signature,                        "(D)Ljava/lang/Double;")                               \
                                                                                                                        \
  /* forEachRemaining */                                                                             \
  do_intrinsic(_forEachRemaining, java_util_stream_StreamsRangeIntSpliterator, forEachRemaining_name, forEachRemaining_signature, F_R) \
   do_name(     forEachRemaining_name,    "forEachRemaining")                                                           \
   do_name(     forEachRemaining_signature,                      "(Ljava/util/function/IntConsumer;)V")                 \

    /*end*/




// Class vmSymbols

class vmSymbols: AllStatic {
  friend class vmIntrinsics;
  friend class VMStructs;
  friend class JVMCIVMStructs;
 public:
  // enum for figuring positions and size of array holding Symbol*s
  enum SID {
    NO_SID = 0,

    #define VM_SYMBOL_ENUM(name, string) VM_SYMBOL_ENUM_NAME(name),
    VM_SYMBOLS_DO(VM_SYMBOL_ENUM, VM_ALIAS_IGNORE)
    #undef VM_SYMBOL_ENUM

    SID_LIMIT,

    #define VM_ALIAS_ENUM(name, def) VM_SYMBOL_ENUM_NAME(name) = VM_SYMBOL_ENUM_NAME(def),
    VM_SYMBOLS_DO(VM_SYMBOL_IGNORE, VM_ALIAS_ENUM)
    #undef VM_ALIAS_ENUM

    FIRST_SID = NO_SID + 1
  };
  enum {
    log2_SID_LIMIT = 10         // checked by an assert at start-up
  };

 private:
  // The symbol array
  static Symbol* _symbols[];

  // Field signatures indexed by BasicType.
  static Symbol* _type_signatures[T_VOID+1];

 public:
  // Initialization
  static void initialize(TRAPS);
  // Accessing
  #define VM_SYMBOL_DECLARE(name, ignore)                 \
    static Symbol* name() {                               \
      return _symbols[VM_SYMBOL_ENUM_NAME(name)];         \
    }
  VM_SYMBOLS_DO(VM_SYMBOL_DECLARE, VM_SYMBOL_DECLARE)
  #undef VM_SYMBOL_DECLARE

  // Sharing support
  static void symbols_do(SymbolClosure* f);
  static void serialize(SerializeClosure* soc);

  static Symbol* type_signature(BasicType t) {
    assert((uint)t < T_VOID+1, "range check");
    assert(_type_signatures[t] != NULL, "domain check");
    return _type_signatures[t];
  }
  // inverse of type_signature; returns T_OBJECT if s is not recognized
  static BasicType signature_type(const Symbol* s);

  static Symbol* symbol_at(SID id) {
    assert(id >= FIRST_SID && id < SID_LIMIT, "oob");
    assert(_symbols[id] != NULL, "init");
    return _symbols[id];
  }

  // Returns symbol's SID if one is assigned, else NO_SID.
  static SID find_sid(const Symbol* symbol);
  static SID find_sid(const char* symbol_name);

#ifndef PRODUCT
  // No need for this in the product:
  static const char* name_for(SID sid);
#endif //PRODUCT
};

// VM Intrinsic ID's uniquely identify some very special methods
class vmIntrinsics: AllStatic {
  friend class vmSymbols;
  friend class ciObjectFactory;

 public:
  // Accessing
  enum ID {
    _none = 0,                      // not an intrinsic (default answer)

    #define VM_INTRINSIC_ENUM(id, klass, name, sig, flags)  id,
    VM_INTRINSICS_DO(VM_INTRINSIC_ENUM,
                     VM_SYMBOL_IGNORE, VM_SYMBOL_IGNORE, VM_SYMBOL_IGNORE, VM_ALIAS_IGNORE)
    #undef VM_INTRINSIC_ENUM

    ID_LIMIT,
    LAST_COMPILER_INLINE = _getAndSetObject,
    FIRST_MH_SIG_POLY    = _invokeGeneric,
    FIRST_MH_STATIC      = _linkToVirtual,
    LAST_MH_SIG_POLY     = _linkToInterface,

    FIRST_ID = _none + 1
  };

  enum Flags {
    // AccessFlags syndromes relevant to intrinsics.
    F_none = 0,
    F_R,                        // !static ?native !synchronized (R="regular")
    F_S,                        //  static ?native !synchronized
    F_Y,                        // !static ?native  synchronized
    F_RN,                       // !static  native !synchronized
    F_SN,                       //  static  native !synchronized
    F_RNY,                      // !static  native  synchronized

    FLAG_LIMIT
  };
  enum {
    log2_FLAG_LIMIT = 4         // checked by an assert at start-up
  };

public:
  static ID ID_from(int raw_id) {
    assert(raw_id >= (int)_none && raw_id < (int)ID_LIMIT,
           "must be a valid intrinsic ID");
    return (ID)raw_id;
  }

  static const char* name_at(ID id);

private:
  static ID find_id_impl(vmSymbols::SID holder,
                         vmSymbols::SID name,
                         vmSymbols::SID sig,
                         jshort flags);

public:
  // Given a method's class, name, signature, and access flags, report its ID.
  static ID find_id(vmSymbols::SID holder,
                    vmSymbols::SID name,
                    vmSymbols::SID sig,
                    jshort flags) {
    ID id = find_id_impl(holder, name, sig, flags);
#ifdef ASSERT
    // ID _none does not hold the following asserts.
    if (id == _none)  return id;
#endif
    assert(    class_for(id) == holder, "correct id");
    assert(     name_for(id) == name,   "correct id");
    assert(signature_for(id) == sig,    "correct id");
    return id;
  }

  static void verify_method(ID actual_id, Method* m) PRODUCT_RETURN;

  // Find out the symbols behind an intrinsic:
  static vmSymbols::SID     class_for(ID id);
  static vmSymbols::SID      name_for(ID id);
  static vmSymbols::SID signature_for(ID id);
  static Flags              flags_for(ID id);

  static const char* short_name_as_C_string(ID id, char* buf, int size);

  // Wrapper object methods:
  static ID for_boxing(BasicType type);
  static ID for_unboxing(BasicType type);

  // Raw conversion:
  static ID for_raw_conversion(BasicType src, BasicType dest);

  // The methods below provide information related to compiling intrinsics.

  // (1) Information needed by the C1 compiler.

  static bool preserves_state(vmIntrinsics::ID id);
  static bool can_trap(vmIntrinsics::ID id);

  // (2) Information needed by the C2 compiler.

  // Returns true if the intrinsic for method 'method' will perform a virtual dispatch.
  static bool does_virtual_dispatch(vmIntrinsics::ID id);
  // A return value larger than 0 indicates that the intrinsic for method
  // 'method' requires predicated logic.
  static int predicates_needed(vmIntrinsics::ID id);

  // Returns true if a compiler intrinsic is disabled by command-line flags
  // and false otherwise.
  static bool is_disabled_by_flags(const methodHandle& method);
};

#endif // SHARE_VM_CLASSFILE_VMSYMBOLS_HPP<|MERGE_RESOLUTION|>--- conflicted
+++ resolved
@@ -117,12 +117,7 @@
   template(java_util_AbstractList,                    "java/util/AbstractList")                   \
   template(java_util_Hashtable,                       "java/util/Hashtable")                      \
   template(java_lang_Compiler,                        "java/lang/Compiler")                       \
-<<<<<<< HEAD
-  template(sun_misc_Signal,                           "sun/misc/Signal")                          \
-=======
   template(jdk_internal_misc_Signal,                  "jdk/internal/misc/Signal")                 \
-  template(sun_misc_Launcher,                         "sun/misc/Launcher")                        \
->>>>>>> 1eee42d8
   template(java_lang_AssertionStatusDirectives,       "java/lang/AssertionStatusDirectives")      \
   template(getBootClassPathEntryForClass_name,        "getBootClassPathEntryForClass")            \
   template(sun_misc_PostVMInitHook,                   "sun/misc/PostVMInitHook")                  \
