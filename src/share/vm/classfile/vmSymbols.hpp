/*
<<<<<<< HEAD
 * Copyright (c) 1997, 2009, Oracle and/or its affiliates. All rights reserved.
=======
 * Copyright (c) 1997, 2010, Oracle and/or its affiliates. All rights reserved.
>>>>>>> eb8bd999
 * DO NOT ALTER OR REMOVE COPYRIGHT NOTICES OR THIS FILE HEADER.
 *
 * This code is free software; you can redistribute it and/or modify it
 * under the terms of the GNU General Public License version 2 only, as
 * published by the Free Software Foundation.
 *
 * This code is distributed in the hope that it will be useful, but WITHOUT
 * ANY WARRANTY; without even the implied warranty of MERCHANTABILITY or
 * FITNESS FOR A PARTICULAR PURPOSE.  See the GNU General Public License
 * version 2 for more details (a copy is included in the LICENSE file that
 * accompanied this code).
 *
 * You should have received a copy of the GNU General Public License version
 * 2 along with this work; if not, write to the Free Software Foundation,
 * Inc., 51 Franklin St, Fifth Floor, Boston, MA 02110-1301 USA.
 *
 * Please contact Oracle, 500 Oracle Parkway, Redwood Shores, CA 94065 USA
 * or visit www.oracle.com if you need additional information or have any
 * questions.
 *
 */

// The classes vmSymbols and vmSymbolHandles are a name spaces for fast lookup of
// symbols commonly used in the VM. The first class return a symbolOop, while the
// second class returns a SymbolHandle. The underlying data structure is shared
// between the two classes.
//
// Sample usage:
//
//   symbolOop obj       = vmSymbols::java_lang_Object()();
//   SymbolHandle handle = vmSymbolHandles::java_lang_Object();


// Useful sub-macros exported by this header file:

#define VM_SYMBOL_ENUM_NAME(name)    name##_enum
#define VM_INTRINSIC_IGNORE(id, class, name, sig, flags) /*ignored*/
#define VM_SYMBOL_IGNORE(id, name)                       /*ignored*/
#define VM_ALIAS_IGNORE(id, id2)                         /*ignored*/


// Mapping function names to values. New entries should be added below.

#define VM_SYMBOLS_DO(template, do_alias)                                                         \
  /* commonly used class names */                                                                 \
  template(java_lang_System,                          "java/lang/System")                         \
  template(java_lang_Object,                          "java/lang/Object")                         \
  template(java_lang_Class,                           "java/lang/Class")                          \
  template(java_lang_String,                          "java/lang/String")                         \
  template(java_lang_StringValue,                     "java/lang/StringValue")                    \
  template(java_lang_StringCache,                     "java/lang/StringValue$StringCache")        \
  template(java_lang_Thread,                          "java/lang/Thread")                         \
  template(java_lang_ThreadGroup,                     "java/lang/ThreadGroup")                    \
  template(java_lang_Cloneable,                       "java/lang/Cloneable")                      \
  template(java_lang_Throwable,                       "java/lang/Throwable")                      \
  template(java_lang_ClassLoader,                     "java/lang/ClassLoader")                    \
  template(java_lang_ClassLoader_NativeLibrary,       "java/lang/ClassLoader\x024NativeLibrary")  \
  template(java_lang_ThreadDeath,                     "java/lang/ThreadDeath")                    \
  template(java_lang_Boolean,                         "java/lang/Boolean")                        \
  template(java_lang_Character,                       "java/lang/Character")                      \
  template(java_lang_Character_CharacterCache,        "java/lang/Character$CharacterCache")       \
  template(java_lang_Float,                           "java/lang/Float")                          \
  template(java_lang_Double,                          "java/lang/Double")                         \
  template(java_lang_Byte,                            "java/lang/Byte")                           \
  template(java_lang_Byte_Cache,                      "java/lang/Byte$ByteCache")                 \
  template(java_lang_Short,                           "java/lang/Short")                          \
  template(java_lang_Short_ShortCache,                "java/lang/Short$ShortCache")               \
  template(java_lang_Integer,                         "java/lang/Integer")                        \
  template(java_lang_Integer_IntegerCache,            "java/lang/Integer$IntegerCache")           \
  template(java_lang_Long,                            "java/lang/Long")                           \
  template(java_lang_Long_LongCache,                  "java/lang/Long$LongCache")                 \
  template(java_lang_Shutdown,                        "java/lang/Shutdown")                       \
  template(java_lang_ref_Reference,                   "java/lang/ref/Reference")                  \
  template(java_lang_ref_SoftReference,               "java/lang/ref/SoftReference")              \
  template(java_lang_ref_WeakReference,               "java/lang/ref/WeakReference")              \
  template(java_lang_ref_FinalReference,              "java/lang/ref/FinalReference")             \
  template(java_lang_ref_PhantomReference,            "java/lang/ref/PhantomReference")           \
  template(java_lang_ref_Finalizer,                   "java/lang/ref/Finalizer")                  \
  template(java_lang_reflect_AccessibleObject,        "java/lang/reflect/AccessibleObject")       \
  template(java_lang_reflect_Method,                  "java/lang/reflect/Method")                 \
  template(java_lang_reflect_Constructor,             "java/lang/reflect/Constructor")            \
  template(java_lang_reflect_Field,                   "java/lang/reflect/Field")                  \
  template(java_lang_reflect_Array,                   "java/lang/reflect/Array")                  \
  template(java_lang_StringBuffer,                    "java/lang/StringBuffer")                   \
  template(java_lang_StringBuilder,                   "java/lang/StringBuilder")                  \
  template(java_lang_CharSequence,                    "java/lang/CharSequence")                   \
  template(java_security_AccessControlContext,        "java/security/AccessControlContext")       \
  template(java_security_ProtectionDomain,            "java/security/ProtectionDomain")           \
  template(java_io_OutputStream,                      "java/io/OutputStream")                     \
  template(java_io_Reader,                            "java/io/Reader")                           \
  template(java_io_BufferedReader,                    "java/io/BufferedReader")                   \
  template(java_io_FileInputStream,                   "java/io/FileInputStream")                  \
  template(java_io_ByteArrayInputStream,              "java/io/ByteArrayInputStream")             \
  template(java_io_Serializable,                      "java/io/Serializable")                     \
  template(java_util_Arrays,                          "java/util/Arrays")                         \
  template(java_util_Properties,                      "java/util/Properties")                     \
  template(java_util_Vector,                          "java/util/Vector")                         \
  template(java_util_AbstractList,                    "java/util/AbstractList")                   \
  template(java_util_Hashtable,                       "java/util/Hashtable")                      \
  template(java_util_HashMap,                         "java/util/HashMap")                        \
  template(java_lang_Compiler,                        "java/lang/Compiler")                       \
  template(sun_misc_Signal,                           "sun/misc/Signal")                          \
  template(java_lang_AssertionStatusDirectives,       "java/lang/AssertionStatusDirectives")      \
  template(sun_jkernel_DownloadManager,               "sun/jkernel/DownloadManager")              \
  template(getBootClassPathEntryForClass_name,        "getBootClassPathEntryForClass")            \
  template(setBootClassLoaderHook_name,               "setBootClassLoaderHook")                   \
                                                                                                  \
  /* class file format tags */                                                                    \
  template(tag_source_file,                           "SourceFile")                               \
  template(tag_inner_classes,                         "InnerClasses")                             \
  template(tag_constant_value,                        "ConstantValue")                            \
  template(tag_code,                                  "Code")                                     \
  template(tag_exceptions,                            "Exceptions")                               \
  template(tag_line_number_table,                     "LineNumberTable")                          \
  template(tag_local_variable_table,                  "LocalVariableTable")                       \
  template(tag_local_variable_type_table,             "LocalVariableTypeTable")                   \
  template(tag_stack_map_table,                       "StackMapTable")                            \
  template(tag_synthetic,                             "Synthetic")                                \
  template(tag_deprecated,                            "Deprecated")                               \
  template(tag_source_debug_extension,                "SourceDebugExtension")                     \
  template(tag_signature,                             "Signature")                                \
  template(tag_runtime_visible_annotations,           "RuntimeVisibleAnnotations")                \
  template(tag_runtime_invisible_annotations,         "RuntimeInvisibleAnnotations")              \
  template(tag_runtime_visible_parameter_annotations, "RuntimeVisibleParameterAnnotations")       \
  template(tag_runtime_invisible_parameter_annotations,"RuntimeInvisibleParameterAnnotations")    \
  template(tag_annotation_default,                    "AnnotationDefault")                        \
  template(tag_enclosing_method,                      "EnclosingMethod")                          \
                                                                                                  \
  /* exception klasses: at least all exceptions thrown by the VM have entries here */             \
  template(java_lang_ArithmeticException,             "java/lang/ArithmeticException")            \
  template(java_lang_ArrayIndexOutOfBoundsException,  "java/lang/ArrayIndexOutOfBoundsException") \
  template(java_lang_ArrayStoreException,             "java/lang/ArrayStoreException")            \
  template(java_lang_ClassCastException,              "java/lang/ClassCastException")             \
  template(java_lang_ClassNotFoundException,          "java/lang/ClassNotFoundException")         \
  template(java_lang_CloneNotSupportedException,      "java/lang/CloneNotSupportedException")     \
  template(java_lang_IllegalAccessException,          "java/lang/IllegalAccessException")         \
  template(java_lang_IllegalArgumentException,        "java/lang/IllegalArgumentException")       \
  template(java_lang_IllegalStateException,           "java/lang/IllegalStateException")          \
  template(java_lang_IllegalMonitorStateException,    "java/lang/IllegalMonitorStateException")   \
  template(java_lang_IllegalThreadStateException,     "java/lang/IllegalThreadStateException")    \
  template(java_lang_IndexOutOfBoundsException,       "java/lang/IndexOutOfBoundsException")      \
  template(java_lang_InstantiationException,          "java/lang/InstantiationException")         \
  template(java_lang_InstantiationError,              "java/lang/InstantiationError")             \
  template(java_lang_InterruptedException,            "java/lang/InterruptedException")           \
  template(java_lang_LinkageError,                    "java/lang/LinkageError")                   \
  template(java_lang_NegativeArraySizeException,      "java/lang/NegativeArraySizeException")     \
  template(java_lang_NoSuchFieldException,            "java/lang/NoSuchFieldException")           \
  template(java_lang_NoSuchMethodException,           "java/lang/NoSuchMethodException")          \
  template(java_lang_NullPointerException,            "java/lang/NullPointerException")           \
  template(java_lang_StringIndexOutOfBoundsException, "java/lang/StringIndexOutOfBoundsException")\
  template(java_lang_InvalidClassException,           "java/lang/InvalidClassException")          \
  template(java_lang_reflect_InvocationTargetException, "java/lang/reflect/InvocationTargetException") \
  template(java_lang_Exception,                       "java/lang/Exception")                      \
  template(java_lang_RuntimeException,                "java/lang/RuntimeException")               \
  template(java_io_IOException,                       "java/io/IOException")                      \
  template(java_security_PrivilegedActionException,   "java/security/PrivilegedActionException")  \
                                                                                                  \
  /* error klasses: at least all errors thrown by the VM have entries here */                     \
  template(java_lang_AbstractMethodError,             "java/lang/AbstractMethodError")            \
  template(java_lang_ClassCircularityError,           "java/lang/ClassCircularityError")          \
  template(java_lang_ClassFormatError,                "java/lang/ClassFormatError")               \
  template(java_lang_UnsupportedClassVersionError,    "java/lang/UnsupportedClassVersionError")   \
  template(java_lang_Error,                           "java/lang/Error")                          \
  template(java_lang_ExceptionInInitializerError,     "java/lang/ExceptionInInitializerError")    \
  template(java_lang_IllegalAccessError,              "java/lang/IllegalAccessError")             \
  template(java_lang_IncompatibleClassChangeError,    "java/lang/IncompatibleClassChangeError")   \
  template(java_lang_InternalError,                   "java/lang/InternalError")                  \
  template(java_lang_NoClassDefFoundError,            "java/lang/NoClassDefFoundError")           \
  template(java_lang_NoSuchFieldError,                "java/lang/NoSuchFieldError")               \
  template(java_lang_NoSuchMethodError,               "java/lang/NoSuchMethodError")              \
  template(java_lang_OutOfMemoryError,                "java/lang/OutOfMemoryError")               \
  template(java_lang_UnsatisfiedLinkError,            "java/lang/UnsatisfiedLinkError")           \
  template(java_lang_VerifyError,                     "java/lang/VerifyError")                    \
  template(java_lang_SecurityException,               "java/lang/SecurityException")              \
  template(java_lang_VirtualMachineError,             "java/lang/VirtualMachineError")            \
  template(java_lang_StackOverflowError,              "java/lang/StackOverflowError")             \
  template(java_lang_StackTraceElement,               "java/lang/StackTraceElement")              \
  template(java_util_concurrent_locks_AbstractOwnableSynchronizer,   "java/util/concurrent/locks/AbstractOwnableSynchronizer") \
                                                                                                  \
  /* class symbols needed by intrinsics */                                                        \
  VM_INTRINSICS_DO(VM_INTRINSIC_IGNORE, template, VM_SYMBOL_IGNORE, VM_SYMBOL_IGNORE, VM_ALIAS_IGNORE) \
                                                                                                  \
  /* Support for reflection based on dynamic bytecode generation (JDK 1.4 and above) */           \
                                                                                                  \
  template(sun_reflect_FieldInfo,                     "sun/reflect/FieldInfo")                    \
  template(sun_reflect_MethodInfo,                    "sun/reflect/MethodInfo")                   \
  template(sun_reflect_MagicAccessorImpl,             "sun/reflect/MagicAccessorImpl")            \
  template(sun_reflect_MethodAccessorImpl,            "sun/reflect/MethodAccessorImpl")           \
  template(sun_reflect_ConstructorAccessorImpl,       "sun/reflect/ConstructorAccessorImpl")      \
  template(sun_reflect_SerializationConstructorAccessorImpl, "sun/reflect/SerializationConstructorAccessorImpl") \
  template(sun_reflect_DelegatingClassLoader,         "sun/reflect/DelegatingClassLoader")        \
  template(sun_reflect_Reflection,                    "sun/reflect/Reflection")                   \
  template(checkedExceptions_name,                    "checkedExceptions")                        \
  template(clazz_name,                                "clazz")                                    \
  template(exceptionTypes_name,                       "exceptionTypes")                           \
  template(modifiers_name,                            "modifiers")                                \
  template(newConstructor_name,                       "newConstructor")                           \
  template(newConstructor_signature,                  "(Lsun/reflect/MethodInfo;)Ljava/lang/reflect/Constructor;") \
  template(newField_name,                             "newField")                                 \
  template(newField_signature,                        "(Lsun/reflect/FieldInfo;)Ljava/lang/reflect/Field;") \
  template(newMethod_name,                            "newMethod")                                \
  template(newMethod_signature,                       "(Lsun/reflect/MethodInfo;)Ljava/lang/reflect/Method;") \
  /* the following two names must be in order: */                                                 \
  template(invokeExact_name,                          "invokeExact")                              \
  template(invokeGeneric_name,                        "invokeGeneric")                            \
  template(invokeVarargs_name,                        "invokeVarargs")                            \
  template(star_name,                                 "*") /*not really a name*/                  \
  template(invoke_name,                               "invoke")                                   \
  template(override_name,                             "override")                                 \
  template(parameterTypes_name,                       "parameterTypes")                           \
  template(returnType_name,                           "returnType")                               \
  template(signature_name,                            "signature")                                \
  template(slot_name,                                 "slot")                                     \
                                                                                                  \
  /* Support for annotations (JDK 1.5 and above) */                                               \
                                                                                                  \
  template(annotations_name,                          "annotations")                              \
  template(parameter_annotations_name,                "parameterAnnotations")                     \
  template(annotation_default_name,                   "annotationDefault")                        \
  template(sun_reflect_ConstantPool,                  "sun/reflect/ConstantPool")                 \
  template(constantPoolOop_name,                      "constantPoolOop")                          \
  template(sun_reflect_UnsafeStaticFieldAccessorImpl, "sun/reflect/UnsafeStaticFieldAccessorImpl")\
  template(base_name,                                 "base")                                     \
                                                                                                  \
  /* Support for JSR 292 & invokedynamic (JDK 1.7 and above) */                                   \
  template(java_dyn_InvokeDynamic,                    "java/dyn/InvokeDynamic")                   \
  template(java_dyn_Linkage,                          "java/dyn/Linkage")                         \
  template(java_dyn_CallSite,                         "java/dyn/CallSite")                        \
  template(java_dyn_MethodHandle,                     "java/dyn/MethodHandle")                    \
  template(java_dyn_MethodType,                       "java/dyn/MethodType")                      \
  template(java_dyn_WrongMethodTypeException,         "java/dyn/WrongMethodTypeException")        \
  template(java_dyn_MethodType_signature,             "Ljava/dyn/MethodType;")                    \
  template(java_dyn_MethodHandle_signature,           "Ljava/dyn/MethodHandle;")                  \
  /* internal classes known only to the JVM: */                                                   \
  template(java_dyn_MethodTypeForm,                   "java/dyn/MethodTypeForm")                  \
  template(java_dyn_MethodTypeForm_signature,         "Ljava/dyn/MethodTypeForm;")                \
  template(sun_dyn_MemberName,                        "sun/dyn/MemberName")                       \
  template(sun_dyn_MemberName_signature,              "Lsun/dyn/MemberName;")                     \
  template(sun_dyn_MethodHandleImpl,                  "sun/dyn/MethodHandleImpl")                 \
  template(sun_dyn_MethodHandleNatives,               "sun/dyn/MethodHandleNatives")              \
  template(sun_dyn_AdapterMethodHandle,               "sun/dyn/AdapterMethodHandle")              \
  template(sun_dyn_BoundMethodHandle,                 "sun/dyn/BoundMethodHandle")                \
  template(sun_dyn_DirectMethodHandle,                "sun/dyn/DirectMethodHandle")               \
<<<<<<< HEAD
  template(makeImpl_name,                             "makeImpl") /*MethodType::makeImpl*/        \
  template(makeImpl_signature,    "(Ljava/lang/Class;[Ljava/lang/Class;ZZ)Ljava/dyn/MethodType;") \
  template(makeSite_name,                             "makeSite") /*CallSite::makeSite*/          \
  template(makeSite_signature,    "(Ljava/lang/Class;Ljava/lang/String;Ljava/dyn/MethodType;II)Ljava/dyn/CallSite;") \
  template(findBootstrapMethod_name,                  "findBootstrapMethod")                      \
  template(findBootstrapMethod_signature, "(Ljava/lang/Class;Ljava/lang/Class;)Ljava/dyn/MethodHandle;") \
=======
  /* internal up-calls made only by the JVM, via class sun.dyn.MethodHandleNatives: */            \
  template(findMethodHandleType_name,                 "findMethodHandleType")                     \
  template(findMethodHandleType_signature, "(Ljava/lang/Class;[Ljava/lang/Class;)Ljava/dyn/MethodType;") \
  template(linkMethodHandleConstant_name,             "linkMethodHandleConstant")                 \
  template(linkMethodHandleConstant_signature, "(Ljava/lang/Class;ILjava/lang/Class;Ljava/lang/String;Ljava/lang/Object;)Ljava/dyn/MethodHandle;") \
  template(makeDynamicCallSite_name,                  "makeDynamicCallSite")                      \
  template(makeDynamicCallSite_signature, "(Ljava/dyn/MethodHandle;Ljava/lang/String;Ljava/dyn/MethodType;Ljava/lang/Object;Lsun/dyn/MemberName;I)Ljava/dyn/CallSite;") \
>>>>>>> eb8bd999
  NOT_LP64(  do_alias(machine_word_signature,         int_signature)  )                           \
  LP64_ONLY( do_alias(machine_word_signature,         long_signature) )                           \
                                                                                                  \
  /* common method and field names */                                                             \
  template(object_initializer_name,                   "<init>")                                   \
  template(class_initializer_name,                    "<clinit>")                                 \
  template(println_name,                              "println")                                  \
  template(printStackTrace_name,                      "printStackTrace")                          \
  template(main_name,                                 "main")                                     \
  template(name_name,                                 "name")                                     \
  template(priority_name,                             "priority")                                 \
  template(stillborn_name,                            "stillborn")                                \
  template(group_name,                                "group")                                    \
  template(daemon_name,                               "daemon")                                   \
  template(eetop_name,                                "eetop")                                    \
  template(thread_status_name,                        "threadStatus")                             \
  template(run_method_name,                           "run")                                      \
  template(exit_method_name,                          "exit")                                     \
  template(add_method_name,                           "add")                                      \
  template(parent_name,                               "parent")                                   \
  template(threads_name,                              "threads")                                  \
  template(groups_name,                               "groups")                                   \
  template(maxPriority_name,                          "maxPriority")                              \
  template(destroyed_name,                            "destroyed")                                \
  template(vmAllowSuspension_name,                    "vmAllowSuspension")                        \
  template(nthreads_name,                             "nthreads")                                 \
  template(ngroups_name,                              "ngroups")                                  \
  template(shutdown_method_name,                      "shutdown")                                 \
  template(finalize_method_name,                      "finalize")                                 \
  template(reference_lock_name,                       "lock")                                     \
  template(reference_discovered_name,                 "discovered")                               \
  template(run_finalizers_on_exit_name,               "runFinalizersOnExit")                      \
  template(uncaughtException_name,                    "uncaughtException")                        \
  template(dispatchUncaughtException_name,            "dispatchUncaughtException")                \
  template(initializeSystemClass_name,                "initializeSystemClass")                    \
  template(loadClass_name,                            "loadClass")                                \
  template(loadClassInternal_name,                    "loadClassInternal")                        \
  template(get_name,                                  "get")                                      \
  template(put_name,                                  "put")                                      \
  template(type_name,                                 "type")                                     \
  template(findNative_name,                           "findNative")                               \
  template(deadChild_name,                            "deadChild")                                \
  template(addClass_name,                             "addClass")                                 \
  template(getFromClass_name,                         "getFromClass")                             \
  template(dispatch_name,                             "dispatch")                                 \
  template(getSystemClassLoader_name,                 "getSystemClassLoader")                     \
  template(fillInStackTrace_name,                     "fillInStackTrace")                         \
  template(getCause_name,                             "getCause")                                 \
  template(initCause_name,                            "initCause")                                \
  template(setProperty_name,                          "setProperty")                              \
  template(getProperty_name,                          "getProperty")                              \
  template(context_name,                              "context")                                  \
  template(privilegedContext_name,                    "privilegedContext")                        \
  template(contextClassLoader_name,                   "contextClassLoader")                       \
  template(inheritedAccessControlContext_name,        "inheritedAccessControlContext")            \
  template(isPrivileged_name,                         "isPrivileged")                             \
  template(wait_name,                                 "wait")                                     \
  template(checkPackageAccess_name,                   "checkPackageAccess")                       \
  template(stackSize_name,                            "stackSize")                                \
  template(thread_id_name,                            "tid")                                      \
  template(newInstance0_name,                         "newInstance0")                             \
  template(limit_name,                                "limit")                                    \
  template(forName_name,                              "forName")                                  \
  template(forName0_name,                             "forName0")                                 \
  template(isJavaIdentifierStart_name,                "isJavaIdentifierStart")                    \
  template(isJavaIdentifierPart_name,                 "isJavaIdentifierPart")                     \
  template(exclusive_owner_thread_name,               "exclusiveOwnerThread")                     \
  template(park_blocker_name,                         "parkBlocker")                              \
  template(park_event_name,                           "nativeParkEventPointer")                   \
  template(cache_field_name,                          "cache")                                    \
  template(value_name,                                "value")                                    \
  template(frontCacheEnabled_name,                    "frontCacheEnabled")                        \
  template(stringCacheEnabled_name,                   "stringCacheEnabled")                       \
  template(numberOfLeadingZeros_name,                 "numberOfLeadingZeros")                     \
  template(numberOfTrailingZeros_name,                "numberOfTrailingZeros")                    \
  template(bitCount_name,                             "bitCount")                                 \
  template(profile_name,                              "profile")                                  \
  template(equals_name,                               "equals")                                   \
  template(target_name,                               "target")                                   \
  template(toString_name,                             "toString")                                 \
  template(values_name,                               "values")                                   \
  template(receiver_name,                             "receiver")                                 \
  template(vmmethod_name,                             "vmmethod")                                 \
  template(vmtarget_name,                             "vmtarget")                                 \
  template(vmentry_name,                              "vmentry")                                  \
  template(vmslots_name,                              "vmslots")                                  \
  template(vmindex_name,                              "vmindex")                                  \
  template(vmargslot_name,                            "vmargslot")                                \
  template(flags_name,                                "flags")                                    \
  template(argument_name,                             "argument")                                 \
  template(conversion_name,                           "conversion")                               \
  template(rtype_name,                                "rtype")                                    \
  template(ptypes_name,                               "ptypes")                                   \
  template(form_name,                                 "form")                                     \
  template(erasedType_name,                           "erasedType")                               \
  template(append_name,                               "append")                                   \
                                                                                                  \
  /* non-intrinsic name/signature pairs: */                                                       \
  template(register_method_name,                      "register")                                 \
  do_alias(register_method_signature,         object_void_signature)                              \
                                                                                                  \
  /* name symbols needed by intrinsics */                                                         \
  VM_INTRINSICS_DO(VM_INTRINSIC_IGNORE, VM_SYMBOL_IGNORE, template, VM_SYMBOL_IGNORE, VM_ALIAS_IGNORE) \
                                                                                                  \
  /* common signatures names */                                                                   \
  template(void_method_signature,                     "()V")                                      \
  template(void_boolean_signature,                    "()Z")                                      \
  template(void_byte_signature,                       "()B")                                      \
  template(void_char_signature,                       "()C")                                      \
  template(void_short_signature,                      "()S")                                      \
  template(void_int_signature,                        "()I")                                      \
  template(void_long_signature,                       "()J")                                      \
  template(void_float_signature,                      "()F")                                      \
  template(void_double_signature,                     "()D")                                      \
  template(int_void_signature,                        "(I)V")                                     \
  template(int_int_signature,                         "(I)I")                                     \
  template(char_char_signature,                       "(C)C")                                     \
  template(short_short_signature,                     "(S)S")                                     \
  template(int_bool_signature,                        "(I)Z")                                     \
  template(float_int_signature,                       "(F)I")                                     \
  template(double_long_signature,                     "(D)J")                                     \
  template(double_double_signature,                   "(D)D")                                     \
  template(int_float_signature,                       "(I)F")                                     \
  template(long_int_signature,                        "(J)I")                                     \
  template(long_long_signature,                       "(J)J")                                     \
  template(long_double_signature,                     "(J)D")                                     \
  template(byte_signature,                            "B")                                        \
  template(char_signature,                            "C")                                        \
  template(double_signature,                          "D")                                        \
  template(float_signature,                           "F")                                        \
  template(int_signature,                             "I")                                        \
  template(long_signature,                            "J")                                        \
  template(short_signature,                           "S")                                        \
  template(bool_signature,                            "Z")                                        \
  template(void_signature,                            "V")                                        \
  template(byte_array_signature,                      "[B")                                       \
  template(char_array_signature,                      "[C")                                       \
  template(object_void_signature,                     "(Ljava/lang/Object;)V")                    \
  template(object_int_signature,                      "(Ljava/lang/Object;)I")                    \
  template(object_boolean_signature,                  "(Ljava/lang/Object;)Z")                    \
  template(string_void_signature,                     "(Ljava/lang/String;)V")                    \
  template(string_int_signature,                      "(Ljava/lang/String;)I")                    \
  template(throwable_void_signature,                  "(Ljava/lang/Throwable;)V")                 \
  template(void_throwable_signature,                  "()Ljava/lang/Throwable;")                  \
  template(throwable_throwable_signature,             "(Ljava/lang/Throwable;)Ljava/lang/Throwable;")             \
  template(class_void_signature,                      "(Ljava/lang/Class;)V")                     \
  template(class_int_signature,                       "(Ljava/lang/Class;)I")                     \
  template(class_boolean_signature,                   "(Ljava/lang/Class;)Z")                     \
  template(throwable_string_void_signature,           "(Ljava/lang/Throwable;Ljava/lang/String;)V")               \
  template(string_array_void_signature,               "([Ljava/lang/String;)V")                                   \
  template(string_array_string_array_void_signature,  "([Ljava/lang/String;[Ljava/lang/String;)V")                \
  template(thread_throwable_void_signature,           "(Ljava/lang/Thread;Ljava/lang/Throwable;)V")               \
  template(thread_void_signature,                     "(Ljava/lang/Thread;)V")                                    \
  template(threadgroup_runnable_void_signature,       "(Ljava/lang/ThreadGroup;Ljava/lang/Runnable;)V")           \
  template(threadgroup_string_void_signature,         "(Ljava/lang/ThreadGroup;Ljava/lang/String;)V")             \
  template(string_class_signature,                    "(Ljava/lang/String;)Ljava/lang/Class;")                    \
  template(object_object_object_signature,            "(Ljava/lang/Object;Ljava/lang/Object;)Ljava/lang/Object;") \
  template(string_string_string_signature,            "(Ljava/lang/String;Ljava/lang/String;)Ljava/lang/String;") \
  template(string_string_signature,                   "(Ljava/lang/String;)Ljava/lang/String;")                   \
  template(classloader_string_long_signature,         "(Ljava/lang/ClassLoader;Ljava/lang/String;)J")             \
  template(byte_array_void_signature,                 "([B)V")                                                    \
  template(char_array_void_signature,                 "([C)V")                                                    \
  template(int_int_void_signature,                    "(II)V")                                                    \
  template(long_long_void_signature,                  "(JJ)V")                                                    \
  template(void_classloader_signature,                "()Ljava/lang/ClassLoader;")                                \
  template(void_object_signature,                     "()Ljava/lang/Object;")                                     \
  template(void_class_signature,                      "()Ljava/lang/Class;")                                      \
  template(void_string_signature,                     "()Ljava/lang/String;")                                     \
  template(object_array_object_signature,             "([Ljava/lang/Object;)Ljava/lang/Object;")                  \
  template(object_object_array_object_signature,      "(Ljava/lang/Object;[Ljava/lang/Object;)Ljava/lang/Object;")\
  template(exception_void_signature,                  "(Ljava/lang/Exception;)V")                                 \
  template(protectiondomain_signature,                "[Ljava/security/ProtectionDomain;")                        \
  template(accesscontrolcontext_signature,            "Ljava/security/AccessControlContext;")                     \
  template(class_protectiondomain_signature,          "(Ljava/lang/Class;Ljava/security/ProtectionDomain;)V")     \
  template(thread_signature,                          "Ljava/lang/Thread;")                                       \
  template(thread_array_signature,                    "[Ljava/lang/Thread;")                                      \
  template(threadgroup_signature,                     "Ljava/lang/ThreadGroup;")                                  \
  template(threadgroup_array_signature,               "[Ljava/lang/ThreadGroup;")                                 \
  template(class_array_signature,                     "[Ljava/lang/Class;")                                       \
  template(classloader_signature,                     "Ljava/lang/ClassLoader;")                                  \
  template(object_signature,                          "Ljava/lang/Object;")                                       \
  template(class_signature,                           "Ljava/lang/Class;")                                        \
  template(string_signature,                          "Ljava/lang/String;")                                       \
  template(reference_signature,                       "Ljava/lang/ref/Reference;")                                \
  template(concurrenthashmap_signature,               "Ljava/util/concurrent/ConcurrentHashMap;")                 \
  template(String_StringBuilder_signature,            "(Ljava/lang/String;)Ljava/lang/StringBuilder;")            \
  template(int_StringBuilder_signature,               "(I)Ljava/lang/StringBuilder;")                             \
  template(char_StringBuilder_signature,              "(C)Ljava/lang/StringBuilder;")                             \
  template(String_StringBuffer_signature,             "(Ljava/lang/String;)Ljava/lang/StringBuffer;")             \
  template(int_StringBuffer_signature,                "(I)Ljava/lang/StringBuffer;")                              \
  template(char_StringBuffer_signature,               "(C)Ljava/lang/StringBuffer;")                              \
  template(int_String_signature,                      "(I)Ljava/lang/String;")                                    \
  /* signature symbols needed by intrinsics */                                                                    \
  VM_INTRINSICS_DO(VM_INTRINSIC_IGNORE, VM_SYMBOL_IGNORE, VM_SYMBOL_IGNORE, template, VM_ALIAS_IGNORE)            \
                                                                                                                  \
  /* symbol aliases needed by intrinsics */                                                                       \
  VM_INTRINSICS_DO(VM_INTRINSIC_IGNORE, VM_SYMBOL_IGNORE, VM_SYMBOL_IGNORE, VM_SYMBOL_IGNORE, do_alias)           \
                                                                                                                  \
  /* returned by the C1 compiler in case there's not enough memory to allocate a new symbol*/                     \
  template(dummy_symbol_oop,                          "illegal symbol")                                           \
                                                                                                                  \
  /* used by ClassFormatError when class name is not known yet */                                                 \
  template(unknown_class_name,                        "<Unknown>")                                                \
                                                                                                                  \
  /* used to identify class loaders handling parallel class loading */                                            \
  template(parallelCapable_name,                      "parallelLockMap")                                          \
                                                                                                                  \
  /* JVM monitoring and management support */                                                                     \
  template(java_lang_StackTraceElement_array,          "[Ljava/lang/StackTraceElement;")                          \
  template(java_lang_management_ThreadState,           "java/lang/management/ThreadState")                        \
  template(java_lang_management_MemoryUsage,           "java/lang/management/MemoryUsage")                        \
  template(java_lang_management_ThreadInfo,            "java/lang/management/ThreadInfo")                         \
  template(sun_management_ManagementFactory,           "sun/management/ManagementFactory")                        \
  template(sun_management_Sensor,                      "sun/management/Sensor")                                   \
  template(sun_management_Agent,                       "sun/management/Agent")                                    \
  template(createMemoryPoolMBean_name,                 "createMemoryPoolMBean")                                   \
  template(createMemoryManagerMBean_name,              "createMemoryManagerMBean")                                \
  template(createGarbageCollectorMBean_name,           "createGarbageCollectorMBean")                             \
  template(createMemoryPoolMBean_signature,            "(Ljava/lang/String;ZJJ)Ljava/lang/management/MemoryPoolMBean;") \
  template(createMemoryManagerMBean_signature,         "(Ljava/lang/String;)Ljava/lang/management/MemoryManagerMBean;") \
  template(createGarbageCollectorMBean_signature,      "(Ljava/lang/String;Ljava/lang/String;)Ljava/lang/management/GarbageCollectorMBean;") \
  template(trigger_name,                               "trigger")                                                 \
  template(clear_name,                                 "clear")                                                   \
  template(trigger_method_signature,                   "(ILjava/lang/management/MemoryUsage;)V")                                                 \
  template(startAgent_name,                            "startAgent")                                              \
  template(java_lang_management_ThreadInfo_constructor_signature, "(Ljava/lang/Thread;ILjava/lang/Object;Ljava/lang/Thread;JJJJ[Ljava/lang/StackTraceElement;)V") \
  template(java_lang_management_ThreadInfo_with_locks_constructor_signature, "(Ljava/lang/Thread;ILjava/lang/Object;Ljava/lang/Thread;JJJJ[Ljava/lang/StackTraceElement;[Ljava/lang/Object;[I[Ljava/lang/Object;)V") \
  template(long_long_long_long_void_signature,         "(JJJJ)V")                                                 \
                                                                                                                  \
  template(java_lang_management_MemoryPoolMXBean,      "java/lang/management/MemoryPoolMXBean")                   \
  template(java_lang_management_MemoryManagerMXBean,   "java/lang/management/MemoryManagerMXBean")                \
  template(java_lang_management_GarbageCollectorMXBean,"java/lang/management/GarbageCollectorMXBean")             \
  template(createMemoryPool_name,                      "createMemoryPool")                                        \
  template(createMemoryManager_name,                   "createMemoryManager")                                     \
  template(createGarbageCollector_name,                "createGarbageCollector")                                  \
  template(createMemoryPool_signature,                 "(Ljava/lang/String;ZJJ)Ljava/lang/management/MemoryPoolMXBean;") \
  template(createMemoryManager_signature,              "(Ljava/lang/String;)Ljava/lang/management/MemoryManagerMXBean;") \
  template(createGarbageCollector_signature,           "(Ljava/lang/String;Ljava/lang/String;)Ljava/lang/management/GarbageCollectorMXBean;") \
  template(addThreadDumpForMonitors_name,              "addThreadDumpForMonitors")                                \
  template(addThreadDumpForSynchronizers_name,         "addThreadDumpForSynchronizers")                           \
  template(addThreadDumpForMonitors_signature,         "(Ljava/lang/management/ThreadInfo;[Ljava/lang/Object;[I)V") \
  template(addThreadDumpForSynchronizers_signature,    "(Ljava/lang/management/ThreadInfo;[Ljava/lang/Object;)V")   \
                                                                                                                  \
  /* JVMTI/java.lang.instrument support and VM Attach mechanism */                                                \
  template(sun_misc_VMSupport,                         "sun/misc/VMSupport")                                      \
  template(appendToClassPathForInstrumentation_name,   "appendToClassPathForInstrumentation")                     \
  do_alias(appendToClassPathForInstrumentation_signature, string_void_signature)                                  \
  template(serializePropertiesToByteArray_name,        "serializePropertiesToByteArray")                          \
  template(serializePropertiesToByteArray_signature,   "()[B")                                                    \
  template(serializeAgentPropertiesToByteArray_name,   "serializeAgentPropertiesToByteArray")                     \
  template(classRedefinedCount_name,                   "classRedefinedCount")                                     \
  /*end*/



// Here are all the intrinsics known to the runtime and the CI.
// Each intrinsic consists of a public enum name (like _hashCode),
// followed by a specification of its klass, name, and signature:
//    template(<id>,  <klass>,  <name>, <sig>, <FCODE>)
//
// If you add an intrinsic here, you must also define its name
// and signature as members of the VM symbols.  The VM symbols for
// the intrinsic name and signature may be defined above.
//
// Because the VM_SYMBOLS_DO macro makes reference to VM_INTRINSICS_DO,
// you can also define an intrinsic's name and/or signature locally to the
// intrinsic, if this makes sense.  (It often does make sense.)
//
// For example:
//    do_intrinsic(_foo,  java_lang_Object,  foo_name, foo_signature, F_xx)
//     do_name(     foo_name, "foo")
//     do_signature(foo_signature, "()F")
// klass      = vmSymbols::java_lang_Object()
// name       = vmSymbols::foo_name()
// signature  = vmSymbols::foo_signature()
//
// The name and/or signature might be a "well known" symbol
// like "equal" or "()I", in which case there will be no local
// re-definition of the symbol.
//
// The do_class, do_name, and do_signature calls are all used for the
// same purpose:  Define yet another VM symbol.  They could all be merged
// into a common 'do_symbol' call, but it seems useful to record our
// intentions here about kinds of symbols (class vs. name vs. signature).
//
// The F_xx is one of the Flags enum; see below.
//
// for Emacs: (let ((c-backslash-column 120) (c-backslash-max-column 120)) (c-backslash-region (point) (point-max) nil t))
#define VM_INTRINSICS_DO(do_intrinsic, do_class, do_name, do_signature, do_alias)                                       \
  do_intrinsic(_hashCode,                 java_lang_Object,       hashCode_name, void_int_signature,             F_R)   \
   do_name(     hashCode_name,                                   "hashCode")                                            \
  do_intrinsic(_getClass,                 java_lang_Object,       getClass_name, void_class_signature,           F_R)   \
   do_name(     getClass_name,                                   "getClass")                                            \
  do_intrinsic(_clone,                    java_lang_Object,       clone_name, void_object_signature,             F_R)   \
   do_name(     clone_name,                                      "clone")                                               \
                                                                                                                        \
  /* Math & StrictMath intrinsics are defined in terms of just a few signatures: */                                     \
  do_class(java_lang_Math,                "java/lang/Math")                                                             \
  do_class(java_lang_StrictMath,          "java/lang/StrictMath")                                                       \
  do_signature(double2_double_signature,  "(DD)D")                                                                      \
  do_signature(int2_int_signature,        "(II)I")                                                                      \
                                                                                                                        \
  /* here are the math names, all together: */                                                                          \
  do_name(abs_name,"abs")       do_name(sin_name,"sin")         do_name(cos_name,"cos")                                 \
  do_name(tan_name,"tan")       do_name(atan2_name,"atan2")     do_name(sqrt_name,"sqrt")                               \
  do_name(log_name,"log")       do_name(log10_name,"log10")     do_name(pow_name,"pow")                                 \
  do_name(exp_name,"exp")       do_name(min_name,"min")         do_name(max_name,"max")                                 \
                                                                                                                        \
  do_intrinsic(_dabs,                     java_lang_Math,         abs_name,   double_double_signature,           F_S)   \
  do_intrinsic(_dsin,                     java_lang_Math,         sin_name,   double_double_signature,           F_S)   \
  do_intrinsic(_dcos,                     java_lang_Math,         cos_name,   double_double_signature,           F_S)   \
  do_intrinsic(_dtan,                     java_lang_Math,         tan_name,   double_double_signature,           F_S)   \
  do_intrinsic(_datan2,                   java_lang_Math,         atan2_name, double2_double_signature,          F_S)   \
  do_intrinsic(_dsqrt,                    java_lang_Math,         sqrt_name,  double_double_signature,           F_S)   \
  do_intrinsic(_dlog,                     java_lang_Math,         log_name,   double_double_signature,           F_S)   \
  do_intrinsic(_dlog10,                   java_lang_Math,         log10_name, double_double_signature,           F_S)   \
  do_intrinsic(_dpow,                     java_lang_Math,         pow_name,   double2_double_signature,          F_S)   \
  do_intrinsic(_dexp,                     java_lang_Math,         exp_name,   double_double_signature,           F_S)   \
  do_intrinsic(_min,                      java_lang_Math,         min_name,   int2_int_signature,                F_S)   \
  do_intrinsic(_max,                      java_lang_Math,         max_name,   int2_int_signature,                F_S)   \
                                                                                                                        \
  do_intrinsic(_floatToRawIntBits,        java_lang_Float,        floatToRawIntBits_name,   float_int_signature, F_S)   \
   do_name(     floatToRawIntBits_name,                          "floatToRawIntBits")                                   \
  do_intrinsic(_floatToIntBits,           java_lang_Float,        floatToIntBits_name,      float_int_signature, F_S)   \
   do_name(     floatToIntBits_name,                             "floatToIntBits")                                      \
  do_intrinsic(_intBitsToFloat,           java_lang_Float,        intBitsToFloat_name,      int_float_signature, F_S)   \
   do_name(     intBitsToFloat_name,                             "intBitsToFloat")                                      \
  do_intrinsic(_doubleToRawLongBits,      java_lang_Double,       doubleToRawLongBits_name, double_long_signature, F_S) \
   do_name(     doubleToRawLongBits_name,                        "doubleToRawLongBits")                                 \
  do_intrinsic(_doubleToLongBits,         java_lang_Double,       doubleToLongBits_name,    double_long_signature, F_S) \
   do_name(     doubleToLongBits_name,                           "doubleToLongBits")                                    \
  do_intrinsic(_longBitsToDouble,         java_lang_Double,       longBitsToDouble_name,    long_double_signature, F_S) \
   do_name(     longBitsToDouble_name,                           "longBitsToDouble")                                    \
                                                                                                                        \
  do_intrinsic(_numberOfLeadingZeros_i,   java_lang_Integer,      numberOfLeadingZeros_name,int_int_signature,   F_S)   \
  do_intrinsic(_numberOfLeadingZeros_l,   java_lang_Long,         numberOfLeadingZeros_name,long_int_signature,  F_S)   \
                                                                                                                        \
  do_intrinsic(_numberOfTrailingZeros_i,  java_lang_Integer,      numberOfTrailingZeros_name,int_int_signature,  F_S)   \
  do_intrinsic(_numberOfTrailingZeros_l,  java_lang_Long,         numberOfTrailingZeros_name,long_int_signature, F_S)   \
                                                                                                                        \
  do_intrinsic(_bitCount_i,               java_lang_Integer,      bitCount_name,            int_int_signature,   F_S)   \
  do_intrinsic(_bitCount_l,               java_lang_Long,         bitCount_name,            long_int_signature,  F_S)   \
                                                                                                                        \
  do_intrinsic(_reverseBytes_i,           java_lang_Integer,      reverseBytes_name,        int_int_signature,   F_S)   \
   do_name(     reverseBytes_name,                               "reverseBytes")                                        \
  do_intrinsic(_reverseBytes_l,           java_lang_Long,         reverseBytes_name,        long_long_signature, F_S)   \
    /*  (symbol reverseBytes_name defined above) */                                                                     \
  do_intrinsic(_reverseBytes_c,           java_lang_Character,    reverseBytes_name,        char_char_signature, F_S)   \
    /*  (symbol reverseBytes_name defined above) */                                                                     \
  do_intrinsic(_reverseBytes_s,           java_lang_Short,        reverseBytes_name,        short_short_signature, F_S) \
    /*  (symbol reverseBytes_name defined above) */                                                                     \
                                                                                                                        \
  do_intrinsic(_identityHashCode,         java_lang_System,       identityHashCode_name, object_int_signature,   F_S)   \
   do_name(     identityHashCode_name,                           "identityHashCode")                                    \
  do_intrinsic(_currentTimeMillis,        java_lang_System,       currentTimeMillis_name, void_long_signature,   F_S)   \
                                                                                                                        \
   do_name(     currentTimeMillis_name,                          "currentTimeMillis")                                   \
  do_intrinsic(_nanoTime,                 java_lang_System,       nanoTime_name,          void_long_signature,   F_S)   \
   do_name(     nanoTime_name,                                   "nanoTime")                                            \
                                                                                                                        \
  do_intrinsic(_arraycopy,                java_lang_System,       arraycopy_name, arraycopy_signature,           F_S)   \
   do_name(     arraycopy_name,                                  "arraycopy")                                           \
   do_signature(arraycopy_signature,                             "(Ljava/lang/Object;ILjava/lang/Object;II)V")          \
  do_intrinsic(_isInterrupted,            java_lang_Thread,       isInterrupted_name, isInterrupted_signature,   F_R)   \
   do_name(     isInterrupted_name,                              "isInterrupted")                                       \
   do_signature(isInterrupted_signature,                         "(Z)Z")                                                \
  do_intrinsic(_currentThread,            java_lang_Thread,       currentThread_name, currentThread_signature,   F_S)   \
   do_name(     currentThread_name,                              "currentThread")                                       \
   do_signature(currentThread_signature,                         "()Ljava/lang/Thread;")                                \
                                                                                                                        \
  /* reflective intrinsics, for java/lang/Class, etc. */                                                                \
  do_intrinsic(_isAssignableFrom,         java_lang_Class,        isAssignableFrom_name, class_boolean_signature, F_RN) \
   do_name(     isAssignableFrom_name,                           "isAssignableFrom")                                    \
  do_intrinsic(_isInstance,               java_lang_Class,        isInstance_name, object_boolean_signature,     F_RN)  \
   do_name(     isInstance_name,                                 "isInstance")                                          \
  do_intrinsic(_getModifiers,             java_lang_Class,        getModifiers_name, void_int_signature,         F_RN)  \
   do_name(     getModifiers_name,                               "getModifiers")                                        \
  do_intrinsic(_isInterface,              java_lang_Class,        isInterface_name, void_boolean_signature,      F_RN)  \
   do_name(     isInterface_name,                                "isInterface")                                         \
  do_intrinsic(_isArray,                  java_lang_Class,        isArray_name, void_boolean_signature,          F_RN)  \
   do_name(     isArray_name,                                    "isArray")                                             \
  do_intrinsic(_isPrimitive,              java_lang_Class,        isPrimitive_name, void_boolean_signature,      F_RN)  \
   do_name(     isPrimitive_name,                                "isPrimitive")                                         \
  do_intrinsic(_getSuperclass,            java_lang_Class,        getSuperclass_name, void_class_signature,      F_RN)  \
   do_name(     getSuperclass_name,                              "getSuperclass")                                       \
  do_intrinsic(_getComponentType,         java_lang_Class,        getComponentType_name, void_class_signature,   F_RN)  \
   do_name(     getComponentType_name,                           "getComponentType")                                    \
                                                                                                                        \
  do_intrinsic(_getClassAccessFlags,      sun_reflect_Reflection, getClassAccessFlags_name, class_int_signature, F_SN)  \
   do_name(     getClassAccessFlags_name,                        "getClassAccessFlags")                                 \
  do_intrinsic(_getLength,                java_lang_reflect_Array, getLength_name, object_int_signature,         F_SN)  \
   do_name(     getLength_name,                                   "getLength")                                          \
                                                                                                                        \
  do_intrinsic(_getCallerClass,           sun_reflect_Reflection, getCallerClass_name, getCallerClass_signature, F_SN)  \
   do_name(     getCallerClass_name,                             "getCallerClass")                                      \
   do_signature(getCallerClass_signature,                        "(I)Ljava/lang/Class;")                                \
                                                                                                                        \
  do_intrinsic(_newArray,                 java_lang_reflect_Array, newArray_name, newArray_signature,            F_SN)  \
   do_name(     newArray_name,                                    "newArray")                                           \
   do_signature(newArray_signature,                               "(Ljava/lang/Class;I)Ljava/lang/Object;")             \
                                                                                                                        \
  do_intrinsic(_copyOf,                   java_util_Arrays,       copyOf_name, copyOf_signature,                 F_S)   \
   do_name(     copyOf_name,                                     "copyOf")                                              \
   do_signature(copyOf_signature,             "([Ljava/lang/Object;ILjava/lang/Class;)[Ljava/lang/Object;")             \
                                                                                                                        \
  do_intrinsic(_copyOfRange,              java_util_Arrays,       copyOfRange_name, copyOfRange_signature,       F_S)   \
   do_name(     copyOfRange_name,                                "copyOfRange")                                         \
   do_signature(copyOfRange_signature,        "([Ljava/lang/Object;IILjava/lang/Class;)[Ljava/lang/Object;")            \
                                                                                                                        \
  do_intrinsic(_equalsC,                  java_util_Arrays,       equals_name,    equalsC_signature,             F_S)   \
   do_signature(equalsC_signature,                               "([C[C)Z")                                             \
                                                                                                                        \
  do_intrinsic(_compareTo,                java_lang_String,       compareTo_name, string_int_signature,          F_R)   \
   do_name(     compareTo_name,                                  "compareTo")                                           \
  do_intrinsic(_indexOf,                  java_lang_String,       indexOf_name, string_int_signature,            F_R)   \
   do_name(     indexOf_name,                                    "indexOf")                                             \
  do_intrinsic(_equals,                   java_lang_String,       equals_name, object_boolean_signature,         F_R)   \
                                                                                                                        \
  do_class(java_nio_Buffer,               "java/nio/Buffer")                                                            \
  do_intrinsic(_checkIndex,               java_nio_Buffer,        checkIndex_name, int_int_signature,            F_R)   \
   do_name(     checkIndex_name,                                 "checkIndex")                                          \
                                                                                                                        \
  do_class(sun_misc_AtomicLongCSImpl,     "sun/misc/AtomicLongCSImpl")                                                  \
  do_intrinsic(_get_AtomicLong,           sun_misc_AtomicLongCSImpl, get_name, void_long_signature,              F_R)   \
  /*   (symbols get_name and void_long_signature defined above) */                                                      \
                                                                                                                        \
  do_intrinsic(_attemptUpdate,            sun_misc_AtomicLongCSImpl, attemptUpdate_name, attemptUpdate_signature, F_R)  \
   do_name(     attemptUpdate_name,                                 "attemptUpdate")                                    \
   do_signature(attemptUpdate_signature,                            "(JJ)Z")                                            \
                                                                                                                        \
  /* support for sun.misc.Unsafe */                                                                                     \
  do_class(sun_misc_Unsafe,               "sun/misc/Unsafe")                                                            \
                                                                                                                        \
  do_intrinsic(_allocateInstance,         sun_misc_Unsafe,        allocateInstance_name, allocateInstance_signature, F_RN) \
   do_name(     allocateInstance_name,                           "allocateInstance")                                    \
   do_signature(allocateInstance_signature,   "(Ljava/lang/Class;)Ljava/lang/Object;")                                  \
  do_intrinsic(_copyMemory,               sun_misc_Unsafe,        copyMemory_name, copyMemory_signature,         F_RN)  \
   do_name(     copyMemory_name,                                 "copyMemory")                                          \
   do_signature(copyMemory_signature,         "(Ljava/lang/Object;JLjava/lang/Object;JJ)V")                             \
  do_intrinsic(_park,                     sun_misc_Unsafe,        park_name, park_signature,                     F_RN)  \
   do_name(     park_name,                                       "park")                                                \
   do_signature(park_signature,                                  "(ZJ)V")                                               \
  do_intrinsic(_unpark,                   sun_misc_Unsafe,        unpark_name, unpark_signature,                 F_RN)  \
   do_name(     unpark_name,                                     "unpark")                                              \
   do_alias(    unpark_signature,                               /*(LObject;)V*/ object_void_signature)                  \
                                                                                                                        \
  /* unsafe memory references (there are a lot of them...) */                                                           \
  do_signature(getObject_signature,       "(Ljava/lang/Object;J)Ljava/lang/Object;")                                    \
  do_signature(putObject_signature,       "(Ljava/lang/Object;JLjava/lang/Object;)V")                                   \
  do_signature(getBoolean_signature,      "(Ljava/lang/Object;J)Z")                                                     \
  do_signature(putBoolean_signature,      "(Ljava/lang/Object;JZ)V")                                                    \
  do_signature(getByte_signature,         "(Ljava/lang/Object;J)B")                                                     \
  do_signature(putByte_signature,         "(Ljava/lang/Object;JB)V")                                                    \
  do_signature(getShort_signature,        "(Ljava/lang/Object;J)S")                                                     \
  do_signature(putShort_signature,        "(Ljava/lang/Object;JS)V")                                                    \
  do_signature(getChar_signature,         "(Ljava/lang/Object;J)C")                                                     \
  do_signature(putChar_signature,         "(Ljava/lang/Object;JC)V")                                                    \
  do_signature(getInt_signature,          "(Ljava/lang/Object;J)I")                                                     \
  do_signature(putInt_signature,          "(Ljava/lang/Object;JI)V")                                                    \
  do_signature(getLong_signature,         "(Ljava/lang/Object;J)J")                                                     \
  do_signature(putLong_signature,         "(Ljava/lang/Object;JJ)V")                                                    \
  do_signature(getFloat_signature,        "(Ljava/lang/Object;J)F")                                                     \
  do_signature(putFloat_signature,        "(Ljava/lang/Object;JF)V")                                                    \
  do_signature(getDouble_signature,       "(Ljava/lang/Object;J)D")                                                     \
  do_signature(putDouble_signature,       "(Ljava/lang/Object;JD)V")                                                    \
                                                                                                                        \
  do_name(getObject_name,"getObject")           do_name(putObject_name,"putObject")                                     \
  do_name(getBoolean_name,"getBoolean")         do_name(putBoolean_name,"putBoolean")                                   \
  do_name(getByte_name,"getByte")               do_name(putByte_name,"putByte")                                         \
  do_name(getShort_name,"getShort")             do_name(putShort_name,"putShort")                                       \
  do_name(getChar_name,"getChar")               do_name(putChar_name,"putChar")                                         \
  do_name(getInt_name,"getInt")                 do_name(putInt_name,"putInt")                                           \
  do_name(getLong_name,"getLong")               do_name(putLong_name,"putLong")                                         \
  do_name(getFloat_name,"getFloat")             do_name(putFloat_name,"putFloat")                                       \
  do_name(getDouble_name,"getDouble")           do_name(putDouble_name,"putDouble")                                     \
                                                                                                                        \
  do_intrinsic(_getObject,                sun_misc_Unsafe,        getObject_name, getObject_signature,           F_RN)  \
  do_intrinsic(_getBoolean,               sun_misc_Unsafe,        getBoolean_name, getBoolean_signature,         F_RN)  \
  do_intrinsic(_getByte,                  sun_misc_Unsafe,        getByte_name, getByte_signature,               F_RN)  \
  do_intrinsic(_getShort,                 sun_misc_Unsafe,        getShort_name, getShort_signature,             F_RN)  \
  do_intrinsic(_getChar,                  sun_misc_Unsafe,        getChar_name, getChar_signature,               F_RN)  \
  do_intrinsic(_getInt,                   sun_misc_Unsafe,        getInt_name, getInt_signature,                 F_RN)  \
  do_intrinsic(_getLong,                  sun_misc_Unsafe,        getLong_name, getLong_signature,               F_RN)  \
  do_intrinsic(_getFloat,                 sun_misc_Unsafe,        getFloat_name, getFloat_signature,             F_RN)  \
  do_intrinsic(_getDouble,                sun_misc_Unsafe,        getDouble_name, getDouble_signature,           F_RN)  \
  do_intrinsic(_putObject,                sun_misc_Unsafe,        putObject_name, putObject_signature,           F_RN)  \
  do_intrinsic(_putBoolean,               sun_misc_Unsafe,        putBoolean_name, putBoolean_signature,         F_RN)  \
  do_intrinsic(_putByte,                  sun_misc_Unsafe,        putByte_name, putByte_signature,               F_RN)  \
  do_intrinsic(_putShort,                 sun_misc_Unsafe,        putShort_name, putShort_signature,             F_RN)  \
  do_intrinsic(_putChar,                  sun_misc_Unsafe,        putChar_name, putChar_signature,               F_RN)  \
  do_intrinsic(_putInt,                   sun_misc_Unsafe,        putInt_name, putInt_signature,                 F_RN)  \
  do_intrinsic(_putLong,                  sun_misc_Unsafe,        putLong_name, putLong_signature,               F_RN)  \
  do_intrinsic(_putFloat,                 sun_misc_Unsafe,        putFloat_name, putFloat_signature,             F_RN)  \
  do_intrinsic(_putDouble,                sun_misc_Unsafe,        putDouble_name, putDouble_signature,           F_RN)  \
                                                                                                                        \
  do_name(getObjectVolatile_name,"getObjectVolatile")   do_name(putObjectVolatile_name,"putObjectVolatile")             \
  do_name(getBooleanVolatile_name,"getBooleanVolatile") do_name(putBooleanVolatile_name,"putBooleanVolatile")           \
  do_name(getByteVolatile_name,"getByteVolatile")       do_name(putByteVolatile_name,"putByteVolatile")                 \
  do_name(getShortVolatile_name,"getShortVolatile")     do_name(putShortVolatile_name,"putShortVolatile")               \
  do_name(getCharVolatile_name,"getCharVolatile")       do_name(putCharVolatile_name,"putCharVolatile")                 \
  do_name(getIntVolatile_name,"getIntVolatile")         do_name(putIntVolatile_name,"putIntVolatile")                   \
  do_name(getLongVolatile_name,"getLongVolatile")       do_name(putLongVolatile_name,"putLongVolatile")                 \
  do_name(getFloatVolatile_name,"getFloatVolatile")     do_name(putFloatVolatile_name,"putFloatVolatile")               \
  do_name(getDoubleVolatile_name,"getDoubleVolatile")   do_name(putDoubleVolatile_name,"putDoubleVolatile")             \
                                                                                                                        \
  do_intrinsic(_getObjectVolatile,        sun_misc_Unsafe,        getObjectVolatile_name, getObject_signature,   F_RN)  \
  do_intrinsic(_getBooleanVolatile,       sun_misc_Unsafe,        getBooleanVolatile_name, getBoolean_signature, F_RN)  \
  do_intrinsic(_getByteVolatile,          sun_misc_Unsafe,        getByteVolatile_name, getByte_signature,       F_RN)  \
  do_intrinsic(_getShortVolatile,         sun_misc_Unsafe,        getShortVolatile_name, getShort_signature,     F_RN)  \
  do_intrinsic(_getCharVolatile,          sun_misc_Unsafe,        getCharVolatile_name, getChar_signature,       F_RN)  \
  do_intrinsic(_getIntVolatile,           sun_misc_Unsafe,        getIntVolatile_name, getInt_signature,         F_RN)  \
  do_intrinsic(_getLongVolatile,          sun_misc_Unsafe,        getLongVolatile_name, getLong_signature,       F_RN)  \
  do_intrinsic(_getFloatVolatile,         sun_misc_Unsafe,        getFloatVolatile_name, getFloat_signature,     F_RN)  \
  do_intrinsic(_getDoubleVolatile,        sun_misc_Unsafe,        getDoubleVolatile_name, getDouble_signature,   F_RN)  \
  do_intrinsic(_putObjectVolatile,        sun_misc_Unsafe,        putObjectVolatile_name, putObject_signature,   F_RN)  \
  do_intrinsic(_putBooleanVolatile,       sun_misc_Unsafe,        putBooleanVolatile_name, putBoolean_signature, F_RN)  \
  do_intrinsic(_putByteVolatile,          sun_misc_Unsafe,        putByteVolatile_name, putByte_signature,       F_RN)  \
  do_intrinsic(_putShortVolatile,         sun_misc_Unsafe,        putShortVolatile_name, putShort_signature,     F_RN)  \
  do_intrinsic(_putCharVolatile,          sun_misc_Unsafe,        putCharVolatile_name, putChar_signature,       F_RN)  \
  do_intrinsic(_putIntVolatile,           sun_misc_Unsafe,        putIntVolatile_name, putInt_signature,         F_RN)  \
  do_intrinsic(_putLongVolatile,          sun_misc_Unsafe,        putLongVolatile_name, putLong_signature,       F_RN)  \
  do_intrinsic(_putFloatVolatile,         sun_misc_Unsafe,        putFloatVolatile_name, putFloat_signature,     F_RN)  \
  do_intrinsic(_putDoubleVolatile,        sun_misc_Unsafe,        putDoubleVolatile_name, putDouble_signature,   F_RN)  \
                                                                                                                        \
  /* %%% these are redundant except perhaps for getAddress, but Unsafe has native methods for them */                   \
  do_signature(getByte_raw_signature,     "(J)B")                                                                       \
  do_signature(putByte_raw_signature,     "(JB)V")                                                                      \
  do_signature(getShort_raw_signature,    "(J)S")                                                                       \
  do_signature(putShort_raw_signature,    "(JS)V")                                                                      \
  do_signature(getChar_raw_signature,     "(J)C")                                                                       \
  do_signature(putChar_raw_signature,     "(JC)V")                                                                      \
  do_signature(putInt_raw_signature,      "(JI)V")                                                                      \
      do_alias(getLong_raw_signature,    /*(J)J*/ long_long_signature)                                                  \
      do_alias(putLong_raw_signature,    /*(JJ)V*/ long_long_void_signature)                                            \
  do_signature(getFloat_raw_signature,    "(J)F")                                                                       \
  do_signature(putFloat_raw_signature,    "(JF)V")                                                                      \
      do_alias(getDouble_raw_signature,  /*(J)D*/ long_double_signature)                                                \
  do_signature(putDouble_raw_signature,   "(JD)V")                                                                      \
      do_alias(getAddress_raw_signature, /*(J)J*/ long_long_signature)                                                  \
      do_alias(putAddress_raw_signature, /*(JJ)V*/ long_long_void_signature)                                            \
                                                                                                                        \
   do_name(    getAddress_name,           "getAddress")                                                                 \
   do_name(    putAddress_name,           "putAddress")                                                                 \
                                                                                                                        \
  do_intrinsic(_getByte_raw,              sun_misc_Unsafe,        getByte_name, getByte_raw_signature,           F_RN)  \
  do_intrinsic(_getShort_raw,             sun_misc_Unsafe,        getShort_name, getShort_raw_signature,         F_RN)  \
  do_intrinsic(_getChar_raw,              sun_misc_Unsafe,        getChar_name, getChar_raw_signature,           F_RN)  \
  do_intrinsic(_getInt_raw,               sun_misc_Unsafe,        getInt_name, long_int_signature,               F_RN)  \
  do_intrinsic(_getLong_raw,              sun_misc_Unsafe,        getLong_name, getLong_raw_signature,           F_RN)  \
  do_intrinsic(_getFloat_raw,             sun_misc_Unsafe,        getFloat_name, getFloat_raw_signature,         F_RN)  \
  do_intrinsic(_getDouble_raw,            sun_misc_Unsafe,        getDouble_name, getDouble_raw_signature,       F_RN)  \
  do_intrinsic(_getAddress_raw,           sun_misc_Unsafe,        getAddress_name, getAddress_raw_signature,     F_RN)  \
  do_intrinsic(_putByte_raw,              sun_misc_Unsafe,        putByte_name, putByte_raw_signature,           F_RN)  \
  do_intrinsic(_putShort_raw,             sun_misc_Unsafe,        putShort_name, putShort_raw_signature,         F_RN)  \
  do_intrinsic(_putChar_raw,              sun_misc_Unsafe,        putChar_name, putChar_raw_signature,           F_RN)  \
  do_intrinsic(_putInt_raw,               sun_misc_Unsafe,        putInt_name, putInt_raw_signature,             F_RN)  \
  do_intrinsic(_putLong_raw,              sun_misc_Unsafe,        putLong_name, putLong_raw_signature,           F_RN)  \
  do_intrinsic(_putFloat_raw,             sun_misc_Unsafe,        putFloat_name, putFloat_raw_signature,         F_RN)  \
  do_intrinsic(_putDouble_raw,            sun_misc_Unsafe,        putDouble_name, putDouble_raw_signature,       F_RN)  \
  do_intrinsic(_putAddress_raw,           sun_misc_Unsafe,        putAddress_name, putAddress_raw_signature,     F_RN)  \
                                                                                                                        \
  do_intrinsic(_compareAndSwapObject,     sun_misc_Unsafe,        compareAndSwapObject_name, compareAndSwapObject_signature, F_RN) \
   do_name(     compareAndSwapObject_name,                       "compareAndSwapObject")                                \
   do_signature(compareAndSwapObject_signature,  "(Ljava/lang/Object;JLjava/lang/Object;Ljava/lang/Object;)Z")          \
  do_intrinsic(_compareAndSwapLong,       sun_misc_Unsafe,        compareAndSwapLong_name, compareAndSwapLong_signature, F_RN) \
   do_name(     compareAndSwapLong_name,                         "compareAndSwapLong")                                  \
   do_signature(compareAndSwapLong_signature,                    "(Ljava/lang/Object;JJJ)Z")                            \
  do_intrinsic(_compareAndSwapInt,        sun_misc_Unsafe,        compareAndSwapInt_name, compareAndSwapInt_signature, F_RN) \
   do_name(     compareAndSwapInt_name,                          "compareAndSwapInt")                                   \
   do_signature(compareAndSwapInt_signature,                     "(Ljava/lang/Object;JII)Z")                            \
  do_intrinsic(_putOrderedObject,         sun_misc_Unsafe,        putOrderedObject_name, putOrderedObject_signature, F_RN) \
   do_name(     putOrderedObject_name,                           "putOrderedObject")                                    \
   do_alias(    putOrderedObject_signature,                     /*(LObject;JLObject;)V*/ putObject_signature)           \
  do_intrinsic(_putOrderedLong,           sun_misc_Unsafe,        putOrderedLong_name, putOrderedLong_signature, F_RN)  \
   do_name(     putOrderedLong_name,                             "putOrderedLong")                                      \
   do_alias(    putOrderedLong_signature,                       /*(Ljava/lang/Object;JJ)V*/ putLong_signature)          \
  do_intrinsic(_putOrderedInt,            sun_misc_Unsafe,        putOrderedInt_name, putOrderedInt_signature,   F_RN)  \
   do_name(     putOrderedInt_name,                              "putOrderedInt")                                       \
   do_alias(    putOrderedInt_signature,                        /*(Ljava/lang/Object;JI)V*/ putInt_signature)           \
                                                                                                                        \
  /* prefetch_signature is shared by all prefetch variants */                                                           \
  do_signature( prefetch_signature,        "(Ljava/lang/Object;J)V")                                                    \
                                                                                                                        \
  do_intrinsic(_prefetchRead,             sun_misc_Unsafe,        prefetchRead_name, prefetch_signature,         F_RN)  \
   do_name(     prefetchRead_name,                               "prefetchRead")                                        \
  do_intrinsic(_prefetchWrite,            sun_misc_Unsafe,        prefetchWrite_name, prefetch_signature,        F_RN)  \
   do_name(     prefetchWrite_name,                              "prefetchWrite")                                       \
  do_intrinsic(_prefetchReadStatic,       sun_misc_Unsafe,        prefetchReadStatic_name, prefetch_signature,   F_SN)  \
   do_name(     prefetchReadStatic_name,                         "prefetchReadStatic")                                  \
  do_intrinsic(_prefetchWriteStatic,      sun_misc_Unsafe,        prefetchWriteStatic_name, prefetch_signature,  F_SN)  \
   do_name(     prefetchWriteStatic_name,                        "prefetchWriteStatic")                                 \
    /*== LAST_COMPILER_INLINE*/                                                                                         \
    /*the compiler does have special inlining code for these; bytecode inline is just fine */                           \
                                                                                                                        \
  do_intrinsic(_fillInStackTrace,         java_lang_Throwable, fillInStackTrace_name, void_throwable_signature,  F_RNY) \
                                                                                                                          \
  do_intrinsic(_StringBuilder_void,   java_lang_StringBuilder, object_initializer_name, void_method_signature,     F_R)   \
  do_intrinsic(_StringBuilder_int,    java_lang_StringBuilder, object_initializer_name, int_void_signature,        F_R)   \
  do_intrinsic(_StringBuilder_String, java_lang_StringBuilder, object_initializer_name, string_void_signature,     F_R)   \
                                                                                                                          \
  do_intrinsic(_StringBuilder_append_char,   java_lang_StringBuilder, append_name, char_StringBuilder_signature,   F_R)   \
  do_intrinsic(_StringBuilder_append_int,    java_lang_StringBuilder, append_name, int_StringBuilder_signature,    F_R)   \
  do_intrinsic(_StringBuilder_append_String, java_lang_StringBuilder, append_name, String_StringBuilder_signature, F_R)   \
                                                                                                                          \
  do_intrinsic(_StringBuilder_toString, java_lang_StringBuilder, toString_name, void_string_signature,             F_R)   \
                                                                                                                          \
  do_intrinsic(_StringBuffer_void,   java_lang_StringBuffer, object_initializer_name, void_method_signature,       F_R)   \
  do_intrinsic(_StringBuffer_int,    java_lang_StringBuffer, object_initializer_name, int_void_signature,          F_R)   \
  do_intrinsic(_StringBuffer_String, java_lang_StringBuffer, object_initializer_name, string_void_signature,       F_R)   \
                                                                                                                          \
  do_intrinsic(_StringBuffer_append_char,   java_lang_StringBuffer, append_name, char_StringBuffer_signature,      F_Y)   \
  do_intrinsic(_StringBuffer_append_int,    java_lang_StringBuffer, append_name, int_StringBuffer_signature,       F_Y)   \
  do_intrinsic(_StringBuffer_append_String, java_lang_StringBuffer, append_name, String_StringBuffer_signature,    F_Y)   \
                                                                                                                          \
  do_intrinsic(_StringBuffer_toString,  java_lang_StringBuffer, toString_name, void_string_signature,              F_Y)   \
                                                                                                                          \
  do_intrinsic(_Integer_toString,      java_lang_Integer, toString_name, int_String_signature,                     F_S)   \
                                                                                                                          \
  do_intrinsic(_String_String, java_lang_String, object_initializer_name, string_void_signature,                   F_R)   \
                                                                                                                          \
  do_intrinsic(_Object_init,              java_lang_Object, object_initializer_name, void_method_signature,        F_R)   \
  /*    (symbol object_initializer_name defined above) */                                                                 \
                                                                                                                          \
<<<<<<< HEAD
  do_intrinsic(_invoke,                   java_lang_reflect_Method, invoke_name, object_array_object_object_signature, F_R) \
=======
  do_intrinsic(_invoke,                   java_lang_reflect_Method, invoke_name, object_object_array_object_signature, F_R) \
>>>>>>> eb8bd999
  /*   (symbols invoke_name and invoke_signature defined above) */                                                      \
  do_intrinsic(_checkSpreadArgument,      sun_dyn_MethodHandleImpl, checkSpreadArgument_name, checkSpreadArgument_signature, F_S) \
   do_name(    checkSpreadArgument_name,       "checkSpreadArgument")                                                   \
   do_name(    checkSpreadArgument_signature,  "(Ljava/lang/Object;I)V")                                                \
<<<<<<< HEAD
=======
  do_intrinsic(_invokeExact,              java_dyn_MethodHandle, invokeExact_name,   object_array_object_signature, F_RN) \
  do_intrinsic(_invokeGeneric,            java_dyn_MethodHandle, invokeGeneric_name, object_array_object_signature, F_RN) \
  do_intrinsic(_invokeVarargs,            java_dyn_MethodHandle, invokeVarargs_name, object_array_object_signature, F_R)  \
  do_intrinsic(_invokeDynamic,            java_dyn_InvokeDynamic, star_name,         object_array_object_signature, F_SN) \
>>>>>>> eb8bd999
                                                                                                                        \
  /* unboxing methods: */                                                                                               \
  do_intrinsic(_booleanValue,             java_lang_Boolean,      booleanValue_name, void_boolean_signature, F_R)       \
   do_name(     booleanValue_name,       "booleanValue")                                                                \
  do_intrinsic(_byteValue,                java_lang_Byte,         byteValue_name, void_byte_signature, F_R)             \
   do_name(     byteValue_name,          "byteValue")                                                                   \
  do_intrinsic(_charValue,                java_lang_Character,    charValue_name, void_char_signature, F_R)             \
   do_name(     charValue_name,          "charValue")                                                                   \
  do_intrinsic(_shortValue,               java_lang_Short,        shortValue_name, void_short_signature, F_R)           \
   do_name(     shortValue_name,         "shortValue")                                                                  \
  do_intrinsic(_intValue,                 java_lang_Integer,      intValue_name, void_int_signature, F_R)               \
   do_name(     intValue_name,           "intValue")                                                                    \
  do_intrinsic(_longValue,                java_lang_Long,         longValue_name, void_long_signature, F_R)             \
   do_name(     longValue_name,          "longValue")                                                                   \
  do_intrinsic(_floatValue,               java_lang_Float,        floatValue_name, void_float_signature, F_R)           \
   do_name(     floatValue_name,         "floatValue")                                                                  \
  do_intrinsic(_doubleValue,              java_lang_Double,       doubleValue_name, void_double_signature, F_R)         \
   do_name(     doubleValue_name,        "doubleValue")                                                                 \
                                                                                                                        \
  /* boxing methods: */                                                                                                 \
   do_name(    valueOf_name,              "valueOf")                                                                    \
  do_intrinsic(_Boolean_valueOf,          java_lang_Boolean,      valueOf_name, Boolean_valueOf_signature, F_S)         \
   do_name(     Boolean_valueOf_signature,                       "(Z)Ljava/lang/Boolean;")                              \
  do_intrinsic(_Byte_valueOf,             java_lang_Byte,         valueOf_name, Byte_valueOf_signature, F_S)            \
   do_name(     Byte_valueOf_signature,                          "(B)Ljava/lang/Byte;")                                 \
  do_intrinsic(_Character_valueOf,        java_lang_Character,    valueOf_name, Character_valueOf_signature, F_S)       \
   do_name(     Character_valueOf_signature,                     "(C)Ljava/lang/Character;")                            \
  do_intrinsic(_Short_valueOf,            java_lang_Short,        valueOf_name, Short_valueOf_signature, F_S)           \
   do_name(     Short_valueOf_signature,                         "(S)Ljava/lang/Short;")                                \
  do_intrinsic(_Integer_valueOf,          java_lang_Integer,      valueOf_name, Integer_valueOf_signature, F_S)         \
   do_name(     Integer_valueOf_signature,                       "(I)Ljava/lang/Integer;")                              \
  do_intrinsic(_Long_valueOf,             java_lang_Long,         valueOf_name, Long_valueOf_signature, F_S)            \
   do_name(     Long_valueOf_signature,                          "(J)Ljava/lang/Long;")                                 \
  do_intrinsic(_Float_valueOf,            java_lang_Float,        valueOf_name, Float_valueOf_signature, F_S)           \
   do_name(     Float_valueOf_signature,                         "(F)Ljava/lang/Float;")                                \
  do_intrinsic(_Double_valueOf,           java_lang_Double,       valueOf_name, Double_valueOf_signature, F_S)          \
   do_name(     Double_valueOf_signature,                        "(D)Ljava/lang/Double;")                               \
                                                                                                                        \
    /*end*/




// Class vmSymbols

class vmSymbols: AllStatic {
 friend class vmSymbolHandles;
 friend class vmIntrinsics;
 public:
  // enum for figuring positions and size of array holding symbolOops
  enum SID {
    NO_SID = 0,

    #define VM_SYMBOL_ENUM(name, string) VM_SYMBOL_ENUM_NAME(name),
    VM_SYMBOLS_DO(VM_SYMBOL_ENUM, VM_ALIAS_IGNORE)
    #undef VM_SYMBOL_ENUM

    SID_LIMIT,

    #define VM_ALIAS_ENUM(name, def) VM_SYMBOL_ENUM_NAME(name) = VM_SYMBOL_ENUM_NAME(def),
    VM_SYMBOLS_DO(VM_SYMBOL_IGNORE, VM_ALIAS_ENUM)
    #undef VM_ALIAS_ENUM

    FIRST_SID = NO_SID + 1
  };
  enum {
    log2_SID_LIMIT = 10         // checked by an assert at start-up
  };

 private:
  // The symbol array
  static symbolOop _symbols[];

  // Field signatures indexed by BasicType.
  static symbolOop _type_signatures[T_VOID+1];

 public:
  // Initialization
  static void initialize(TRAPS);
  // Accessing
  #define VM_SYMBOL_DECLARE(name, ignore) \
    static symbolOop name() { return _symbols[VM_SYMBOL_ENUM_NAME(name)]; }
  VM_SYMBOLS_DO(VM_SYMBOL_DECLARE, VM_SYMBOL_DECLARE)
  #undef VM_SYMBOL_DECLARE

  // GC support
  static void oops_do(OopClosure* f, bool do_all = false);

  static symbolOop type_signature(BasicType t) {
    assert((uint)t < T_VOID+1, "range check");
    assert(_type_signatures[t] != NULL, "domain check");
    return _type_signatures[t];
  }
  // inverse of type_signature; returns T_OBJECT if s is not recognized
  static BasicType signature_type(symbolOop s);

  static symbolOop symbol_at(SID id) {
    assert(id >= FIRST_SID && id < SID_LIMIT, "oob");
    assert(_symbols[id] != NULL, "init");
    return _symbols[id];
  }

  // Returns symbol's SID if one is assigned, else NO_SID.
  static SID find_sid(symbolOop symbol);

#ifndef PRODUCT
  // No need for this in the product:
  static const char* name_for(SID sid);
#endif //PRODUCT
};


// Class vmSymbolHandles

class vmSymbolHandles: AllStatic {
  friend class vmIntrinsics;
  friend class ciObjectFactory;

 public:
  // Accessing
  #define VM_SYMBOL_HANDLE_DECLARE(name, ignore) \
    static symbolHandle name() { return symbol_handle_at(vmSymbols::VM_SYMBOL_ENUM_NAME(name)); }
  VM_SYMBOLS_DO(VM_SYMBOL_HANDLE_DECLARE, VM_SYMBOL_HANDLE_DECLARE)
  #undef VM_SYMBOL_HANDLE_DECLARE

  static symbolHandle symbol_handle_at(vmSymbols::SID id) {
    return symbolHandle(&vmSymbols::_symbols[(int)id], false);
  }

  static symbolHandle type_signature(BasicType t) {
    assert(vmSymbols::type_signature(t) != NULL, "domain check");
    return symbolHandle(&vmSymbols::_type_signatures[t], false);
  }
  // inverse of type_signature; returns T_OBJECT if s is not recognized
  static BasicType signature_type(symbolHandle s) {
    return vmSymbols::signature_type(s());
  }
};

// VM Intrinsic ID's uniquely identify some very special methods
class vmIntrinsics: AllStatic {
  friend class vmSymbols;
  friend class ciObjectFactory;

 public:
  // Accessing
  enum ID {
    _none = 0,                      // not an intrinsic (default answer)

    #define VM_INTRINSIC_ENUM(id, klass, name, sig, flags)  id,
    VM_INTRINSICS_DO(VM_INTRINSIC_ENUM,
                     VM_SYMBOL_IGNORE, VM_SYMBOL_IGNORE, VM_SYMBOL_IGNORE, VM_ALIAS_IGNORE)
    #undef VM_INTRINSIC_ENUM

    ID_LIMIT,
    LAST_COMPILER_INLINE = _prefetchWriteStatic,
    FIRST_ID = _none + 1
  };

  enum Flags {
    // AccessFlags syndromes relevant to intrinsics.
    F_none = 0,
    F_R,                        // !static ?native !synchronized (R="regular")
    F_S,                        //  static ?native !synchronized
    F_Y,                        // !static ?native  synchronized
    F_RN,                       // !static  native !synchronized
    F_SN,                       //  static  native !synchronized
    F_RNY,                      // !static  native  synchronized

    FLAG_LIMIT
  };
  enum {
    log2_FLAG_LIMIT = 4         // checked by an assert at start-up
  };

public:
  static ID ID_from(int raw_id) {
    assert(raw_id >= (int)_none && raw_id < (int)ID_LIMIT,
           "must be a valid intrinsic ID");
    return (ID)raw_id;
  }

  static const char* name_at(ID id);

private:
  static ID find_id_impl(vmSymbols::SID holder,
                         vmSymbols::SID name,
                         vmSymbols::SID sig,
                         jshort flags);

public:
  // Given a method's class, name, signature, and access flags, report its ID.
  static ID find_id(vmSymbols::SID holder,
                    vmSymbols::SID name,
                    vmSymbols::SID sig,
                    jshort flags) {
    ID id = find_id_impl(holder, name, sig, flags);
#ifdef ASSERT
    // ID _none does not hold the following asserts.
    if (id == _none)  return id;
#endif
    assert(    class_for(id) == holder, "correct id");
    assert(     name_for(id) == name,   "correct id");
    assert(signature_for(id) == sig,    "correct id");
    return id;
  }

  static void verify_method(ID actual_id, methodOop m) PRODUCT_RETURN;

  // Find out the symbols behind an intrinsic:
  static vmSymbols::SID     class_for(ID id);
  static vmSymbols::SID      name_for(ID id);
  static vmSymbols::SID signature_for(ID id);
  static Flags              flags_for(ID id);

  static const char* short_name_as_C_string(ID id, char* buf, int size);

  // Access to intrinsic methods:
  static methodOop method_for(ID id);

  // Wrapper object methods:
  static ID for_boxing(BasicType type);
  static ID for_unboxing(BasicType type);

  // Raw conversion:
  static ID for_raw_conversion(BasicType src, BasicType dest);
};<|MERGE_RESOLUTION|>--- conflicted
+++ resolved
@@ -1,9 +1,5 @@
 /*
-<<<<<<< HEAD
- * Copyright (c) 1997, 2009, Oracle and/or its affiliates. All rights reserved.
-=======
  * Copyright (c) 1997, 2010, Oracle and/or its affiliates. All rights reserved.
->>>>>>> eb8bd999
  * DO NOT ALTER OR REMOVE COPYRIGHT NOTICES OR THIS FILE HEADER.
  *
  * This code is free software; you can redistribute it and/or modify it
@@ -247,14 +243,6 @@
   template(sun_dyn_AdapterMethodHandle,               "sun/dyn/AdapterMethodHandle")              \
   template(sun_dyn_BoundMethodHandle,                 "sun/dyn/BoundMethodHandle")                \
   template(sun_dyn_DirectMethodHandle,                "sun/dyn/DirectMethodHandle")               \
-<<<<<<< HEAD
-  template(makeImpl_name,                             "makeImpl") /*MethodType::makeImpl*/        \
-  template(makeImpl_signature,    "(Ljava/lang/Class;[Ljava/lang/Class;ZZ)Ljava/dyn/MethodType;") \
-  template(makeSite_name,                             "makeSite") /*CallSite::makeSite*/          \
-  template(makeSite_signature,    "(Ljava/lang/Class;Ljava/lang/String;Ljava/dyn/MethodType;II)Ljava/dyn/CallSite;") \
-  template(findBootstrapMethod_name,                  "findBootstrapMethod")                      \
-  template(findBootstrapMethod_signature, "(Ljava/lang/Class;Ljava/lang/Class;)Ljava/dyn/MethodHandle;") \
-=======
   /* internal up-calls made only by the JVM, via class sun.dyn.MethodHandleNatives: */            \
   template(findMethodHandleType_name,                 "findMethodHandleType")                     \
   template(findMethodHandleType_signature, "(Ljava/lang/Class;[Ljava/lang/Class;)Ljava/dyn/MethodType;") \
@@ -262,7 +250,6 @@
   template(linkMethodHandleConstant_signature, "(Ljava/lang/Class;ILjava/lang/Class;Ljava/lang/String;Ljava/lang/Object;)Ljava/dyn/MethodHandle;") \
   template(makeDynamicCallSite_name,                  "makeDynamicCallSite")                      \
   template(makeDynamicCallSite_signature, "(Ljava/dyn/MethodHandle;Ljava/lang/String;Ljava/dyn/MethodType;Ljava/lang/Object;Lsun/dyn/MemberName;I)Ljava/dyn/CallSite;") \
->>>>>>> eb8bd999
   NOT_LP64(  do_alias(machine_word_signature,         int_signature)  )                           \
   LP64_ONLY( do_alias(machine_word_signature,         long_signature) )                           \
                                                                                                   \
@@ -886,22 +873,15 @@
   do_intrinsic(_Object_init,              java_lang_Object, object_initializer_name, void_method_signature,        F_R)   \
   /*    (symbol object_initializer_name defined above) */                                                                 \
                                                                                                                           \
-<<<<<<< HEAD
-  do_intrinsic(_invoke,                   java_lang_reflect_Method, invoke_name, object_array_object_object_signature, F_R) \
-=======
   do_intrinsic(_invoke,                   java_lang_reflect_Method, invoke_name, object_object_array_object_signature, F_R) \
->>>>>>> eb8bd999
   /*   (symbols invoke_name and invoke_signature defined above) */                                                      \
   do_intrinsic(_checkSpreadArgument,      sun_dyn_MethodHandleImpl, checkSpreadArgument_name, checkSpreadArgument_signature, F_S) \
    do_name(    checkSpreadArgument_name,       "checkSpreadArgument")                                                   \
    do_name(    checkSpreadArgument_signature,  "(Ljava/lang/Object;I)V")                                                \
-<<<<<<< HEAD
-=======
   do_intrinsic(_invokeExact,              java_dyn_MethodHandle, invokeExact_name,   object_array_object_signature, F_RN) \
   do_intrinsic(_invokeGeneric,            java_dyn_MethodHandle, invokeGeneric_name, object_array_object_signature, F_RN) \
   do_intrinsic(_invokeVarargs,            java_dyn_MethodHandle, invokeVarargs_name, object_array_object_signature, F_R)  \
   do_intrinsic(_invokeDynamic,            java_dyn_InvokeDynamic, star_name,         object_array_object_signature, F_SN) \
->>>>>>> eb8bd999
                                                                                                                         \
   /* unboxing methods: */                                                                                               \
   do_intrinsic(_booleanValue,             java_lang_Boolean,      booleanValue_name, void_boolean_signature, F_R)       \
