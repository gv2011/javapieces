--- conflicted
+++ resolved
@@ -287,10 +287,7 @@
   template(cache_field_name,                          "cache")                                    \
   template(value_name,                                "value")                                    \
   template(frontCacheEnabled_name,                    "frontCacheEnabled")                        \
-<<<<<<< HEAD
   template(stringCacheEnabled_name,                   "stringCacheEnabled")                       \
-=======
->>>>>>> 2571633a
                                                                                                   \
   /* non-intrinsic name/signature pairs: */                                                       \
   template(register_method_name,                      "register")                                 \
