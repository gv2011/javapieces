--- conflicted
+++ resolved
@@ -2306,17 +2306,12 @@
         ref_class_type.name(), CHECK_VERIFY(this));
       Method* m = InstanceKlass::cast(ref_klass)->uncached_lookup_method(
         vmSymbols::object_initializer_name(),
-<<<<<<< HEAD
-        cp->signature_ref_at(bcs->get_index_u2()));
+        cp->signature_ref_at(bcs->get_index_u2()), Klass::normal);
       if (m == NULL) {
         verify_error(ErrorContext::bad_code(bci),
             "Call to missing <init> method");
         return;
       }
-=======
-        cp->signature_ref_at(bcs->get_index_u2()),
-        Klass::normal);
->>>>>>> f9516343
       instanceKlassHandle mh(THREAD, m->method_holder());
       if (m->is_protected() && !mh->is_same_class_package(_klass())) {
         bool assignable = current_type().is_assignable_from(
