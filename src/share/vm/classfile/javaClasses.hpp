#ifdef USE_PRAGMA_IDENT_HDR
#pragma ident "@(#)javaClasses.hpp	1.158 08/01/17 09:41:12 JVM"
#endif
/*
 * Copyright 1997-2008 Sun Microsystems, Inc.  All Rights Reserved.
 * DO NOT ALTER OR REMOVE COPYRIGHT NOTICES OR THIS FILE HEADER.
 *
 * This code is free software; you can redistribute it and/or modify it
 * under the terms of the GNU General Public License version 2 only, as
 * published by the Free Software Foundation.
 *
 * This code is distributed in the hope that it will be useful, but WITHOUT
 * ANY WARRANTY; without even the implied warranty of MERCHANTABILITY or
 * FITNESS FOR A PARTICULAR PURPOSE.  See the GNU General Public License
 * version 2 for more details (a copy is included in the LICENSE file that
 * accompanied this code).
 *
 * You should have received a copy of the GNU General Public License version
 * 2 along with this work; if not, write to the Free Software Foundation,
 * Inc., 51 Franklin St, Fifth Floor, Boston, MA 02110-1301 USA.
 *
 * Please contact Sun Microsystems, Inc., 4150 Network Circle, Santa Clara,
 * CA 95054 USA or visit www.sun.com if you need additional information or
 * have any questions.
 *  
 */

// Interface for manipulating the basic Java classes.
//
// All dependencies on layout of actual Java classes should be kept here.
// If the layout of any of the classes above changes the offsets must be adjusted.
//
// For most classes we hardwire the offsets for performance reasons. In certain
// cases (e.g. java.security.AccessControlContext) we compute the offsets at
// startup since the layout here differs between JDK1.2 and JDK1.3.
// 
// Note that fields (static and non-static) are arranged with oops before non-oops
// on a per class basis. The offsets below have to reflect this ordering.
//
// When editing the layouts please update the check_offset verification code 
// correspondingly. The names in the enums must be identical to the actual field 
// names in order for the verification code to work.


// Interface to java.lang.String objects

class java_lang_String : AllStatic {
 private:
  enum {
    hc_value_offset  = 0,
    hc_offset_offset = 1
    //hc_count_offset = 2  -- not a word-scaled offset
    //hc_hash_offset  = 3  -- not a word-scaled offset
  };

  static int value_offset;
  static int offset_offset;
  static int count_offset;
  static int hash_offset;

  static Handle basic_create(int length, bool tenured, TRAPS);
  static Handle basic_create_from_unicode(jchar* unicode, int length, bool tenured, TRAPS);

  static void set_value( oop string, typeArrayOop buffer) { string->obj_field_put(value_offset,  (oop)buffer); }
  static void set_offset(oop string, int offset)          { string->int_field_put(offset_offset, offset); }
  static void set_count( oop string, int count)           { string->int_field_put(count_offset,  count);  }

 public:
  // Instance creation
  static Handle create_from_unicode(jchar* unicode, int len, TRAPS);
  static Handle create_tenured_from_unicode(jchar* unicode, int len, TRAPS);
  static oop    create_oop_from_unicode(jchar* unicode, int len, TRAPS);
  static Handle create_from_str(const char* utf8_str, TRAPS);
  static oop    create_oop_from_str(const char* utf8_str, TRAPS);
  static Handle create_from_symbol(symbolHandle symbol, TRAPS);  
  static Handle create_from_platform_dependent_str(const char* str, TRAPS);
  static Handle char_converter(Handle java_string, jchar from_char, jchar to_char, TRAPS);
 
  static int value_offset_in_bytes()  { return value_offset;  }
  static int count_offset_in_bytes()  { return count_offset;  }
  static int offset_offset_in_bytes() { return offset_offset; }
  static int hash_offset_in_bytes()   { return hash_offset;   }

  // Accessors
  static typeArrayOop value(oop java_string) {
    assert(is_instance(java_string), "must be java_string");
    return (typeArrayOop) java_string->obj_field(value_offset);
  }
  static int offset(oop java_string) {
    assert(is_instance(java_string), "must be java_string");
    return java_string->int_field(offset_offset);
  }
  static int length(oop java_string) {
    assert(is_instance(java_string), "must be java_string");
    return java_string->int_field(count_offset);
  }
  static int utf8_length(oop java_string);

  // String converters
  static char*  as_utf8_string(oop java_string);
  static char*  as_utf8_string(oop java_string, int start, int len);
  static char*  as_platform_dependent_str(Handle java_string, TRAPS);
  static jchar* as_unicode_string(oop java_string, int& length);

  static bool equals(oop java_string, jchar* chars, int len);

  // Conversion between '.' and '/' formats
  static Handle externalize_classname(Handle java_string, TRAPS) { return char_converter(java_string, '/', '.', THREAD); }
  static Handle internalize_classname(Handle java_string, TRAPS) { return char_converter(java_string, '.', '/', THREAD); }    

  // Conversion
  static symbolHandle as_symbol(Handle java_string, TRAPS);

  // Testers
  static bool is_instance(oop obj) {
    return obj != NULL && obj->klass() == SystemDictionary::string_klass();
  }

  // Debugging
  static void print(Handle java_string, outputStream* st);
  friend class JavaClasses;
};


// Interface to java.lang.Class objects

class java_lang_Class : AllStatic {
   friend class VMStructs;
 private:
  // The fake offsets are added by the class loader when java.lang.Class is loaded 

  enum {
    hc_klass_offset                = 0,
    hc_array_klass_offset          = 1,
    hc_resolved_constructor_offset = 2,
    hc_number_of_fake_oop_fields   = 3
  };

  static int klass_offset;
  static int resolved_constructor_offset;
  static int array_klass_offset;
  static int number_of_fake_oop_fields;

  static void compute_offsets();
  static bool offsets_computed;
  static int classRedefinedCount_offset;

 public:
  // Instance creation
  static oop  create_mirror(KlassHandle k, TRAPS);
  static oop  create_basic_type_mirror(const char* basic_type_name, BasicType type, TRAPS);
  // Conversion
  static klassOop as_klassOop(oop java_class);
  // Testing
<<<<<<< HEAD
  static bool is_instance(oop obj) {
    return obj != NULL && obj->klass() == SystemDictionary::class_klass();
  }
  static bool is_primitive(oop java_class);
  static BasicType primitive_type(oop java_class);
  static oop primitive_mirror(BasicType t);
=======
  static bool is_primitive(oop java_class);  
  static BasicType primitive_type(oop java_class);  
  static oop primitive_mirror(BasicType t);  
>>>>>>> 2571633a
  // JVM_NewInstance support
  static methodOop resolved_constructor(oop java_class);
  static void set_resolved_constructor(oop java_class, methodOop constructor);
  // JVM_NewArray support
  static klassOop array_klass(oop java_class);
  static void set_array_klass(oop java_class, klassOop klass);
  // compiler support for class operations
  static int klass_offset_in_bytes() { return klass_offset; }
  static int resolved_constructor_offset_in_bytes() { return resolved_constructor_offset; }
  static int array_klass_offset_in_bytes() { return array_klass_offset; }
  // Support for classRedefinedCount field
  static int classRedefinedCount(oop the_class_mirror);
  static void set_classRedefinedCount(oop the_class_mirror, int value);
  // Debugging
  friend class JavaClasses;
  friend class instanceKlass;   // verification code accesses offsets
  friend class ClassFileParser; // access to number_of_fake_fields
};

// Interface to java.lang.Thread objects

class java_lang_Thread : AllStatic {
 private:
  // Note that for this class the layout changed between JDK1.2 and JDK1.3,
  // so we compute the offsets at startup rather than hard-wiring them.
  static int _name_offset;
  static int _group_offset;
  static int _contextClassLoader_offset;
  static int _inheritedAccessControlContext_offset;
  static int _priority_offset;
  static int _eetop_offset;
  static int _daemon_offset;
  static int _stillborn_offset;
  static int _stackSize_offset;
  static int _tid_offset;
  static int _thread_status_offset; 
  static int _park_blocker_offset; 
  static int _park_event_offset ; 

  static void compute_offsets();

 public:
  // Instance creation
  static oop create();
  // Returns the JavaThread associated with the thread obj
  static JavaThread* thread(oop java_thread);
  // Set JavaThread for instance
  static void set_thread(oop java_thread, JavaThread* thread);
  // Name
  static typeArrayOop name(oop java_thread);
  static void set_name(oop java_thread, typeArrayOop name);
  // Priority
  static ThreadPriority priority(oop java_thread);
  static void set_priority(oop java_thread, ThreadPriority priority);
  // Thread group
  static oop  threadGroup(oop java_thread);
  // Stillborn
  static bool is_stillborn(oop java_thread);
  static void set_stillborn(oop java_thread);
  // Alive (NOTE: this is not really a field, but provides the correct
  // definition without doing a Java call)
  static bool is_alive(oop java_thread);
  // Daemon
  static bool is_daemon(oop java_thread);
  static void set_daemon(oop java_thread);
  // Context ClassLoader
  static oop context_class_loader(oop java_thread);
  // Control context
  static oop inherited_access_control_context(oop java_thread);
  // Stack size hint
  static jlong stackSize(oop java_thread);
  // Thread ID
  static jlong thread_id(oop java_thread);
    
  // Blocker object responsible for thread parking
  static oop park_blocker(oop java_thread);

  // Pointer to type-stable park handler, encoded as jlong. 
  // Should be set when apparently null
  // For details, see unsafe.cpp Unsafe_Unpark
  static jlong park_event(oop java_thread);
  static bool set_park_event(oop java_thread, jlong ptr);

  // Java Thread Status for JVMTI and M&M use.
  // This thread status info is saved in threadStatus field of
  // java.lang.Thread java class.
  enum ThreadStatus {
    NEW                      = 0,
    RUNNABLE                 = JVMTI_THREAD_STATE_ALIVE +          // runnable / running
                               JVMTI_THREAD_STATE_RUNNABLE,
    SLEEPING                 = JVMTI_THREAD_STATE_ALIVE +          // Thread.sleep()
                               JVMTI_THREAD_STATE_WAITING +
                               JVMTI_THREAD_STATE_WAITING_WITH_TIMEOUT + 
                               JVMTI_THREAD_STATE_SLEEPING,
    IN_OBJECT_WAIT           = JVMTI_THREAD_STATE_ALIVE +          // Object.wait()
                               JVMTI_THREAD_STATE_WAITING +
                               JVMTI_THREAD_STATE_WAITING_INDEFINITELY +
                               JVMTI_THREAD_STATE_IN_OBJECT_WAIT, 
    IN_OBJECT_WAIT_TIMED     = JVMTI_THREAD_STATE_ALIVE +          // Object.wait(long)
                               JVMTI_THREAD_STATE_WAITING +
                               JVMTI_THREAD_STATE_WAITING_WITH_TIMEOUT +
                               JVMTI_THREAD_STATE_IN_OBJECT_WAIT, 
    PARKED                   = JVMTI_THREAD_STATE_ALIVE +          // LockSupport.park()
                               JVMTI_THREAD_STATE_WAITING +
                               JVMTI_THREAD_STATE_WAITING_INDEFINITELY +
                               JVMTI_THREAD_STATE_PARKED,
    PARKED_TIMED             = JVMTI_THREAD_STATE_ALIVE +          // LockSupport.park(long)
                               JVMTI_THREAD_STATE_WAITING +
                               JVMTI_THREAD_STATE_WAITING_WITH_TIMEOUT +
                               JVMTI_THREAD_STATE_PARKED,  
    BLOCKED_ON_MONITOR_ENTER = JVMTI_THREAD_STATE_ALIVE +          // (re-)entering a synchronization block 
                               JVMTI_THREAD_STATE_BLOCKED_ON_MONITOR_ENTER,   
    TERMINATED               = JVMTI_THREAD_STATE_TERMINATED
  };
  // Write thread status info to threadStatus field of java.lang.Thread.
  static void set_thread_status(oop java_thread_oop, ThreadStatus status);
  // Read thread status info from threadStatus field of java.lang.Thread. 
  static ThreadStatus get_thread_status(oop java_thread_oop);

  static const char*  thread_status_name(oop java_thread_oop);
    
  // Debugging
  friend class JavaClasses;
};

// Interface to java.lang.ThreadGroup objects

class java_lang_ThreadGroup : AllStatic {
 private:
  static int _parent_offset;        
  static int _name_offset;
  static int _threads_offset;
  static int _groups_offset;
  static int _maxPriority_offset;
  static int _destroyed_offset;
  static int _daemon_offset;
  static int _vmAllowSuspension_offset; 
  static int _nthreads_offset;  
  static int _ngroups_offset; 

  static void compute_offsets();

 public:  
  // parent ThreadGroup
  static oop  parent(oop java_thread_group);
  // name
  static typeArrayOop name(oop java_thread_group);
  // ("name as oop" accessor is not necessary)
  // Number of threads in group
  static int nthreads(oop java_thread_group);
  // threads
  static objArrayOop threads(oop java_thread_group);
  // Number of threads in group
  static int ngroups(oop java_thread_group);
  // groups
  static objArrayOop groups(oop java_thread_group);
  // maxPriority in group
  static ThreadPriority maxPriority(oop java_thread_group);
  // Destroyed
  static bool is_destroyed(oop java_thread_group);
  // Daemon
  static bool is_daemon(oop java_thread_group);
  // vmAllowSuspension
  static bool is_vmAllowSuspension(oop java_thread_group);
  // Debugging
  friend class JavaClasses;
};
  


// Interface to java.lang.Throwable objects

class java_lang_Throwable: AllStatic {
  friend class BacktraceBuilder;

 private:
  // Offsets
  enum {
    hc_backtrace_offset     =  0,
    hc_detailMessage_offset =  1,
    hc_cause_offset         =  2,  // New since 1.4
    hc_stackTrace_offset    =  3   // New since 1.4
  };
  // Trace constants
  enum {
    trace_methods_offset = 0,
    trace_bcis_offset    = 1,
    trace_next_offset    = 2,
    trace_size           = 3,
    trace_chunk_size     = 32
  };

  static int backtrace_offset;
  static int detailMessage_offset;
  static int cause_offset;
  static int stackTrace_offset;

  // Printing
  static char* print_stack_element_to_buffer(methodOop method, int bci);
  static void print_to_stream(Handle stream, const char* str);
  // StackTrace (programmatic access, new since 1.4)
  static void clear_stacktrace(oop throwable);
  // No stack trace available
  static const char* no_stack_trace_message();

 public:
  // Backtrace
  static oop backtrace(oop throwable);
  static void set_backtrace(oop throwable, oop value);
  // Needed by JVMTI to filter out this internal field. 
  static int get_backtrace_offset() { return backtrace_offset;}
  static int get_detailMessage_offset() { return detailMessage_offset;}
  // Message
  static oop message(oop throwable);
  static oop message(Handle throwable);
  static void set_message(oop throwable, oop value);
  // Print stack trace stored in exception by call-back to Java
  // Note: this is no longer used in Merlin, but we still suppport
  // it for compatibility.
  static void print_stack_trace(oop throwable, oop print_stream);
  static void print_stack_element(Handle stream, methodOop method, int bci);
  static void print_stack_element(outputStream *st, methodOop method, int bci);
  static void print_stack_usage(Handle stream);

  // Allocate space for backtrace (created but stack trace not filled in)
  static void allocate_backtrace(Handle throwable, TRAPS);
  // Fill in current stack trace for throwable with preallocated backtrace (no GC)
  static void fill_in_stack_trace_of_preallocated_backtrace(Handle throwable);

  // Fill in current stack trace, can cause GC
  static void fill_in_stack_trace(Handle throwable, TRAPS);
  static void fill_in_stack_trace(Handle throwable);
  // Programmatic access to stack trace
  static oop  get_stack_trace_element(oop throwable, int index, TRAPS);
  static int  get_stack_trace_depth(oop throwable, TRAPS);
  // Printing
  static void print(oop throwable, outputStream* st);
  static void print(Handle throwable, outputStream* st);
  static void print_stack_trace(oop throwable, outputStream* st);
  // Debugging
  friend class JavaClasses;
};


// Interface to java.lang.reflect.AccessibleObject objects

class java_lang_reflect_AccessibleObject: AllStatic {
 private:
  // Note that to reduce dependencies on the JDK we compute these
  // offsets at run-time.
  static int override_offset; 

  static void compute_offsets();

 public:
  // Accessors
  static jboolean override(oop reflect);
  static void set_override(oop reflect, jboolean value);

  // Debugging
  friend class JavaClasses;
};


// Interface to java.lang.reflect.Method objects

class java_lang_reflect_Method : public java_lang_reflect_AccessibleObject {
 private:
  // Note that to reduce dependencies on the JDK we compute these
  // offsets at run-time.
  static int clazz_offset;
  static int name_offset;
  static int returnType_offset;
  static int parameterTypes_offset;
  static int exceptionTypes_offset;
  static int slot_offset; 
  static int modifiers_offset; 
  static int signature_offset;
  static int annotations_offset;
  static int parameter_annotations_offset;
  static int annotation_default_offset;

  static void compute_offsets();

 public:
  // Allocation
  static Handle create(TRAPS);

  // Accessors
  static oop clazz(oop reflect);
  static void set_clazz(oop reflect, oop value);

  static oop name(oop method);
  static void set_name(oop method, oop value);

  static oop return_type(oop method);
  static void set_return_type(oop method, oop value);

  static oop parameter_types(oop method);
  static void set_parameter_types(oop method, oop value);

  static oop exception_types(oop method);
  static void set_exception_types(oop method, oop value);

  static int slot(oop reflect);
  static void set_slot(oop reflect, int value);

  static int modifiers(oop method);
  static void set_modifiers(oop method, int value);

  static bool has_signature_field();
  static oop signature(oop method);
  static void set_signature(oop method, oop value);

  static bool has_annotations_field();
  static oop annotations(oop method);
  static void set_annotations(oop method, oop value);

  static bool has_parameter_annotations_field();
  static oop parameter_annotations(oop method);
  static void set_parameter_annotations(oop method, oop value);

  static bool has_annotation_default_field();
  static oop annotation_default(oop method);
  static void set_annotation_default(oop method, oop value);

  // Debugging
  friend class JavaClasses;
};


// Interface to java.lang.reflect.Constructor objects

class java_lang_reflect_Constructor : public java_lang_reflect_AccessibleObject {
 private:
  // Note that to reduce dependencies on the JDK we compute these
  // offsets at run-time.
  static int clazz_offset;
  static int parameterTypes_offset;
  static int exceptionTypes_offset;
  static int slot_offset;
  static int modifiers_offset;
  static int signature_offset;
  static int annotations_offset;
  static int parameter_annotations_offset;

  static void compute_offsets();

 public:
  // Allocation
  static Handle create(TRAPS);

  // Accessors
  static oop clazz(oop reflect);
  static void set_clazz(oop reflect, oop value);

  static oop parameter_types(oop constructor);
  static void set_parameter_types(oop constructor, oop value);

  static oop exception_types(oop constructor);
  static void set_exception_types(oop constructor, oop value);

  static int slot(oop reflect);
  static void set_slot(oop reflect, int value);

  static int modifiers(oop constructor);
  static void set_modifiers(oop constructor, int value);

  static bool has_signature_field();
  static oop signature(oop constructor);
  static void set_signature(oop constructor, oop value);

  static bool has_annotations_field();
  static oop annotations(oop constructor);
  static void set_annotations(oop constructor, oop value);

  static bool has_parameter_annotations_field();
  static oop parameter_annotations(oop method);
  static void set_parameter_annotations(oop method, oop value);

  // Debugging
  friend class JavaClasses;
};


// Interface to java.lang.reflect.Field objects

class java_lang_reflect_Field : public java_lang_reflect_AccessibleObject {
 private:
  // Note that to reduce dependencies on the JDK we compute these
  // offsets at run-time.
  static int clazz_offset; 
  static int name_offset;
  static int type_offset;
  static int slot_offset;
  static int modifiers_offset;
  static int signature_offset;
  static int annotations_offset;

  static void compute_offsets();

 public:
  // Allocation
  static Handle create(TRAPS);

  // Accessors
  static oop clazz(oop reflect);
  static void set_clazz(oop reflect, oop value);

  static oop name(oop field);
  static void set_name(oop field, oop value);

  static oop type(oop field);
  static void set_type(oop field, oop value);

  static int slot(oop reflect);
  static void set_slot(oop reflect, int value);

  static int modifiers(oop field);
  static void set_modifiers(oop field, int value);

  static bool has_signature_field();
  static oop signature(oop constructor);
  static void set_signature(oop constructor, oop value);

  static bool has_annotations_field();
  static oop annotations(oop constructor);
  static void set_annotations(oop constructor, oop value);

  static bool has_parameter_annotations_field();
  static oop parameter_annotations(oop method);
  static void set_parameter_annotations(oop method, oop value);

  static bool has_annotation_default_field();
  static oop annotation_default(oop method);
  static void set_annotation_default(oop method, oop value);

  // Debugging
  friend class JavaClasses;
}; 

// Interface to sun.reflect.ConstantPool objects
class sun_reflect_ConstantPool {
 private:
  // Note that to reduce dependencies on the JDK we compute these
  // offsets at run-time.
  static int _cp_oop_offset; 

  static void compute_offsets();

 public:
  // Allocation
  static Handle create(TRAPS);

  // Accessors
  static oop cp_oop(oop reflect);
  static void set_cp_oop(oop reflect, oop value);
  static int cp_oop_offset() {
    return _cp_oop_offset;
  }

  // Debugging
  friend class JavaClasses;
}; 

// Interface to sun.reflect.UnsafeStaticFieldAccessorImpl objects
class sun_reflect_UnsafeStaticFieldAccessorImpl {
 private:
  static int _base_offset; 
  static void compute_offsets();

 public:
  static int base_offset() {
    return _base_offset;
  }

  // Debugging
  friend class JavaClasses;
}; 

// Interface to java.lang primitive type boxing objects:
//  - java.lang.Boolean
//  - java.lang.Character
//  - java.lang.Float
//  - java.lang.Double
//  - java.lang.Byte
//  - java.lang.Short
//  - java.lang.Integer
//  - java.lang.Long

// This could be separated out into 8 individual classes.

class java_lang_boxing_object: AllStatic {
 private:
  enum {
   hc_value_offset = 0
  };
<<<<<<< HEAD
  static int value_offset;
  static int long_value_offset;
=======
  static int value_offset; 
>>>>>>> 2571633a

  static oop initialize_and_allocate(BasicType type, TRAPS);
 public:
  // Allocation. Returns a boxed value, or NULL for invalid type.
  static oop create(BasicType type, jvalue* value, TRAPS);
  // Accessors. Returns the basic type being boxed, or T_ILLEGAL for invalid oop.
  static BasicType get_value(oop box, jvalue* value);
  static BasicType set_value(oop box, jvalue* value);
  static BasicType basic_type(oop box);
  static bool is_instance(oop box)                 { return basic_type(box) != T_ILLEGAL; }
  static bool is_instance(oop box, BasicType type) { return basic_type(box) == type; }

  static int value_offset_in_bytes(BasicType type) {
    return ( type == T_LONG || type == T_DOUBLE ) ? long_value_offset :
                                                    value_offset;
  }

  // Debugging
  friend class JavaClasses;
};



// Interface to java.lang.ref.Reference objects

class java_lang_ref_Reference: AllStatic {
 public:
  enum {
   hc_referent_offset   = 0,
   hc_queue_offset      = 1,
   hc_next_offset       = 2,
   hc_discovered_offset	= 3  // Is not last, see SoftRefs.
  };
  enum {
   hc_static_lock_offset    = 0,
   hc_static_pending_offset = 1
  };

  static int referent_offset;
  static int queue_offset;
  static int next_offset;
  static int discovered_offset;
  static int static_lock_offset;
  static int static_pending_offset;
  static int number_of_fake_oop_fields;
 
  // Accessors
  static oop referent(oop ref) {
    return ref->obj_field(referent_offset);
  }
  static void set_referent(oop ref, oop value) {
    ref->obj_field_put(referent_offset, value);
  }
  static void set_referent_raw(oop ref, oop value) {
    ref->obj_field_raw_put(referent_offset, value);
  }
  static HeapWord* referent_addr(oop ref) {
    return ref->obj_field_addr<HeapWord>(referent_offset);
  }
  static oop next(oop ref) {
    return ref->obj_field(next_offset);
  }
  static void set_next(oop ref, oop value) {
    ref->obj_field_put(next_offset, value);
  }
  static void set_next_raw(oop ref, oop value) {
    ref->obj_field_raw_put(next_offset, value);
  }
  static HeapWord* next_addr(oop ref) {
    return ref->obj_field_addr<HeapWord>(next_offset);
  }
  static oop discovered(oop ref) {
    return ref->obj_field(discovered_offset);
  }
  static void set_discovered(oop ref, oop value) {
    ref->obj_field_put(discovered_offset, value);
  }
  static void set_discovered_raw(oop ref, oop value) {
    ref->obj_field_raw_put(discovered_offset, value);
  }
  static HeapWord* discovered_addr(oop ref) {
    return ref->obj_field_addr<HeapWord>(discovered_offset);
  }
  // Accessors for statics
  static oop  pending_list_lock();
  static oop  pending_list();

  static HeapWord*  pending_list_addr();
};


// Interface to java.lang.ref.SoftReference objects

class java_lang_ref_SoftReference: public java_lang_ref_Reference {
 public:
  enum {
   // The timestamp is a long field and may need to be adjusted for alignment.
   hc_timestamp_offset  = hc_discovered_offset + 1
  };
  enum {
   hc_static_clock_offset = 0
  };

  static int timestamp_offset;
  static int static_clock_offset;

  // Accessors
  static jlong timestamp(oop ref);

  // Accessors for statics
  static jlong clock();
  static void set_clock(jlong value);
};


// Interface to java.security.AccessControlContext objects

class java_security_AccessControlContext: AllStatic {
 private:
  // Note that for this class the layout changed between JDK1.2 and JDK1.3,
  // so we compute the offsets at startup rather than hard-wiring them.
  static int _context_offset;
  static int _privilegedContext_offset;
  static int _isPrivileged_offset;

  static void compute_offsets();
 public:
  static oop create(objArrayHandle context, bool isPrivileged, Handle privileged_context, TRAPS);  

  // Debugging/initialization
  friend class JavaClasses;
};


// Interface to java.lang.ClassLoader objects

class java_lang_ClassLoader : AllStatic {
 private:
  enum {
   hc_parent_offset = 0
  };

  static int parent_offset;

 public:
  static oop parent(oop loader);

  static bool is_trusted_loader(oop loader);

  // Fix for 4474172
  static oop  non_reflection_class_loader(oop loader);

  // Debugging
  friend class JavaClasses;
};


// Interface to java.lang.System objects

class java_lang_System : AllStatic {
 private:
  enum {
   hc_static_in_offset  = 0,
   hc_static_out_offset = 1,
   hc_static_err_offset = 2
  };

  static int offset_of_static_fields;
  static int  static_in_offset;
  static int static_out_offset;
  static int static_err_offset;

  static void compute_offsets();

 public:
  static int  in_offset_in_bytes();
  static int out_offset_in_bytes();
  static int err_offset_in_bytes();

  // Debugging
  friend class JavaClasses;
};


// Interface to java.lang.StackTraceElement objects

class java_lang_StackTraceElement: AllStatic {
 private:
  enum {
    hc_declaringClass_offset  = 0,
    hc_methodName_offset = 1,
    hc_fileName_offset   = 2,
    hc_lineNumber_offset = 3
  };

  static int declaringClass_offset;
  static int methodName_offset;
  static int fileName_offset;
  static int lineNumber_offset;

 public:
  // Setters
  static void set_declaringClass(oop element, oop value);
  static void set_methodName(oop element, oop value);
  static void set_fileName(oop element, oop value);
  static void set_lineNumber(oop element, int value);

  // Create an instance of StackTraceElement
  static oop create(methodHandle m, int bci, TRAPS);

  // Debugging
  friend class JavaClasses;
};


// Interface to java.lang.AssertionStatusDirectives objects

class java_lang_AssertionStatusDirectives: AllStatic {
 private:
  enum {
    hc_classes_offset,
    hc_classEnabled_offset,
    hc_packages_offset,
    hc_packageEnabled_offset,
    hc_deflt_offset
  };

  static int classes_offset;
  static int classEnabled_offset;
  static int packages_offset;
  static int packageEnabled_offset;
  static int deflt_offset;

 public:
  // Setters
  static void set_classes(oop obj, oop val);
  static void set_classEnabled(oop obj, oop val);
  static void set_packages(oop obj, oop val);
  static void set_packageEnabled(oop obj, oop val);
  static void set_deflt(oop obj, bool val);
  // Debugging
  friend class JavaClasses;
};


class java_nio_Buffer: AllStatic {
 private:
  static int _limit_offset;

 public:
  static int  limit_offset();
  static void compute_offsets();
};

class sun_misc_AtomicLongCSImpl: AllStatic {
 private:
  static int _value_offset;

 public:
  static int  value_offset();
  static void compute_offsets();
};

class java_util_concurrent_locks_AbstractOwnableSynchronizer : AllStatic {
 private:
  static int  _owner_offset;
 public:
  static void initialize(TRAPS);
  static oop  get_owner_threadObj(oop obj);
};

// Interface to hard-coded offset checking

class JavaClasses : AllStatic {
 private:
  static bool check_offset(const char *klass_name, int offset, const char *field_name, const char* field_sig) PRODUCT_RETURN0;
  static bool check_static_offset(const char *klass_name, int hardcoded_offset, const char *field_name, const char* field_sig) PRODUCT_RETURN0;
  static bool check_constant(const char *klass_name, int constant, const char *field_name, const char* field_sig) PRODUCT_RETURN0;
 public:
  static void compute_hard_coded_offsets();
  static void compute_offsets();
  static void check_offsets() PRODUCT_RETURN;
};<|MERGE_RESOLUTION|>--- conflicted
+++ resolved
@@ -152,18 +152,12 @@
   // Conversion
   static klassOop as_klassOop(oop java_class);
   // Testing
-<<<<<<< HEAD
   static bool is_instance(oop obj) {
     return obj != NULL && obj->klass() == SystemDictionary::class_klass();
   }
   static bool is_primitive(oop java_class);
   static BasicType primitive_type(oop java_class);
   static oop primitive_mirror(BasicType t);
-=======
-  static bool is_primitive(oop java_class);  
-  static BasicType primitive_type(oop java_class);  
-  static oop primitive_mirror(BasicType t);  
->>>>>>> 2571633a
   // JVM_NewInstance support
   static methodOop resolved_constructor(oop java_class);
   static void set_resolved_constructor(oop java_class, methodOop constructor);
@@ -661,12 +655,8 @@
   enum {
    hc_value_offset = 0
   };
-<<<<<<< HEAD
   static int value_offset;
   static int long_value_offset;
-=======
-  static int value_offset; 
->>>>>>> 2571633a
 
   static oop initialize_and_allocate(BasicType type, TRAPS);
  public:
