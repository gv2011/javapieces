--- conflicted
+++ resolved
@@ -82,10 +82,6 @@
   // Set if one bucket is out of balance due to hash algorithm deficiency
   static bool _needs_rehashing;
 
-<<<<<<< HEAD
-  // Adding elements
-  symbolOop basic_add(symbolHandle sym, int index, u1* name, int len,
-=======
   // For statistics
   static int symbols_removed;
   static int symbols_counted;
@@ -94,9 +90,8 @@
 
   // Adding elements
   Symbol* basic_add(int index, u1* name, int len,
->>>>>>> 7b452e39
                       unsigned int hashValue, TRAPS);
-  bool basic_add(symbolHandle* syms, constantPoolHandle cp, int names_count,
+  bool basic_add(constantPoolHandle cp, int names_count,
                  const char** names, int* lengths, int* cp_indices,
                  unsigned int* hashValues, TRAPS);
 
@@ -113,13 +108,7 @@
     symbol_table_size = 20011
   };
 
-<<<<<<< HEAD
-  static unsigned int hash_symbol(const char* s, int len);
-
-  symbolOop lookup(int index, const char* name, int len, unsigned int hash);
-=======
   Symbol* lookup(int index, const char* name, int len, unsigned int hash);
->>>>>>> 7b452e39
 
   SymbolTable()
     : Hashtable<Symbol*>(symbol_table_size, sizeof (HashtableEntry<Symbol*>)) {}
@@ -240,7 +229,7 @@
   static bool _needs_rehashing;
 
   static oop intern(Handle string_or_null, jchar* chars, int length, TRAPS);
-  oop basic_add(int index, Handle string, jchar* name, int len,
+  oop basic_add(int index, Handle string_or_null, jchar* name, int len,
                 unsigned int hashValue, TRAPS);
 
   oop lookup(int index, jchar* chars, int length, unsigned int hashValue);
@@ -283,14 +272,6 @@
   // Internal test.
   static void test_alt_hash() PRODUCT_RETURN;
 
-  // Hashing algorithm, used as the hash value used by the
-  //     StringTable for bucket selection and comparison (stored in the
-  //     HashtableEntry structures).  This is used in the String.intern() method.
-  static unsigned int hash_string(const jchar* s, int len);
-
-  // Internal test.
-  static void test_alt_hash() PRODUCT_RETURN;
-
   // Probing
   static oop lookup(Symbol* symbol);
 
