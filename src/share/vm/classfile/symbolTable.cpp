--- conflicted
+++ resolved
@@ -41,12 +41,6 @@
 SymbolTable* SymbolTable::_the_table = NULL;
 bool SymbolTable::_needs_rehashing = false;
 
-<<<<<<< HEAD
-// Create a new table and using alternate hash code, populate the new table
-// with the existing strings.   Set flag to use the alternate hash code afterwards.
-void SymbolTable::rehash_table() {
-
-=======
 Symbol* SymbolTable::allocate_symbol(const u1* name, int len, TRAPS) {
   assert (len <= Symbol::max_length(), "should be checked by caller");
 
@@ -120,7 +114,6 @@
 // Create a new table and using alternate hash code, populate the new table
 // with the existing strings.   Set flag to use the alternate hash code afterwards.
 void SymbolTable::rehash_table() {
->>>>>>> 7b452e39
   assert(SafepointSynchronize::is_at_safepoint(), "must be at safepoint");
   // This should never happen with -Xshare:dump but it might in testing mode.
   if (DumpSharedSpaces) return;
@@ -142,13 +135,8 @@
 Symbol* SymbolTable::lookup(int index, const char* name,
                               int len, unsigned int hash) {
   int count = 0;
-<<<<<<< HEAD
-  for (HashtableEntry* e = bucket(index); e != NULL; e = e->next()) {
-    count++;
-=======
   for (HashtableEntry<Symbol*>* e = bucket(index); e != NULL; e = e->next()) {
     count++;  // count all entries in this bucket, not just ones with same hash
->>>>>>> 7b452e39
     if (e->hash() == hash) {
       Symbol* sym = e->literal();
       if (sym->equals(name, len)) {
@@ -167,13 +155,8 @@
 
 // Pick hashing algorithm.
 unsigned int SymbolTable::hash_symbol(const char* s, int len) {
-<<<<<<< HEAD
-  return the_table()->use_alternate_hashcode() ?
-           AltHashing::murmur3_32(the_table()->seed(), (const jbyte*)s, len) :
-=======
   return use_alternate_hashcode() ?
            AltHashing::murmur3_32(seed(), (const jbyte*)s, len) :
->>>>>>> 7b452e39
            java_lang_String::to_hash(s, len);
 }
 
@@ -194,21 +177,11 @@
   // Found
   if (s != NULL) return s;
 
-<<<<<<< HEAD
-  // We assume that lookup() has been called already, that it failed,
-  // and symbol was not found.  We create the symbol here.
-  symbolKlass* sk  = (symbolKlass*) Universe::symbolKlassObj()->klass_part();
-  symbolOop s_oop = sk->allocate_symbol((u1*)name, len, CHECK_NULL);
-  symbolHandle sym (THREAD, s_oop);
-
-  // Allocation must be done before grabbing the SymbolTable_lock lock
-=======
   // Grab SymbolTable_lock first.
->>>>>>> 7b452e39
   MutexLocker ml(SymbolTable_lock, THREAD);
 
   // Otherwise, add to symbol to table
-  return the_table()->basic_add(sym, index, (u1*)name, len, hashValue, CHECK_NULL);
+  return the_table()->basic_add(index, (u1*)name, len, hashValue, CHECK_NULL);
 }
 
 Symbol* SymbolTable::lookup(const Symbol* sym, int begin, int end, TRAPS) {
@@ -244,23 +217,10 @@
   // We can't include the code in No_Safepoint_Verifier because of the
   // ResourceMark.
 
-<<<<<<< HEAD
-  // We assume that lookup() has been called already, that it failed,
-  // and symbol was not found.  We create the symbol here.
-  symbolKlass* sk  = (symbolKlass*) Universe::symbolKlassObj()->klass_part();
-  symbolOop s_oop = sk->allocate_symbol((u1*)buffer, len, CHECK_NULL);
-  symbolHandle newsym (THREAD, s_oop);
-
   // Allocation must be done before grabbing the SymbolTable_lock lock
   MutexLocker ml(SymbolTable_lock, THREAD);
 
-  return the_table()->basic_add(newsym, index, (u1*)buffer, len, hashValue, CHECK_NULL);
-=======
-  // Allocation must be done before grabbing the SymbolTable_lock lock
-  MutexLocker ml(SymbolTable_lock, THREAD);
-
   return the_table()->basic_add(index, (u1*)buffer, len, hashValue, CHECK_NULL);
->>>>>>> 7b452e39
 }
 
 Symbol* SymbolTable::lookup_only(const char* name, int len,
@@ -327,14 +287,6 @@
 void SymbolTable::add(constantPoolHandle cp, int names_count,
                       const char** names, int* lengths, int* cp_indices,
                       unsigned int* hashValues, TRAPS) {
-<<<<<<< HEAD
-
-  symbolKlass* sk  = (symbolKlass*) Universe::symbolKlassObj()->klass_part();
-  symbolOop sym_oops[symbol_alloc_batch_size];
-  bool allocated = sk->allocate_symbols(names_count, names, lengths,
-                                        sym_oops, CHECK);
-  if (!allocated) {
-=======
   // Grab SymbolTable_lock first.
   MutexLocker ml(SymbolTable_lock, THREAD);
 
@@ -342,56 +294,14 @@
   bool added = table->basic_add(cp, names_count, names, lengths,
                                 cp_indices, hashValues, CHECK);
   if (!added) {
->>>>>>> 7b452e39
     // do it the hard way
     for (int i=0; i<names_count; i++) {
-      assert(!Universe::heap()->is_in_reserved(names[i]) || GC_locker::is_active(),
-         "proposed name of symbol must be stable");
-
-      // We assume that lookup() has been called already, that it failed,
-      // and symbol was not found.  We create the symbol here.
-      symbolKlass* sk  = (symbolKlass*) Universe::symbolKlassObj()->klass_part();
-      symbolOop s_oop = sk->allocate_symbol((u1*)names[i], lengths[i], CHECK);
-      symbolHandle sym (THREAD, s_oop);
-
-      // Allocation must be done before grabbing the SymbolTable_lock lock
-      MutexLocker ml(SymbolTable_lock, THREAD);
-
-      SymbolTable* table = the_table();
       int index = table->hash_to_index(hashValues[i]);
-<<<<<<< HEAD
-      symbolOop s = table->basic_add(sym, index, (u1*)names[i], lengths[i],
-=======
       Symbol* sym = table->basic_add(index, (u1*)names[i], lengths[i],
->>>>>>> 7b452e39
                                        hashValues[i], CHECK);
-      cp->symbol_at_put(cp_indices[i], s);
-    }
-    return;
-  }
-<<<<<<< HEAD
-
-  symbolHandle syms[symbol_alloc_batch_size];
-  for (int i=0; i<names_count; i++) {
-    syms[i] = symbolHandle(THREAD, sym_oops[i]);
-  }
-
-  // Allocation must be done before grabbing the SymbolTable_lock lock
-  MutexLocker ml(SymbolTable_lock, THREAD);
-
-  SymbolTable* table = the_table();
-  bool added = table->basic_add(syms, cp, names_count, names, lengths,
-                                cp_indices, hashValues, CHECK);
-  assert(added, "should always return true");
-}
-
-symbolOop SymbolTable::basic_add(symbolHandle sym, int index_arg, u1 *name, int len,
-                                 unsigned int hashValue_arg, TRAPS) {
-  // Cannot hit a safepoint in this function because the "this" pointer can move.
-  No_Safepoint_Verifier nsv;
-
-  assert(sym->equals((char*)name, len), "symbol must be properly initialized");
-=======
+      cp->symbol_at_put(cp_indices[i], sym);
+    }
+  }
 }
 
 Symbol* SymbolTable::basic_add(int index_arg, u1 *name, int len,
@@ -419,19 +329,6 @@
     hashValue = hashValue_arg;
     index = index_arg;
   }
->>>>>>> 7b452e39
-
-  // Check if the symbol table has been rehashed, if so, need to recalculate
-  // the hash value and index.
-  unsigned int hashValue;
-  int index;
-  if (use_alternate_hashcode()) {
-    hashValue = hash_symbol((const char*)name, len);
-    index = hash_to_index(hashValue);
-  } else {
-    hashValue = hashValue_arg;
-    index = index_arg;
-  }
 
   // Since look-up was done lock-free, we need to check if another
   // thread beat us in the race to insert the symbol.
@@ -452,18 +349,10 @@
   return sym;
 }
 
-bool SymbolTable::basic_add(symbolHandle* syms,
-                            constantPoolHandle cp, int names_count,
+bool SymbolTable::basic_add(constantPoolHandle cp, int names_count,
                             const char** names, int* lengths,
                             int* cp_indices, unsigned int* hashValues,
                             TRAPS) {
-<<<<<<< HEAD
-  // Cannot hit a safepoint in this function because the "this" pointer can move.
-  No_Safepoint_Verifier nsv;
-
-  for (int i=0; i<names_count; i++) {
-    assert(syms[i]->equals(names[i], lengths[i]), "symbol must be properly initialized");
-=======
 
   // Check symbol names are not too long.  If any are too long, don't add any.
   for (int i = 0; i< names_count; i++) {
@@ -477,7 +366,6 @@
   No_Safepoint_Verifier nsv;
 
   for (int i=0; i<names_count; i++) {
->>>>>>> 7b452e39
     // Check if the symbol table has been rehashed, if so, need to recalculate
     // the hash value.
     unsigned int hashValue;
@@ -489,32 +377,25 @@
     // Since look-up was done lock-free, we need to check if another
     // thread beat us in the race to insert the symbol.
     int index = hash_to_index(hashValue);
-<<<<<<< HEAD
-    symbolOop test = lookup(index, names[i], lengths[i], hashValue);
-=======
     Symbol* test = lookup(index, names[i], lengths[i], hashValue);
->>>>>>> 7b452e39
     if (test != NULL) {
       // A race occurred and another thread introduced the symbol, this one
       // will be dropped and collected. Use test instead.
       cp->symbol_at_put(cp_indices[i], test);
       assert(test->refcount() != 0, "lookup should have incremented the count");
     } else {
-<<<<<<< HEAD
-      symbolOop sym = syms[i]();
-      HashtableEntry* entry = new_entry(hashValue, sym);
-=======
       Symbol* sym = allocate_symbol((const u1*)names[i], lengths[i], CHECK_(false));
       assert(sym->equals(names[i], lengths[i]), "symbol must be properly initialized");  // why wouldn't it be???
       HashtableEntry<Symbol*>* entry = new_entry(hashValue, sym);
       sym->increment_refcount();  // increment refcount in external hashtable
->>>>>>> 7b452e39
       add_entry(index, entry);
       cp->symbol_at_put(cp_indices[i], sym);
     }
   }
-  return true;  // always returns true
-}
+
+  return true;
+}
+
 
 void SymbolTable::verify() {
   for (int i = 0; i < the_table()->table_size(); ++i) {
@@ -522,13 +403,7 @@
     for ( ; p != NULL; p = p->next()) {
       Symbol* s = (Symbol*)(p->literal());
       guarantee(s != NULL, "symbol is NULL");
-<<<<<<< HEAD
-      s->verify();
-      guarantee(s->is_perm(), "symbol not in permspace");
-      unsigned int h = hash_symbol((const char*)s->bytes(), s->utf8_length());
-=======
       unsigned int h = hash_symbol((char*)s->bytes(), s->utf8_length());
->>>>>>> 7b452e39
       guarantee(p->hash() == h, "broken hash in symbol table entry");
       guarantee(the_table()->hash_to_index(h) == i,
                 "wrong index in symbol table");
@@ -540,11 +415,7 @@
   NumberSeq summary;
   for (int i = 0; i < the_table()->table_size(); ++i) {
     int count = 0;
-<<<<<<< HEAD
-    for (HashtableEntry* e = the_table()->bucket(i);
-=======
     for (HashtableEntry<Symbol*>* e = the_table()->bucket(i);
->>>>>>> 7b452e39
        e != NULL; e = e->next()) {
       count++;
     }
@@ -557,10 +428,7 @@
   st->print_cr("Std. dev. of bucket size: %7.0f", summary.sd());
   st->print_cr("Maximum bucket size     : %7.0f", summary.maximum());
 }
-<<<<<<< HEAD
-=======
-
->>>>>>> 7b452e39
+
 
 //---------------------------------------------------------------------------
 // Non-product code
@@ -640,8 +508,6 @@
   tty->print_cr(" %s %d: %d\n", "Number chains longer than",
                     results_length, out_of_range);
 }
-<<<<<<< HEAD
-=======
 
 void SymbolTable::print() {
   for (int i = 0; i < the_table()->table_size(); ++i) {
@@ -659,7 +525,6 @@
     }
   }
 }
->>>>>>> 7b452e39
 #endif // PRODUCT
 
 // --------------------------------------------------------------------------
@@ -707,22 +572,6 @@
 
 bool StringTable::_needs_rehashing = false;
 
-<<<<<<< HEAD
-StringTable* StringTable::_the_table = NULL;
-
-bool StringTable::_needs_rehashing = false;
-
-// Pick hashing algorithm
-unsigned int StringTable::hash_string(const jchar* s, int len) {
-  return the_table()->use_alternate_hashcode() ? AltHashing::murmur3_32(the_table()->seed(), s, len) :
-                                    java_lang_String::to_hash(s, len);
-}
-
-oop StringTable::lookup(int index, jchar* name,
-                        int len, unsigned int hash) {
-  int count = 0;
-  for (HashtableEntry* l = bucket(index); l != NULL; l = l->next()) {
-=======
 // Pick hashing algorithm
 unsigned int StringTable::hash_string(const jchar* s, int len) {
   return use_alternate_hashcode() ? AltHashing::murmur3_32(seed(), s, len) :
@@ -733,7 +582,6 @@
                         int len, unsigned int hash) {
   int count = 0;
   for (HashtableEntry<oop>* l = bucket(index); l != NULL; l = l->next()) {
->>>>>>> 7b452e39
     count++;
     if (l->hash() == hash) {
       if (java_lang_String::equals(l->literal(), name, len)) {
@@ -751,12 +599,6 @@
 
 oop StringTable::basic_add(int index_arg, Handle string, jchar* name,
                            int len, unsigned int hashValue_arg, TRAPS) {
-<<<<<<< HEAD
-
-  // Cannot hit a safepoint in this function because the "this" pointer can move.
-  No_Safepoint_Verifier nsv;
-=======
->>>>>>> 7b452e39
 
   assert(java_lang_String::equals(string(), name, len),
          "string must be properly initialized");
@@ -775,18 +617,6 @@
     index = index_arg;
   }
 
-  // Check if the symbol table has been rehashed, if so, need to recalculate
-  // the hash value and index before second lookup.
-  unsigned int hashValue;
-  int index;
-  if (use_alternate_hashcode()) {
-    hashValue = hash_string(name, len);
-    index = hash_to_index(hashValue);
-  } else {
-    hashValue = hashValue_arg;
-    index = index_arg;
-  }
-
   // Since look-up was done lock-free, we need to check if another
   // thread beat us in the race to insert the symbol.
 
@@ -827,22 +657,14 @@
 
   Handle string;
   // try to reuse the string if possible
-<<<<<<< HEAD
-  if (!string_or_null.is_null() && string_or_null()->is_perm()) {
-=======
   if (!string_or_null.is_null() && (!JavaObjectsInPerm || string_or_null()->is_perm())) {
->>>>>>> 7b452e39
     string = string_or_null;
   } else {
     string = java_lang_String::create_tenured_from_unicode(name, len, CHECK_NULL);
   }
 
-<<<<<<< HEAD
-  // Allocation must be done before grabbing the StringTable_lock lock
-=======
   // Grab the StringTable_lock before getting the_table() because it could
   // change at safepoint.
->>>>>>> 7b452e39
   MutexLocker ml(StringTable_lock, THREAD);
 
   // Otherwise, add to symbol to table
@@ -949,11 +771,7 @@
 void StringTable::dump(outputStream* st) {
   NumberSeq summary;
   for (int i = 0; i < the_table()->table_size(); ++i) {
-<<<<<<< HEAD
-    HashtableEntry* p = the_table()->bucket(i);
-=======
     HashtableEntry<oop>* p = the_table()->bucket(i);
->>>>>>> 7b452e39
     int count = 0;
     for ( ; p != NULL; p = p->next()) {
       count++;
