--- conflicted
+++ resolved
@@ -616,11 +616,7 @@
   case JVM_CONSTANT_UnresolvedClass :
     // Patching a class means pre-resolving it.
     // The name in the constant pool is ignored.
-<<<<<<< HEAD
-    if (patch->klass() == SystemDictionary::Class_klass()) { // %%% java_lang_Class::is_instance
-=======
     if (java_lang_Class::is_instance(patch())) {
->>>>>>> eb8bd999
       guarantee_property(!java_lang_Class::is_primitive(patch()),
                          "Illegal class patch at %d in class file %s",
                          index, CHECK);
