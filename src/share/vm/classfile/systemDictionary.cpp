--- conflicted
+++ resolved
@@ -62,17 +62,10 @@
 }
 
 void SystemDictionary::compute_java_system_loader(TRAPS) {
-<<<<<<< HEAD
   KlassHandle system_klass(THREAD, WK_KLASS(classloader_klass));
   JavaValue result(T_OBJECT);
   JavaCalls::call_static(&result,
                          KlassHandle(THREAD, WK_KLASS(classloader_klass)),
-=======
-  KlassHandle system_klass(THREAD, _classloader_klass);    
-  JavaValue result(T_OBJECT);
-  JavaCalls::call_static(&result, 
-                         KlassHandle(THREAD, _classloader_klass),
->>>>>>> 2571633a
                          vmSymbolHandles::getSystemClassLoader_name(),
                          vmSymbolHandles::void_classloader_signature(),
                          CHECK);
@@ -1267,11 +1260,7 @@
     if (obj == NULL) { return nk; }
 
     Handle h_obj(THREAD, obj);
-<<<<<<< HEAD
     char* new_class_name = java_lang_String::as_platform_dependent_str(h_obj,
-=======
-    char* new_class_name = java_lang_String::as_platform_dependent_str(h_obj, 
->>>>>>> 2571633a
                                                                   CHECK_(nk));
 
     // lock the loader 
@@ -1712,7 +1701,6 @@
 
 
 void SystemDictionary::preloaded_oops_do(OopClosure* f) {
-<<<<<<< HEAD
   f->do_oop((oop*) &wk_klass_name_limits[0]);
   f->do_oop((oop*) &wk_klass_name_limits[1]);
 
@@ -1720,73 +1708,6 @@
     f->do_oop((oop*) &_well_known_klasses[k]);
   }
 
-=======
-  f->do_oop((oop*) &_string_klass);
-  f->do_oop((oop*) &_object_klass);
-  f->do_oop((oop*) &_class_klass);
-  f->do_oop((oop*) &_cloneable_klass);
-  f->do_oop((oop*) &_classloader_klass);
-  f->do_oop((oop*) &_serializable_klass);
-  f->do_oop((oop*) &_system_klass);
-
-  f->do_oop((oop*) &_throwable_klass);
-  f->do_oop((oop*) &_error_klass);
-  f->do_oop((oop*) &_threaddeath_klass);
-  f->do_oop((oop*) &_exception_klass);
-  f->do_oop((oop*) &_runtime_exception_klass);
-  f->do_oop((oop*) &_classNotFoundException_klass);
-  f->do_oop((oop*) &_noClassDefFoundError_klass);
-  f->do_oop((oop*) &_linkageError_klass);
-  f->do_oop((oop*) &_classCastException_klass);
-  f->do_oop((oop*) &_arrayStoreException_klass);
-  f->do_oop((oop*) &_virtualMachineError_klass);
-  f->do_oop((oop*) &_outOfMemoryError_klass);
-  f->do_oop((oop*) &_StackOverflowError_klass);
-  f->do_oop((oop*) &_illegalMonitorStateException_klass);
-  f->do_oop((oop*) &_protectionDomain_klass);
-  f->do_oop((oop*) &_AccessControlContext_klass);
-
-  f->do_oop((oop*) &_reference_klass);
-  f->do_oop((oop*) &_soft_reference_klass);
-  f->do_oop((oop*) &_weak_reference_klass);
-  f->do_oop((oop*) &_final_reference_klass);
-  f->do_oop((oop*) &_phantom_reference_klass);
-  f->do_oop((oop*) &_finalizer_klass);
-  
-  f->do_oop((oop*) &_thread_klass);
-  f->do_oop((oop*) &_threadGroup_klass);
-  f->do_oop((oop*) &_properties_klass);      
-  f->do_oop((oop*) &_reflect_accessible_object_klass);      
-  f->do_oop((oop*) &_reflect_field_klass);      
-  f->do_oop((oop*) &_reflect_method_klass);      
-  f->do_oop((oop*) &_reflect_constructor_klass);      
-  f->do_oop((oop*) &_reflect_magic_klass);
-  f->do_oop((oop*) &_reflect_method_accessor_klass);
-  f->do_oop((oop*) &_reflect_constructor_accessor_klass);
-  f->do_oop((oop*) &_reflect_delegating_classloader_klass);
-  f->do_oop((oop*) &_reflect_constant_pool_klass);
-  f->do_oop((oop*) &_reflect_unsafe_static_field_accessor_impl_klass);
-
-  f->do_oop((oop*) &_stringBuffer_klass);
-  f->do_oop((oop*) &_vector_klass);
-  f->do_oop((oop*) &_hashtable_klass);
-
-  f->do_oop((oop*) &_stackTraceElement_klass);
-
-  f->do_oop((oop*) &_java_nio_Buffer_klass);
-
-  f->do_oop((oop*) &_sun_misc_AtomicLongCSImpl_klass);
-  f->do_oop((oop*) &_sun_jkernel_DownloadManager_klass);
-
-  f->do_oop((oop*) &_boolean_klass);
-  f->do_oop((oop*) &_char_klass);
-  f->do_oop((oop*) &_float_klass);
-  f->do_oop((oop*) &_double_klass);
-  f->do_oop((oop*) &_byte_klass);
-  f->do_oop((oop*) &_short_klass);
-  f->do_oop((oop*) &_int_klass);
-  f->do_oop((oop*) &_long_klass);
->>>>>>> 2571633a
   {
     for (int i = 0; i < T_VOID+1; i++) {
       if (_box_klasses[i] != NULL) {
@@ -1939,19 +1860,12 @@
 void SystemDictionary::initialize_preloaded_classes(TRAPS) {
   assert(WK_KLASS(object_klass) == NULL, "preloaded classes should only be initialized once");
   // Preload commonly used klasses
-<<<<<<< HEAD
   WKID scan = FIRST_WKID;
   // first do Object, String, Class
   initialize_wk_klasses_through(WK_KLASS_ENUM_NAME(class_klass), scan, CHECK);
 
   debug_only(instanceKlass::verify_class_klass_nonstatic_oop_maps(WK_KLASS(class_klass)));
 
-=======
-  _object_klass            = resolve_or_fail(vmSymbolHandles::java_lang_Object(),                true, CHECK);
-  _string_klass            = resolve_or_fail(vmSymbolHandles::java_lang_String(),                true, CHECK);  
-  _class_klass             = resolve_or_fail(vmSymbolHandles::java_lang_Class(),                 true, CHECK);
-  debug_only(instanceKlass::verify_class_klass_nonstatic_oop_maps(_class_klass));
->>>>>>> 2571633a
   // Fixup mirrors for classes loaded before java.lang.Class.
   // These calls iterate over the objects currently in the perm gen
   // so calling them at this point is matters (not before when there
@@ -1960,7 +1874,6 @@
   Universe::initialize_basic_type_mirrors(CHECK);
   Universe::fixup_mirrors(CHECK);
 
-<<<<<<< HEAD
   // do a bunch more:
   initialize_wk_klasses_through(WK_KLASS_ENUM_NAME(reference_klass), scan, CHECK);
 
@@ -1987,74 +1900,6 @@
   //_box_klasses[T_OBJECT]  = WK_KLASS(object_klass);
   //_box_klasses[T_ARRAY]   = WK_KLASS(object_klass);
 
-=======
-  _cloneable_klass         = resolve_or_fail(vmSymbolHandles::java_lang_Cloneable(),             true, CHECK);
-  _classloader_klass       = resolve_or_fail(vmSymbolHandles::java_lang_ClassLoader(),           true, CHECK);
-  _serializable_klass      = resolve_or_fail(vmSymbolHandles::java_io_Serializable(),            true, CHECK);
-  _system_klass            = resolve_or_fail(vmSymbolHandles::java_lang_System(),                true, CHECK);  
-
-  _throwable_klass         = resolve_or_fail(vmSymbolHandles::java_lang_Throwable(),             true, CHECK);
-  _error_klass             = resolve_or_fail(vmSymbolHandles::java_lang_Error(),                 true, CHECK);
-  _threaddeath_klass       = resolve_or_fail(vmSymbolHandles::java_lang_ThreadDeath(),           true, CHECK);
-  _exception_klass         = resolve_or_fail(vmSymbolHandles::java_lang_Exception(),             true, CHECK);
-  _runtime_exception_klass = resolve_or_fail(vmSymbolHandles::java_lang_RuntimeException(),      true, CHECK);
-  _protectionDomain_klass  = resolve_or_fail(vmSymbolHandles::java_security_ProtectionDomain(),  true, CHECK);
-  _AccessControlContext_klass = resolve_or_fail(vmSymbolHandles::java_security_AccessControlContext(),  true, CHECK);
-  _classNotFoundException_klass = resolve_or_fail(vmSymbolHandles::java_lang_ClassNotFoundException(),  true, CHECK);
-  _noClassDefFoundError_klass   = resolve_or_fail(vmSymbolHandles::java_lang_NoClassDefFoundError(),  true, CHECK);  
-  _linkageError_klass   = resolve_or_fail(vmSymbolHandles::java_lang_LinkageError(),  true, CHECK);  
-  _classCastException_klass = resolve_or_fail(vmSymbolHandles::java_lang_ClassCastException(),   true, CHECK);  
-  _arrayStoreException_klass = resolve_or_fail(vmSymbolHandles::java_lang_ArrayStoreException(),   true, CHECK);  
-  _virtualMachineError_klass = resolve_or_fail(vmSymbolHandles::java_lang_VirtualMachineError(),   true, CHECK);  
-  _outOfMemoryError_klass  = resolve_or_fail(vmSymbolHandles::java_lang_OutOfMemoryError(),      true, CHECK);  
-  _StackOverflowError_klass = resolve_or_fail(vmSymbolHandles::java_lang_StackOverflowError(),   true, CHECK);  
-  _illegalMonitorStateException_klass = resolve_or_fail(vmSymbolHandles::java_lang_IllegalMonitorStateException(),   true, CHECK);  
-
-  // Preload ref klasses and set reference types
-  _reference_klass         = resolve_or_fail(vmSymbolHandles::java_lang_ref_Reference(),         true, CHECK);
-  instanceKlass::cast(_reference_klass)->set_reference_type(REF_OTHER);
-  instanceRefKlass::update_nonstatic_oop_maps(_reference_klass);
-
-  _soft_reference_klass    = resolve_or_fail(vmSymbolHandles::java_lang_ref_SoftReference(),     true, CHECK);
-  instanceKlass::cast(_soft_reference_klass)->set_reference_type(REF_SOFT);
-  _weak_reference_klass    = resolve_or_fail(vmSymbolHandles::java_lang_ref_WeakReference(),     true, CHECK);
-  instanceKlass::cast(_weak_reference_klass)->set_reference_type(REF_WEAK);
-  _final_reference_klass   = resolve_or_fail(vmSymbolHandles::java_lang_ref_FinalReference(),    true, CHECK);
-  instanceKlass::cast(_final_reference_klass)->set_reference_type(REF_FINAL);
-  _phantom_reference_klass = resolve_or_fail(vmSymbolHandles::java_lang_ref_PhantomReference(),  true, CHECK);
-  instanceKlass::cast(_phantom_reference_klass)->set_reference_type(REF_PHANTOM);
-  _finalizer_klass         = resolve_or_fail(vmSymbolHandles::java_lang_ref_Finalizer(),         true, CHECK);
-
-  _thread_klass           = resolve_or_fail(vmSymbolHandles::java_lang_Thread(),                true, CHECK);
-  _threadGroup_klass      = resolve_or_fail(vmSymbolHandles::java_lang_ThreadGroup(),           true, CHECK);
-  _properties_klass       = resolve_or_fail(vmSymbolHandles::java_util_Properties(),            true, CHECK);  
-  _reflect_accessible_object_klass = resolve_or_fail(vmSymbolHandles::java_lang_reflect_AccessibleObject(),  true, CHECK);  
-  _reflect_field_klass    = resolve_or_fail(vmSymbolHandles::java_lang_reflect_Field(),         true, CHECK);  
-  _reflect_method_klass   = resolve_or_fail(vmSymbolHandles::java_lang_reflect_Method(),        true, CHECK);  
-  _reflect_constructor_klass = resolve_or_fail(vmSymbolHandles::java_lang_reflect_Constructor(),   true, CHECK);  
-  // Universe::is_gte_jdk14x_version() is not set up by this point.
-  // It's okay if these turn out to be NULL in non-1.4 JDKs.
-  _reflect_magic_klass    = resolve_or_null(vmSymbolHandles::sun_reflect_MagicAccessorImpl(),         CHECK);
-  _reflect_method_accessor_klass = resolve_or_null(vmSymbolHandles::sun_reflect_MethodAccessorImpl(),     CHECK);
-  _reflect_constructor_accessor_klass = resolve_or_null(vmSymbolHandles::sun_reflect_ConstructorAccessorImpl(),     CHECK);
-  _reflect_delegating_classloader_klass = resolve_or_null(vmSymbolHandles::sun_reflect_DelegatingClassLoader(),     CHECK);
-  _reflect_constant_pool_klass = resolve_or_null(vmSymbolHandles::sun_reflect_ConstantPool(),         CHECK);
-  _reflect_unsafe_static_field_accessor_impl_klass = resolve_or_null(vmSymbolHandles::sun_reflect_UnsafeStaticFieldAccessorImpl(), CHECK);
-
-  _vector_klass           = resolve_or_fail(vmSymbolHandles::java_util_Vector(),                true, CHECK);  
-  _hashtable_klass        = resolve_or_fail(vmSymbolHandles::java_util_Hashtable(),             true, CHECK);  
-  _stringBuffer_klass     = resolve_or_fail(vmSymbolHandles::java_lang_StringBuffer(),          true, CHECK);  
-
-  // It's NULL in non-1.4 JDKs.
-  _stackTraceElement_klass = resolve_or_null(vmSymbolHandles::java_lang_StackTraceElement(),          CHECK);
-
-  // Universe::is_gte_jdk14x_version() is not set up by this point.
-  // It's okay if this turns out to be NULL in non-1.4 JDKs.
-  _java_nio_Buffer_klass   = resolve_or_null(vmSymbolHandles::java_nio_Buffer(),                 CHECK);
-
-  // If this class isn't present, it won't be referenced.
-  _sun_misc_AtomicLongCSImpl_klass = resolve_or_null(vmSymbolHandles::sun_misc_AtomicLongCSImpl(),     CHECK);
->>>>>>> 2571633a
 #ifdef KERNEL
   if (sun_jkernel_DownloadManager_klass() == NULL) {
     warning("Cannot find sun/jkernel/DownloadManager");
