/*
 * Copyright (c) 1997, 2014, Oracle and/or its affiliates. All rights reserved.
 * DO NOT ALTER OR REMOVE COPYRIGHT NOTICES OR THIS FILE HEADER.
 *
 * This code is free software; you can redistribute it and/or modify it
 * under the terms of the GNU General Public License version 2 only, as
 * published by the Free Software Foundation.
 *
 * This code is distributed in the hope that it will be useful, but WITHOUT
 * ANY WARRANTY; without even the implied warranty of MERCHANTABILITY or
 * FITNESS FOR A PARTICULAR PURPOSE.  See the GNU General Public License
 * version 2 for more details (a copy is included in the LICENSE file that
 * accompanied this code).
 *
 * You should have received a copy of the GNU General Public License version
 * 2 along with this work; if not, write to the Free Software Foundation,
 * Inc., 51 Franklin St, Fifth Floor, Boston, MA 02110-1301 USA.
 *
 * Please contact Oracle, 500 Oracle Parkway, Redwood Shores, CA 94065 USA
 * or visit www.oracle.com if you need additional information or have any
 * questions.
 *
 */

#ifndef SHARE_VM_CLASSFILE_CLASSLOADER_HPP
#define SHARE_VM_CLASSFILE_CLASSLOADER_HPP

#include "classfile/classFileParser.hpp"
#include "runtime/perfData.hpp"

// The VM class loader.
#include <sys/stat.h>


// Meta-index (optional, to be able to skip opening boot classpath jar files)
class MetaIndex: public CHeapObj<mtClass> {
 private:
  char** _meta_package_names;
  int    _num_meta_package_names;
 public:
  MetaIndex(char** meta_package_names, int num_meta_package_names);
  ~MetaIndex();
  bool may_contain(const char* class_name);
};


// Class path entry (directory or zip file)

class ImageFile;

class ClassPathEntry: public CHeapObj<mtClass> {
 private:
  ClassPathEntry* _next;
 public:
  // Next entry in class path
  ClassPathEntry* next()              { return _next; }
  void set_next(ClassPathEntry* next) {
    // may have unlocked readers, so write atomically.
    OrderAccess::release_store_ptr(&_next, next);
  }
  virtual bool is_jar_file() = 0;
  virtual const char* name() = 0;
  virtual ImageFile* image() = 0;
  virtual bool is_lazy();
  // Constructor
  ClassPathEntry();
  // Attempt to locate file_name through this class path entry.
  // Returns a class file parsing stream if successfull.
  virtual ClassFileStream* open_stream(const char* name, TRAPS) = 0;
  // Debugging
  NOT_PRODUCT(virtual void compile_the_world(Handle loader, TRAPS) = 0;)
  NOT_PRODUCT(virtual bool is_jrt() = 0;)
};


class ClassPathDirEntry: public ClassPathEntry {
 private:
  const char* _dir;           // Name of directory
 public:
  bool is_jar_file()  { return false;  }
  const char* name()  { return _dir; }
  ImageFile* image()  { return NULL; }
  ClassPathDirEntry(const char* dir);
  ClassFileStream* open_stream(const char* name, TRAPS);
  // Debugging
  NOT_PRODUCT(void compile_the_world(Handle loader, TRAPS);)
  NOT_PRODUCT(bool is_jrt();)
};


// Type definitions for zip file and zip file entry
typedef void* jzfile;
typedef struct {
  char *name;                   /* entry name */
  jlong time;                   /* modification time */
  jlong size;                   /* size of uncompressed data */
  jlong csize;                  /* size of compressed data (zero if uncompressed) */
  jint crc;                     /* crc of uncompressed data */
  char *comment;                /* optional zip file comment */
  jbyte *extra;                 /* optional extra data */
  jlong pos;                    /* position of LOC header (if negative) or data */
} jzentry;


class ClassPathZipEntry: public ClassPathEntry {
 private:
  jzfile* _zip;              // The zip archive
  const char*   _zip_name;   // Name of zip archive
 public:
  bool is_jar_file()  { return true;  }
  const char* name()  { return _zip_name; }
  ImageFile* image()  { return NULL; }
  ClassPathZipEntry(jzfile* zip, const char* zip_name);
  ~ClassPathZipEntry();
  u1* open_entry(const char* name, jint* filesize, bool nul_terminate, TRAPS);
  ClassFileStream* open_stream(const char* name, TRAPS);
  void contents_do(void f(const char* name, void* context), void* context);
  // Debugging
  NOT_PRODUCT(void compile_the_world(Handle loader, TRAPS);)
  NOT_PRODUCT(bool is_jrt();)
};


// For lazier loading of boot class path entries
class LazyClassPathEntry: public ClassPathEntry {
 private:
  const char* _path; // dir or file
  struct stat _st;
  MetaIndex* _meta_index;
  bool _has_error;
  bool _throw_exception;
  volatile ClassPathEntry* _resolved_entry;
  ClassPathEntry* resolve_entry(TRAPS);
 public:
  bool is_jar_file();
  const char* name()  { return _path; }
  ImageFile* image()  { return NULL; }
  LazyClassPathEntry(const char* path, const struct stat* st, bool throw_exception);
  virtual ~LazyClassPathEntry();
  u1* open_entry(const char* name, jint* filesize, bool nul_terminate, TRAPS);

  ClassFileStream* open_stream(const char* name, TRAPS);
  void set_meta_index(MetaIndex* meta_index) { _meta_index = meta_index; }
  virtual bool is_lazy();
  // Debugging
  NOT_PRODUCT(void compile_the_world(Handle loader, TRAPS);)
  NOT_PRODUCT(bool is_jrt();)
};

// For java image files
<<<<<<< HEAD
class ImageFile;
=======
>>>>>>> 416476c8
class ClassPathImageEntry: public ClassPathEntry {
private:
  ImageFile *_image;
public:
  bool is_jar_file()  { return false;  }
  bool is_open()  { return _image != NULL; }
  const char* name();
<<<<<<< HEAD
=======
  ImageFile* image()  { return _image; }
>>>>>>> 416476c8
  ClassPathImageEntry(char* name);
  ~ClassPathImageEntry();
  ClassFileStream* open_stream(const char* name, TRAPS);

  // Debugging
  NOT_PRODUCT(void compile_the_world(Handle loader, TRAPS);)
  NOT_PRODUCT(bool is_jrt();)
};

class PackageHashtable;
class PackageInfo;
class SharedPathsMiscInfo;
template <MEMFLAGS F> class HashtableBucket;

class ClassLoader: AllStatic {
 public:
  enum SomeConstants {
    package_hash_table_size = 31  // Number of buckets
  };
 protected:
  friend class LazyClassPathEntry;

  // Performance counters
  static PerfCounter* _perf_accumulated_time;
  static PerfCounter* _perf_classes_inited;
  static PerfCounter* _perf_class_init_time;
  static PerfCounter* _perf_class_init_selftime;
  static PerfCounter* _perf_classes_verified;
  static PerfCounter* _perf_class_verify_time;
  static PerfCounter* _perf_class_verify_selftime;
  static PerfCounter* _perf_classes_linked;
  static PerfCounter* _perf_class_link_time;
  static PerfCounter* _perf_class_link_selftime;
  static PerfCounter* _perf_class_parse_time;
  static PerfCounter* _perf_class_parse_selftime;
  static PerfCounter* _perf_sys_class_lookup_time;
  static PerfCounter* _perf_shared_classload_time;
  static PerfCounter* _perf_sys_classload_time;
  static PerfCounter* _perf_app_classload_time;
  static PerfCounter* _perf_app_classload_selftime;
  static PerfCounter* _perf_app_classload_count;
  static PerfCounter* _perf_define_appclasses;
  static PerfCounter* _perf_define_appclass_time;
  static PerfCounter* _perf_define_appclass_selftime;
  static PerfCounter* _perf_app_classfile_bytes_read;
  static PerfCounter* _perf_sys_classfile_bytes_read;

  static PerfCounter* _sync_systemLoaderLockContentionRate;
  static PerfCounter* _sync_nonSystemLoaderLockContentionRate;
  static PerfCounter* _sync_JVMFindLoadedClassLockFreeCounter;
  static PerfCounter* _sync_JVMDefineClassLockFreeCounter;
  static PerfCounter* _sync_JNIDefineClassLockFreeCounter;

  static PerfCounter* _unsafe_defineClassCallCounter;
  static PerfCounter* _isUnsyncloadClass;
  static PerfCounter* _load_instance_class_failCounter;

  // First entry in linked list of ClassPathEntry instances
  static ClassPathEntry* _first_entry;
  // Last entry in linked list of ClassPathEntry instances
  static ClassPathEntry* _last_entry;
  static int _num_entries;

  // Hash table used to keep track of loaded packages
  static PackageHashtable* _package_hash_table;
  static const char* _shared_archive;

  // True if classpath has a bootmodules.jimage
  static bool _has_bootmodules_jimage;

  // Info used by CDS
  CDS_ONLY(static SharedPathsMiscInfo * _shared_paths_misc_info;)

  // Hash function
  static unsigned int hash(const char *s, int n);
  // Returns the package file name corresponding to the specified package
  // or class name, or null if not found.
  static PackageInfo* lookup_package(const char *pkgname);
  // Adds a new package entry for the specified class or package name and
  // corresponding directory or jar file name.
  static bool add_package(const char *pkgname, int classpath_index, TRAPS);

  // Initialization
  static void setup_bootstrap_meta_index();
  static void setup_meta_index(const char* meta_index_path, const char* meta_index_dir,
                               int start_index);
  static void setup_bootstrap_search_path();
  static void setup_search_path(const char *class_path);

  static void load_zip_library();
  static ClassPathEntry* create_class_path_entry(const char *path, const struct stat* st,
                                                 bool lazy, bool throw_exception, TRAPS);

  // Canonicalizes path names, so strcmp will work properly. This is mainly
  // to avoid confusing the zip library
  static bool get_canonical_path(const char* orig, char* out, int len);

 public:
  static jboolean decompress(void *in, u8 inSize, void *out, u8 outSize, char **pmsg);
  static int crc32(int crc, const char* buf, int len);
  static bool update_class_path_entry_list(const char *path,
                                           bool check_for_duplicates,
                                           bool throw_exception=true);
  static void print_bootclasspath();

  // Timing
  static PerfCounter* perf_accumulated_time()         { return _perf_accumulated_time; }
  static PerfCounter* perf_classes_inited()           { return _perf_classes_inited; }
  static PerfCounter* perf_class_init_time()          { return _perf_class_init_time; }
  static PerfCounter* perf_class_init_selftime()      { return _perf_class_init_selftime; }
  static PerfCounter* perf_classes_verified()         { return _perf_classes_verified; }
  static PerfCounter* perf_class_verify_time()        { return _perf_class_verify_time; }
  static PerfCounter* perf_class_verify_selftime()    { return _perf_class_verify_selftime; }
  static PerfCounter* perf_classes_linked()           { return _perf_classes_linked; }
  static PerfCounter* perf_class_link_time()          { return _perf_class_link_time; }
  static PerfCounter* perf_class_link_selftime()      { return _perf_class_link_selftime; }
  static PerfCounter* perf_class_parse_time()         { return _perf_class_parse_time; }
  static PerfCounter* perf_class_parse_selftime()     { return _perf_class_parse_selftime; }
  static PerfCounter* perf_sys_class_lookup_time()    { return _perf_sys_class_lookup_time; }
  static PerfCounter* perf_shared_classload_time()    { return _perf_shared_classload_time; }
  static PerfCounter* perf_sys_classload_time()       { return _perf_sys_classload_time; }
  static PerfCounter* perf_app_classload_time()       { return _perf_app_classload_time; }
  static PerfCounter* perf_app_classload_selftime()   { return _perf_app_classload_selftime; }
  static PerfCounter* perf_app_classload_count()      { return _perf_app_classload_count; }
  static PerfCounter* perf_define_appclasses()        { return _perf_define_appclasses; }
  static PerfCounter* perf_define_appclass_time()     { return _perf_define_appclass_time; }
  static PerfCounter* perf_define_appclass_selftime() { return _perf_define_appclass_selftime; }
  static PerfCounter* perf_app_classfile_bytes_read() { return _perf_app_classfile_bytes_read; }
  static PerfCounter* perf_sys_classfile_bytes_read() { return _perf_sys_classfile_bytes_read; }

  // Record how often system loader lock object is contended
  static PerfCounter* sync_systemLoaderLockContentionRate() {
    return _sync_systemLoaderLockContentionRate;
  }

  // Record how often non system loader lock object is contended
  static PerfCounter* sync_nonSystemLoaderLockContentionRate() {
    return _sync_nonSystemLoaderLockContentionRate;
  }

  // Record how many calls to JVM_FindLoadedClass w/o holding a lock
  static PerfCounter* sync_JVMFindLoadedClassLockFreeCounter() {
    return _sync_JVMFindLoadedClassLockFreeCounter;
  }

  // Record how many calls to JVM_DefineClass w/o holding a lock
  static PerfCounter* sync_JVMDefineClassLockFreeCounter() {
    return _sync_JVMDefineClassLockFreeCounter;
  }

  // Record how many calls to jni_DefineClass w/o holding a lock
  static PerfCounter* sync_JNIDefineClassLockFreeCounter() {
    return _sync_JNIDefineClassLockFreeCounter;
  }

  // Record how many calls to Unsafe_DefineClass
  static PerfCounter* unsafe_defineClassCallCounter() {
    return _unsafe_defineClassCallCounter;
  }

  // Record how many times SystemDictionary::load_instance_class call
  // fails with linkageError when Unsyncloadclass flag is set.
  static PerfCounter* load_instance_class_failCounter() {
    return _load_instance_class_failCounter;
  }

  // Sets _has_bootmodules_jimage to TRUE if bootmodules.jimage file exists.
  static void set_has_bootmodules_jimage(bool val) {
    _has_bootmodules_jimage = val;
  }

  static bool has_bootmodules_jimage() { return _has_bootmodules_jimage; }

  // Read the packages for module java.base from the bootmodules.jimage
  // file, if it exists.
  static void process_jimage_file();

  // Load individual .class file
  static instanceKlassHandle load_classfile(Symbol* h_name, TRAPS);

  // If the specified package has been loaded by the system, then returns
  // the name of the directory or ZIP file that the package was loaded from.
  // Returns null if the package was not loaded.
  // Note: The specified name can either be the name of a class or package.
  // If a package name is specified, then it must be "/"-separator and also
  // end with a trailing "/".
  static oop get_system_package(const char* name, TRAPS);

  // Returns an array of Java strings representing all of the currently
  // loaded system packages.
  // Note: The package names returned are "/"-separated and end with a
  // trailing "/".
  static objArrayOop get_system_packages(TRAPS);

  // Initialization
  static void initialize();
  CDS_ONLY(static void initialize_shared_path();)
  static void create_package_info_table();
  static void create_package_info_table(HashtableBucket<mtClass> *t, int length,
                                        int number_of_entries);
  static int compute_Object_vtable();

  static ClassPathEntry* classpath_entry(int n) {
    ClassPathEntry* e = ClassLoader::_first_entry;
    while (--n >= 0) {
      assert(e != NULL, "Not that many classpath entries.");
      e = e->next();
    }
    return e;
  }

#if INCLUDE_CDS
  // Sharing dump and restore
  static void copy_package_info_buckets(char** top, char* end);
  static void copy_package_info_table(char** top, char* end);

  static void  check_shared_classpath(const char *path);
  static void  finalize_shared_paths_misc_info();
  static int   get_shared_paths_misc_info_size();
  static void* get_shared_paths_misc_info();
  static bool  check_shared_paths_misc_info(void* info, int size);
  static void  exit_with_path_failure(const char* error, const char* message);
#endif

  static void  trace_class_path(const char* msg, const char* name = NULL);

  // VM monitoring and management support
  static jlong classloader_time_ms();
  static jlong class_method_total_size();
  static jlong class_init_count();
  static jlong class_init_time_ms();
  static jlong class_verify_time_ms();
  static jlong class_link_count();
  static jlong class_link_time_ms();

  // indicates if class path already contains a entry (exact match by name)
  static bool contains_entry(ClassPathEntry* entry);

  // adds a class path list
  static void add_to_list(ClassPathEntry* new_entry);

  // creates a class path zip entry (returns NULL if JAR file cannot be opened)
  static ClassPathZipEntry* create_class_path_zip_entry(const char *apath);

  // add a path to class path list
  static void add_to_list(const char* apath);

  // Debugging
  static void verify()              PRODUCT_RETURN;

  // Force compilation of all methods in all classes in bootstrap class path (stress test)
#ifndef PRODUCT
 protected:
  static int _compile_the_world_class_counter;
  static int _compile_the_world_method_counter;
 public:
  static void compile_the_world();
  static void compile_the_world_in(char* name, Handle loader, TRAPS);
  static int  compile_the_world_counter() { return _compile_the_world_class_counter; }
#endif //PRODUCT
};

// PerfClassTraceTime is used to measure time for class loading related events.
// This class tracks cumulative time and exclusive time for specific event types.
// During the execution of one event, other event types (e.g. class loading and
// resolution) as well as recursive calls of the same event type could happen.
// Only one elapsed timer (cumulative) and one thread-local self timer (exclusive)
// (i.e. only one event type) are active at a time even multiple PerfClassTraceTime
// instances have been created as multiple events are happening.
class PerfClassTraceTime {
 public:
  enum {
    CLASS_LOAD   = 0,
    PARSE_CLASS  = 1,
    CLASS_LINK   = 2,
    CLASS_VERIFY = 3,
    CLASS_CLINIT = 4,
    DEFINE_CLASS = 5,
    EVENT_TYPE_COUNT = 6
  };
 protected:
  // _t tracks time from initialization to destruction of this timer instance
  // including time for all other event types, and recursive calls of this type.
  // When a timer is called recursively, the elapsedTimer _t would not be used.
  elapsedTimer     _t;
  PerfLongCounter* _timep;
  PerfLongCounter* _selftimep;
  PerfLongCounter* _eventp;
  // pointer to thread-local recursion counter and timer array
  // The thread_local timers track cumulative time for specific event types
  // exclusive of time for other event types, but including recursive calls
  // of the same type.
  int*             _recursion_counters;
  elapsedTimer*    _timers;
  int              _event_type;
  int              _prev_active_event;

 public:

  inline PerfClassTraceTime(PerfLongCounter* timep,     /* counter incremented with inclusive time */
                            PerfLongCounter* selftimep, /* counter incremented with exclusive time */
                            PerfLongCounter* eventp,    /* event counter */
                            int* recursion_counters,    /* thread-local recursion counter array */
                            elapsedTimer* timers,       /* thread-local timer array */
                            int type                    /* event type */ ) :
      _timep(timep), _selftimep(selftimep), _eventp(eventp), _recursion_counters(recursion_counters), _timers(timers), _event_type(type) {
    initialize();
  }

  inline PerfClassTraceTime(PerfLongCounter* timep,     /* counter incremented with inclusive time */
                            elapsedTimer* timers,       /* thread-local timer array */
                            int type                    /* event type */ ) :
      _timep(timep), _selftimep(NULL), _eventp(NULL), _recursion_counters(NULL), _timers(timers), _event_type(type) {
    initialize();
  }

  inline void suspend() { _t.stop(); _timers[_event_type].stop(); }
  inline void resume()  { _t.start(); _timers[_event_type].start(); }

  ~PerfClassTraceTime();
  void initialize();
};

#endif // SHARE_VM_CLASSFILE_CLASSLOADER_HPP<|MERGE_RESOLUTION|>--- conflicted
+++ resolved
@@ -148,10 +148,6 @@
 };
 
 // For java image files
-<<<<<<< HEAD
-class ImageFile;
-=======
->>>>>>> 416476c8
 class ClassPathImageEntry: public ClassPathEntry {
 private:
   ImageFile *_image;
@@ -159,10 +155,7 @@
   bool is_jar_file()  { return false;  }
   bool is_open()  { return _image != NULL; }
   const char* name();
-<<<<<<< HEAD
-=======
   ImageFile* image()  { return _image; }
->>>>>>> 416476c8
   ClassPathImageEntry(char* name);
   ~ClassPathImageEntry();
   ClassFileStream* open_stream(const char* name, TRAPS);
