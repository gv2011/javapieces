--- conflicted
+++ resolved
@@ -55,11 +55,9 @@
   LOG_TAG(jni) \
   LOG_TAG(liveness) \
   LOG_TAG(logging) \
-<<<<<<< HEAD
-  LOG_TAG(modules) \
-=======
   LOG_TAG(marking) \
   LOG_TAG(metaspace) \
+  LOG_TAG(modules) \
   LOG_TAG(monitorinflation) \
   LOG_TAG(phases) \
   LOG_TAG(plab) \
@@ -69,7 +67,6 @@
   LOG_TAG(region) \
   LOG_TAG(remset) \
   LOG_TAG(rt) \
->>>>>>> 682e6949
   LOG_TAG(safepoint) \
   LOG_TAG(scavenge) \
   LOG_TAG(scrub) \
