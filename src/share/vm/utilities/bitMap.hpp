--- conflicted
+++ resolved
@@ -35,13 +35,9 @@
   friend class BitMap2D;
 
  public:
-<<<<<<< HEAD
   typedef size_t idx_t;         // Type used for bit and word indices.
   typedef uintptr_t bm_word_t;  // Element type of array that represents
                                 // the bitmap.
-=======
-  typedef size_t idx_t;		// Type used for bit and word indices.
->>>>>>> 2571633a
 
   // Hints for range sizes.
   typedef enum {
@@ -218,7 +214,6 @@
 
   // Clearing
   void clear_large();
-<<<<<<< HEAD
   inline void clear();
 
   // Iteration support.  Returns "true" if the iteration completed, false
@@ -226,12 +221,6 @@
   // false).
   bool iterate(BitMapClosure* blk, idx_t leftIndex, idx_t rightIndex);
   bool iterate(BitMapClosure* blk) {
-=======
-  
-  // Iteration support
-  void iterate(BitMapClosure* blk, idx_t leftIndex, idx_t rightIndex);
-  inline void iterate(BitMapClosure* blk) {
->>>>>>> 2571633a
     // call the version that takes an interval
     return iterate(blk, 0, size());
   }
@@ -305,14 +294,9 @@
 // Convenience class wrapping BitMap which provides multiple bits per slot.
 class BitMap2D VALUE_OBJ_CLASS_SPEC {
  public:
-<<<<<<< HEAD
   typedef BitMap::idx_t idx_t;          // Type used for bit and word indices.
   typedef BitMap::bm_word_t bm_word_t;  // Element type of array that
                                         // represents the bitmap.
-=======
-  typedef size_t idx_t;		// Type used for bit and word indices.
-
->>>>>>> 2571633a
  private:
   BitMap _map;
   idx_t  _bits_per_slot;
@@ -371,54 +355,15 @@
     verify_bit_within_slot_index(bit_within_slot_index);
     _map.at_put_grow(bit_index(slot_index, bit_within_slot_index), value);
   }
-<<<<<<< HEAD
 
   void clear();
-=======
-  
-  void clear() {
-    _map.clear();
-  }
->>>>>>> 2571633a
 };
 
 // Closure for iterating over BitMaps
 
-<<<<<<< HEAD
 class BitMapClosure VALUE_OBJ_CLASS_SPEC {
  public:
   // Callback when bit in map is set.  Should normally return "true";
   // return of false indicates that the bitmap iteration should terminate.
   virtual bool do_bit(BitMap::idx_t offset) = 0;
-};
-=======
-
-inline void BitMap::set_range_of_words(idx_t beg, idx_t end) {
-  uintptr_t* map = _map;
-  for (idx_t i = beg; i < end; ++i) map[i] = ~(uintptr_t)0;
-}
-
-
-inline void BitMap::clear_range_of_words(idx_t beg, idx_t end) {
-  uintptr_t* map = _map;
-  for (idx_t i = beg; i < end; ++i) map[i] = 0;
-}
-
-
-inline void BitMap::clear() {
-  clear_range_of_words(0, size_in_words());
-}
-
-
-inline void BitMap::par_clear_range(idx_t beg, idx_t end, RangeSizeHint hint) {
-  if (hint == small_range && end - beg == 1) {
-    par_at_put(beg, false);
-  } else {
-    if (hint == large_range) {
-      par_at_put_large_range(beg, end, false);
-    } else {
-      par_at_put_range(beg, end, false);
-    }
-  }
-}
->>>>>>> 2571633a
+};