--- conflicted
+++ resolved
@@ -165,11 +165,7 @@
 #endif
 #endif
 
-<<<<<<< HEAD
-// On solaris 8, UINTPTR_MAX is defined as empty.  
-=======
 // On solaris 8, UINTPTR_MAX is defined as empty.
->>>>>>> 7b452e39
 // Everywhere else it's an actual value.
 #if UINTPTR_MAX - 1 == -1
 #undef UINTPTR_MAX
