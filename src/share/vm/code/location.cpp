--- conflicted
+++ resolved
@@ -69,10 +69,5 @@
 // Valid argument to Location::new_stk_loc()?
 bool Location::legal_offset_in_bytes(int offset_in_bytes) {
   if ((offset_in_bytes % BytesPerInt) != 0)  return false;
-<<<<<<< HEAD
   return (juint)(offset_in_bytes / BytesPerInt) < (OFFSET_MASK >> OFFSET_SHIFT);
 }
-=======
-  return (offset_in_bytes / BytesPerInt) < (OFFSET_MASK >> OFFSET_SHIFT);
-}
->>>>>>> 2571633a
