#ifdef USE_PRAGMA_IDENT_SRC
#pragma ident "@(#)nmethod.cpp	1.371 08/02/29 12:46:11 JVM"
#endif
/*
 * Copyright 1997-2008 Sun Microsystems, Inc.  All Rights Reserved.
 * DO NOT ALTER OR REMOVE COPYRIGHT NOTICES OR THIS FILE HEADER.
 *
 * This code is free software; you can redistribute it and/or modify it
 * under the terms of the GNU General Public License version 2 only, as
 * published by the Free Software Foundation.
 *
 * This code is distributed in the hope that it will be useful, but WITHOUT
 * ANY WARRANTY; without even the implied warranty of MERCHANTABILITY or
 * FITNESS FOR A PARTICULAR PURPOSE.  See the GNU General Public License
 * version 2 for more details (a copy is included in the LICENSE file that
 * accompanied this code).
 *
 * You should have received a copy of the GNU General Public License version
 * 2 along with this work; if not, write to the Free Software Foundation,
 * Inc., 51 Franklin St, Fifth Floor, Boston, MA 02110-1301 USA.
 *
 * Please contact Sun Microsystems, Inc., 4150 Network Circle, Santa Clara,
 * CA 95054 USA or visit www.sun.com if you need additional information or
 * have any questions.
 *  
 */

# include "incls/_precompiled.incl"
# include "incls/_nmethod.cpp.incl"

#ifdef DTRACE_ENABLED

// Only bother with this argument setup if dtrace is available

HS_DTRACE_PROBE_DECL8(hotspot, compiled__method__load, 
  const char*, int, const char*, int, const char*, int, void*, size_t);

HS_DTRACE_PROBE_DECL6(hotspot, compiled__method__unload, 
  char*, int, char*, int, char*, int);

#define DTRACE_METHOD_UNLOAD_PROBE(method)                                \
  {                                                                       \
    methodOop m = (method);                                               \
    if (m != NULL) {                                                      \
      symbolOop klass_name = m->klass_name();                             \
      symbolOop name = m->name();                                         \
      symbolOop signature = m->signature();                               \
      HS_DTRACE_PROBE6(hotspot, compiled__method__unload,                 \
        klass_name->bytes(), klass_name->utf8_length(),                   \
        name->bytes(), name->utf8_length(),                               \
        signature->bytes(), signature->utf8_length());                    \
    }                                                                     \
  }

#else //  ndef DTRACE_ENABLED

#define DTRACE_METHOD_UNLOAD_PROBE(method)

#endif

bool nmethod::is_compiled_by_c1() const {
  if (is_native_method()) return false;
  assert(compiler() != NULL, "must be");
  return compiler()->is_c1();
}
bool nmethod::is_compiled_by_c2() const {
  if (is_native_method()) return false;
  assert(compiler() != NULL, "must be");
  return compiler()->is_c2();
}
    


//---------------------------------------------------------------------------------
// NMethod statistics
// They are printed under various flags, including:
//   PrintC1Statistics, PrintOptoStatistics, LogVMOutput, and LogCompilation.
// (In the latter two cases, they like other stats are printed to the log only.)

#ifndef PRODUCT
// These variables are put into one block to reduce relocations
// and make it simpler to print from the debugger.
static
struct nmethod_stats_struct {
  int nmethod_count;
  int total_size;
  int relocation_size;
  int code_size;
  int stub_size;
  int consts_size;
  int scopes_data_size;
  int scopes_pcs_size;
  int dependencies_size;
  int handler_table_size;
  int nul_chk_table_size;
  int oops_size;

  void note_nmethod(nmethod* nm) {
    nmethod_count += 1;
    total_size          += nm->size();
    relocation_size     += nm->relocation_size();
    code_size           += nm->code_size();
    stub_size           += nm->stub_size();
    consts_size         += nm->consts_size();
    scopes_data_size    += nm->scopes_data_size();
    scopes_pcs_size     += nm->scopes_pcs_size();
    dependencies_size   += nm->dependencies_size();
    handler_table_size  += nm->handler_table_size();
    nul_chk_table_size  += nm->nul_chk_table_size();
    oops_size += nm->oops_size();
  }
  void print_nmethod_stats() {
    if (nmethod_count == 0)  return;
    tty->print_cr("Statistics for %d bytecoded nmethods:", nmethod_count);
    if (total_size != 0)          tty->print_cr(" total in heap  = %d", total_size);
    if (relocation_size != 0)     tty->print_cr(" relocation     = %d", relocation_size);
    if (code_size != 0)           tty->print_cr(" main code      = %d", code_size);
    if (stub_size != 0)           tty->print_cr(" stub code      = %d", stub_size);
    if (consts_size != 0)         tty->print_cr(" constants      = %d", consts_size);
    if (scopes_data_size != 0)    tty->print_cr(" scopes data    = %d", scopes_data_size);
    if (scopes_pcs_size != 0)     tty->print_cr(" scopes pcs     = %d", scopes_pcs_size);
    if (dependencies_size != 0)   tty->print_cr(" dependencies   = %d", dependencies_size);
    if (handler_table_size != 0)  tty->print_cr(" handler table  = %d", handler_table_size);
    if (nul_chk_table_size != 0)  tty->print_cr(" nul chk table  = %d", nul_chk_table_size);
    if (oops_size != 0)           tty->print_cr(" oops           = %d", oops_size);
  }

  int native_nmethod_count;
  int native_total_size;
  int native_relocation_size;
  int native_code_size;
  int native_oops_size;
  void note_native_nmethod(nmethod* nm) {
    native_nmethod_count += 1;
    native_total_size       += nm->size();
    native_relocation_size  += nm->relocation_size();
    native_code_size        += nm->code_size();
    native_oops_size        += nm->oops_size();
  }
  void print_native_nmethod_stats() {
    if (native_nmethod_count == 0)  return;
    tty->print_cr("Statistics for %d native nmethods:", native_nmethod_count);
    if (native_total_size != 0)       tty->print_cr(" N. total size  = %d", native_total_size);
    if (native_relocation_size != 0)  tty->print_cr(" N. relocation  = %d", native_relocation_size);
    if (native_code_size != 0)        tty->print_cr(" N. main code   = %d", native_code_size);
    if (native_oops_size != 0)        tty->print_cr(" N. oops        = %d", native_oops_size);
  }

  int pc_desc_resets;   // number of resets (= number of caches)
  int pc_desc_queries;  // queries to nmethod::find_pc_desc
  int pc_desc_approx;   // number of those which have approximate true
  int pc_desc_repeats;  // number of _last_pc_desc hits
  int pc_desc_hits;     // number of LRU cache hits
  int pc_desc_tests;    // total number of PcDesc examinations
  int pc_desc_searches; // total number of quasi-binary search steps
  int pc_desc_adds;     // number of LUR cache insertions

  void print_pc_stats() {
    tty->print_cr("PcDesc Statistics:  %d queries, %.2f comparisons per query",
                  pc_desc_queries,
                  (double)(pc_desc_tests + pc_desc_searches)
                  / pc_desc_queries);
    tty->print_cr("  caches=%d queries=%d/%d, hits=%d+%d, tests=%d+%d, adds=%d",
                  pc_desc_resets,
                  pc_desc_queries, pc_desc_approx,
                  pc_desc_repeats, pc_desc_hits,
                  pc_desc_tests, pc_desc_searches, pc_desc_adds);
  }
} nmethod_stats;
#endif //PRODUCT

//---------------------------------------------------------------------------------


// The _unwind_handler is a special marker address, which says that
// for given exception oop and address, the frame should be removed
// as the tuple cannot be caught in the nmethod
address ExceptionCache::_unwind_handler = (address) -1;


ExceptionCache::ExceptionCache(Handle exception, address pc, address handler) {
  assert(pc != NULL, "Must be non null");
  assert(exception.not_null(), "Must be non null");
  assert(handler != NULL, "Must be non null");

  _count = 0;
  _exception_type = exception->klass();
  _next = NULL;

  add_address_and_handler(pc,handler);
}


address ExceptionCache::match(Handle exception, address pc) {
  assert(pc != NULL,"Must be non null");
  assert(exception.not_null(),"Must be non null");
  if (exception->klass() == exception_type()) {
    return (test_address(pc));
  }

  return NULL;
}


bool ExceptionCache::match_exception_with_space(Handle exception) {
  assert(exception.not_null(),"Must be non null");
  if (exception->klass() == exception_type() && count() < cache_size) {
    return true;
  }
  return false;
}


address ExceptionCache::test_address(address addr) {
  for (int i=0; i<count(); i++) {
    if (pc_at(i) == addr) {
      return handler_at(i);
    }
  }
  return NULL;
}


bool ExceptionCache::add_address_and_handler(address addr, address handler) {
  if (test_address(addr) == handler) return true;
  if (count() < cache_size) {
    set_pc_at(count(),addr);
    set_handler_at(count(), handler);
    increment_count();
    return true;
  }
  return false;
}


// private method for handling exception cache
// These methods are private, and used to manipulate the exception cache
// directly.
ExceptionCache* nmethod::exception_cache_entry_for_exception(Handle exception) {
  ExceptionCache* ec = exception_cache();
  while (ec != NULL) {
    if (ec->match_exception_with_space(exception)) {
      return ec;
    }
    ec = ec->next();
  }
  return NULL;
}


//-----------------------------------------------------------------------------


// Helper used by both find_pc_desc methods.
static inline bool match_desc(PcDesc* pc, int pc_offset, bool approximate) {
  NOT_PRODUCT(++nmethod_stats.pc_desc_tests);
  if (!approximate)
    return pc->pc_offset() == pc_offset;
  else
    return (pc-1)->pc_offset() < pc_offset && pc_offset <= pc->pc_offset();
}

void PcDescCache::reset_to(PcDesc* initial_pc_desc) {
  if (initial_pc_desc == NULL) {
    _last_pc_desc = NULL;  // native method
    return;
  }
  NOT_PRODUCT(++nmethod_stats.pc_desc_resets);
  // reset the cache by filling it with benign (non-null) values
  assert(initial_pc_desc->pc_offset() < 0, "must be sentinel");
  _last_pc_desc = initial_pc_desc + 1;  // first valid one is after sentinel
  for (int i = 0; i < cache_size; i++)
    _pc_descs[i] = initial_pc_desc;
}

PcDesc* PcDescCache::find_pc_desc(int pc_offset, bool approximate) {
  NOT_PRODUCT(++nmethod_stats.pc_desc_queries);
  NOT_PRODUCT(if (approximate)  ++nmethod_stats.pc_desc_approx);

  // In order to prevent race conditions do not load cache elements
  // repeatedly, but use a local copy:
  PcDesc* res;

  // Step one:  Check the most recently returned value.
  res = _last_pc_desc;
  if (res == NULL)  return NULL;  // native method; no PcDescs at all
  if (match_desc(res, pc_offset, approximate)) {
    NOT_PRODUCT(++nmethod_stats.pc_desc_repeats);
    return res;
  }

  // Step two:  Check the LRU cache.
  for (int i = 0; i < cache_size; i++) {
    res = _pc_descs[i];
    if (res->pc_offset() < 0)  break;  // optimization: skip empty cache
    if (match_desc(res, pc_offset, approximate)) {
      NOT_PRODUCT(++nmethod_stats.pc_desc_hits);
      _last_pc_desc = res;  // record this cache hit in case of repeat
      return res;
    }
  }

  // Report failure.
  return NULL;
}

void PcDescCache::add_pc_desc(PcDesc* pc_desc) {
  NOT_PRODUCT(++nmethod_stats.pc_desc_adds);
  // Update the LRU cache by shifting pc_desc forward:
  for (int i = 0; i < cache_size; i++)  {
    PcDesc* next = _pc_descs[i];
    _pc_descs[i] = pc_desc;
    pc_desc = next;
  }
  // Note:  Do not update _last_pc_desc.  It fronts for the LRU cache.
}

// adjust pcs_size so that it is a multiple of both oopSize and
// sizeof(PcDesc) (assumes that if sizeof(PcDesc) is not a multiple
// of oopSize, then 2*sizeof(PcDesc) is)
static int  adjust_pcs_size(int pcs_size) {
  int nsize = round_to(pcs_size,   oopSize);
  if ((nsize % sizeof(PcDesc)) != 0) {
    nsize = pcs_size + sizeof(PcDesc);
  }
  assert((nsize %  oopSize) == 0, "correct alignment");
  return nsize;
}

//-----------------------------------------------------------------------------


void nmethod::add_exception_cache_entry(ExceptionCache* new_entry) {
  assert(ExceptionCache_lock->owned_by_self(),"Must hold the ExceptionCache_lock");
  assert(new_entry != NULL,"Must be non null");
  assert(new_entry->next() == NULL, "Must be null");

  if (exception_cache() != NULL) {
    new_entry->set_next(exception_cache());
  }
  set_exception_cache(new_entry);
}

void nmethod::remove_from_exception_cache(ExceptionCache* ec) { 
  ExceptionCache* prev = NULL; 
  ExceptionCache* curr = exception_cache(); 
  assert(curr != NULL, "nothing to remove"); 
  // find the previous and next entry of ec 
  while (curr != ec) { 
    prev = curr; 
    curr = curr->next(); 
    assert(curr != NULL, "ExceptionCache not found"); 
  } 
  // now: curr == ec 
  ExceptionCache* next = curr->next(); 
  if (prev == NULL) { 
    set_exception_cache(next); 
  } else { 
    prev->set_next(next); 
  } 
  delete curr; 
} 


// public method for accessing the exception cache
// These are the public access methods.
address nmethod::handler_for_exception_and_pc(Handle exception, address pc) {
  // We never grab a lock to read the exception cache, so we may
  // have false negatives. This is okay, as it can only happen during
  // the first few exception lookups for a given nmethod.
  ExceptionCache* ec = exception_cache();
  while (ec != NULL) {
    address ret_val;
    if ((ret_val = ec->match(exception,pc)) != NULL) {
      return ret_val;
    }
    ec = ec->next();
  }
  return NULL;
}


void nmethod::add_handler_for_exception_and_pc(Handle exception, address pc, address handler) {
  // There are potential race conditions during exception cache updates, so we
  // must own the ExceptionCache_lock before doing ANY modifications. Because
  // we dont lock during reads, it is possible to have several threads attempt
  // to update the cache with the same data. We need to check for already inserted
  // copies of the current data before adding it.

  MutexLocker ml(ExceptionCache_lock);
  ExceptionCache* target_entry = exception_cache_entry_for_exception(exception);

  if (target_entry == NULL || !target_entry->add_address_and_handler(pc,handler)) {
    target_entry = new ExceptionCache(exception,pc,handler);
    add_exception_cache_entry(target_entry);
  }
}


//-------------end of code for ExceptionCache--------------


void nmFlags::clear() {
  assert(sizeof(nmFlags) == sizeof(int), "using more than one word for nmFlags");
  *(jint*)this = 0;
}

int nmethod::total_size() const {
  return 
    code_size()          +
    stub_size()          +
    consts_size()        +
    scopes_data_size()   +
    scopes_pcs_size()    +
    handler_table_size() +
    nul_chk_table_size();
}

const char* nmethod::compile_kind() const {
  if (method() == NULL)    return "unloaded";
  if (is_native_method())  return "c2n";
  if (is_osr_method())     return "osr";
  return NULL;
}

// %%% This variable is no longer used?
int nmethod::_zombie_instruction_size = NativeJump::instruction_size;


nmethod* nmethod::new_native_nmethod(methodHandle method,
  CodeBuffer *code_buffer, 
  int vep_offset, 
  int frame_complete, 
  int frame_size, 
  ByteSize basic_lock_owner_sp_offset,
  ByteSize basic_lock_sp_offset,
  OopMapSet* oop_maps) {
  // create nmethod
  nmethod* nm = NULL;
  {
    MutexLockerEx mu(CodeCache_lock, Mutex::_no_safepoint_check_flag);
    int native_nmethod_size = allocation_size(code_buffer, sizeof(nmethod));
<<<<<<< HEAD
=======
    const int dummy = -1;		// Flag to force proper "operator new"
>>>>>>> 2571633a
    CodeOffsets offsets;
    offsets.set_value(CodeOffsets::Verified_Entry, vep_offset);
    offsets.set_value(CodeOffsets::Frame_Complete, frame_complete);
    nm = new (native_nmethod_size)
      nmethod(method(), native_nmethod_size, &offsets,
              code_buffer, frame_size,
              basic_lock_owner_sp_offset, basic_lock_sp_offset,
              oop_maps);
    NOT_PRODUCT(if (nm != NULL)  nmethod_stats.note_native_nmethod(nm));
    if (PrintAssembly && nm != NULL)
      Disassembler::decode(nm);
  }
  // verify nmethod
  debug_only(if (nm) nm->verify();) // might block

  if (nm != NULL) {
    nm->log_new_nmethod();
  }

  return nm;
}

#ifdef HAVE_DTRACE_H
nmethod* nmethod::new_dtrace_nmethod(methodHandle method,
                                     CodeBuffer *code_buffer,
                                     int vep_offset,
                                     int trap_offset,
                                     int frame_complete,
                                     int frame_size) {
  // create nmethod
  nmethod* nm = NULL;
  {
    MutexLockerEx mu(CodeCache_lock, Mutex::_no_safepoint_check_flag);
    int nmethod_size = allocation_size(code_buffer, sizeof(nmethod));
    CodeOffsets offsets;
    offsets.set_value(CodeOffsets::Verified_Entry, vep_offset);
    offsets.set_value(CodeOffsets::Dtrace_trap, trap_offset);
    offsets.set_value(CodeOffsets::Frame_Complete, frame_complete);

    nm = new (nmethod_size) nmethod(method(), nmethod_size, &offsets, code_buffer, frame_size);

    NOT_PRODUCT(if (nm != NULL)  nmethod_stats.note_nmethod(nm));
    if (PrintAssembly && nm != NULL)
      Disassembler::decode(nm);
  }
  // verify nmethod
  debug_only(if (nm) nm->verify();) // might block

  if (nm != NULL) {
    nm->log_new_nmethod();
  }

  return nm;
}

#endif // def HAVE_DTRACE_H

nmethod* nmethod::new_nmethod(methodHandle method,
  int compile_id,
  int entry_bci,
  CodeOffsets* offsets,
  int orig_pc_offset,
  DebugInformationRecorder* debug_info, 
  Dependencies* dependencies,
  CodeBuffer* code_buffer, int frame_size, 
  OopMapSet* oop_maps, 
  ExceptionHandlerTable* handler_table, 
  ImplicitExceptionTable* nul_chk_table,
  AbstractCompiler* compiler,
  int comp_level
)
{
  assert(debug_info->oop_recorder() == code_buffer->oop_recorder(), "shared OR");
  // create nmethod
  nmethod* nm = NULL;
  { MutexLockerEx mu(CodeCache_lock, Mutex::_no_safepoint_check_flag);
    int nmethod_size =
      allocation_size(code_buffer, sizeof(nmethod))
      + adjust_pcs_size(debug_info->pcs_size())
      + round_to(dependencies->size_in_bytes() , oopSize)
      + round_to(handler_table->size_in_bytes(), oopSize)
      + round_to(nul_chk_table->size_in_bytes(), oopSize)
      + round_to(debug_info->data_size()       , oopSize);
    nm = new (nmethod_size)
      nmethod(method(), nmethod_size, compile_id, entry_bci, offsets,
              orig_pc_offset, debug_info, dependencies, code_buffer, frame_size, 
              oop_maps, 
              handler_table,
              nul_chk_table,
              compiler,
              comp_level);
    if (nm != NULL) {
      // To make dependency checking during class loading fast, record 
      // the nmethod dependencies in the classes it is dependent on.
      // This allows the dependency checking code to simply walk the
      // class hierarchy above the loaded class, checking only nmethods 
      // which are dependent on those classes.  The slow way is to
      // check every nmethod for dependencies which makes it linear in 
      // the number of methods compiled.  For applications with a lot
      // classes the slow way is too slow.
      for (Dependencies::DepStream deps(nm); deps.next(); ) {
        klassOop klass = deps.context_type();
        if (klass == NULL)  continue;  // ignore things like evol_method

        // record this nmethod as dependent on this klass
        instanceKlass::cast(klass)->add_dependent_nmethod(nm);
      }
    }
    NOT_PRODUCT(if (nm != NULL)  nmethod_stats.note_nmethod(nm));
    if (PrintAssembly && nm != NULL)
      Disassembler::decode(nm);
  }

  // verify nmethod
  debug_only(if (nm) nm->verify();) // might block

  if (nm != NULL) {
    nm->log_new_nmethod();
  }

  // done
  return nm;
}


// For native wrappers
nmethod::nmethod(
  methodOop method,
  int nmethod_size,
  CodeOffsets* offsets,
  CodeBuffer* code_buffer,
  int frame_size,
  ByteSize basic_lock_owner_sp_offset,
  ByteSize basic_lock_sp_offset,
  OopMapSet* oop_maps )
  : CodeBlob("native nmethod", code_buffer, sizeof(nmethod),
             nmethod_size, offsets->value(CodeOffsets::Frame_Complete), frame_size, oop_maps),
  _compiled_synchronized_native_basic_lock_owner_sp_offset(basic_lock_owner_sp_offset),
  _compiled_synchronized_native_basic_lock_sp_offset(basic_lock_sp_offset)
{
  {
    debug_only(No_Safepoint_Verifier nsv;)
    assert_locked_or_safepoint(CodeCache_lock);

    NOT_PRODUCT(_has_debug_info = false; )
    _method                  = method;
    _entry_bci               = InvocationEntryBci;
    _link                    = NULL;
    _compiler                = NULL;
    // We have no exception handler or deopt handler make the
    // values something that will never match a pc like the nmethod vtable entry
    _exception_offset        = 0;
    _deoptimize_offset       = 0;
    _orig_pc_offset          = 0;
#ifdef HAVE_DTRACE_H
    _trap_offset             = 0;
#endif // def HAVE_DTRACE_H
    _stub_offset             = data_offset();
    _consts_offset           = data_offset();
    _scopes_data_offset      = data_offset();
    _scopes_pcs_offset       = _scopes_data_offset;
    _dependencies_offset     = _scopes_pcs_offset;
    _handler_table_offset    = _dependencies_offset;
    _nul_chk_table_offset    = _handler_table_offset;
    _nmethod_end_offset      = _nul_chk_table_offset;
    _compile_id              = 0;  // default
    _comp_level              = CompLevel_none;
    _entry_point             = instructions_begin();
    _verified_entry_point    = instructions_begin() + offsets->value(CodeOffsets::Verified_Entry);
    _osr_entry_point         = NULL;
    _exception_cache         = NULL;
    _pc_desc_cache.reset_to(NULL);

    flags.clear();
    flags.state              = alive;
    _markedForDeoptimization = 0;

    _lock_count = 0;
    _stack_traversal_mark    = 0;

    code_buffer->copy_oops_to(this);
    debug_only(check_store();)
    CodeCache::commit(this);
    VTune::create_nmethod(this);
  }

  if (PrintNativeNMethods || PrintDebugInfo || PrintRelocations || PrintDependencies) {
    ttyLocker ttyl;  // keep the following output all in one block
    // This output goes directly to the tty, not the compiler log.
    // To enable tools to match it up with the compilation activity,
    // be sure to tag this tty output with the compile ID.
    if (xtty != NULL) {
      xtty->begin_head("print_native_nmethod");
      xtty->method(_method);
      xtty->stamp();
      xtty->end_head(" address='" INTPTR_FORMAT "'", (intptr_t) this);
    }
    // print the header part first
    print();
    // then print the requested information
    if (PrintNativeNMethods) {
      print_code();
      oop_maps->print();
    }
    if (PrintRelocations) {
      print_relocations();
    }
    if (xtty != NULL) {
      xtty->tail("print_native_nmethod");
    }
  }
  Events::log("Create nmethod " INTPTR_FORMAT, this);
}

// For dtrace wrappers
#ifdef HAVE_DTRACE_H
nmethod::nmethod(
  methodOop method,
  int nmethod_size,
  CodeOffsets* offsets,
  CodeBuffer* code_buffer,
  int frame_size)
  : CodeBlob("dtrace nmethod", code_buffer, sizeof(nmethod),
             nmethod_size, offsets->value(CodeOffsets::Frame_Complete), frame_size, NULL),
  _compiled_synchronized_native_basic_lock_owner_sp_offset(in_ByteSize(-1)),
  _compiled_synchronized_native_basic_lock_sp_offset(in_ByteSize(-1))
{
  {
    debug_only(No_Safepoint_Verifier nsv;)
    assert_locked_or_safepoint(CodeCache_lock);

    NOT_PRODUCT(_has_debug_info = false; )
    _method                  = method;
    _entry_bci               = InvocationEntryBci;
    _link                    = NULL;
    _compiler                = NULL;
    // We have no exception handler or deopt handler make the
    // values something that will never match a pc like the nmethod vtable entry
    _exception_offset        = 0;
    _deoptimize_offset       = 0;
    _trap_offset             = offsets->value(CodeOffsets::Dtrace_trap);
    _orig_pc_offset          = 0;
    _stub_offset             = data_offset();
    _consts_offset           = data_offset();
    _scopes_data_offset      = data_offset();
    _scopes_pcs_offset       = _scopes_data_offset;
    _dependencies_offset     = _scopes_pcs_offset;
    _handler_table_offset    = _dependencies_offset;
    _nul_chk_table_offset    = _handler_table_offset;
    _nmethod_end_offset      = _nul_chk_table_offset;
    _compile_id              = 0;  // default
    _comp_level              = CompLevel_none;
    _entry_point             = instructions_begin();
    _verified_entry_point    = instructions_begin() + offsets->value(CodeOffsets::Verified_Entry);
    _osr_entry_point         = NULL;
    _exception_cache         = NULL;
    _pc_desc_cache.reset_to(NULL);

    flags.clear();
    flags.state              = alive;
    _markedForDeoptimization = 0;

    _lock_count = 0;
    _stack_traversal_mark    = 0;

    code_buffer->copy_oops_to(this);
    debug_only(check_store();)
    CodeCache::commit(this);
    VTune::create_nmethod(this);
  }

  if (PrintNMethods || PrintDebugInfo || PrintRelocations || PrintDependencies) {
    ttyLocker ttyl;  // keep the following output all in one block
    // This output goes directly to the tty, not the compiler log.
    // To enable tools to match it up with the compilation activity,
    // be sure to tag this tty output with the compile ID.
    if (xtty != NULL) {
      xtty->begin_head("print_dtrace_nmethod");
      xtty->method(_method);
      xtty->stamp();
      xtty->end_head(" address='" INTPTR_FORMAT "'", (intptr_t) this);
    }
    // print the header part first
    print();
    // then print the requested information
    if (PrintNMethods) {
      print_code();
    }
    if (PrintRelocations) {
      print_relocations();
    }
    if (xtty != NULL) {
      xtty->tail("print_dtrace_nmethod");
    }
  }
  Events::log("Create nmethod " INTPTR_FORMAT, this);
}
#endif // def HAVE_DTRACE_H

void* nmethod::operator new(size_t size, int nmethod_size) {  
  // Always leave some room in the CodeCache for I2C/C2I adapters  
  if (CodeCache::unallocated_capacity() < CodeCacheMinimumFreeSpace) return NULL;
  return CodeCache::allocate(nmethod_size);    
}


nmethod::nmethod(
  methodOop method,
  int nmethod_size,
  int compile_id,
  int entry_bci,
  CodeOffsets* offsets,
  int orig_pc_offset,  
  DebugInformationRecorder* debug_info,
  Dependencies* dependencies,
  CodeBuffer *code_buffer,
  int frame_size,
  OopMapSet* oop_maps,
  ExceptionHandlerTable* handler_table,
  ImplicitExceptionTable* nul_chk_table,
  AbstractCompiler* compiler,
  int comp_level
  )
  : CodeBlob("nmethod", code_buffer, sizeof(nmethod),
             nmethod_size, offsets->value(CodeOffsets::Frame_Complete), frame_size, oop_maps),
  _compiled_synchronized_native_basic_lock_owner_sp_offset(in_ByteSize(-1)),
  _compiled_synchronized_native_basic_lock_sp_offset(in_ByteSize(-1))
{
  assert(debug_info->oop_recorder() == code_buffer->oop_recorder(), "shared OR");
  {
    debug_only(No_Safepoint_Verifier nsv;)
    assert_locked_or_safepoint(CodeCache_lock);

    NOT_PRODUCT(_has_debug_info = false; )
    _method                  = method;
    _compile_id              = compile_id;
    _comp_level              = comp_level;
    _entry_bci               = entry_bci;
    _link                    = NULL;
    _compiler                = compiler;
    _orig_pc_offset          = orig_pc_offset;
#ifdef HAVE_DTRACE_H
    _trap_offset             = 0;
#endif // def HAVE_DTRACE_H
    _stub_offset             = instructions_offset() + code_buffer->total_offset_of(code_buffer->stubs()->start());

    // Exception handler and deopt handler are in the stub section
    _exception_offset        = _stub_offset + offsets->value(CodeOffsets::Exceptions);
    _deoptimize_offset       = _stub_offset + offsets->value(CodeOffsets::Deopt);
    _consts_offset           = instructions_offset() + code_buffer->total_offset_of(code_buffer->consts()->start());
    _scopes_data_offset      = data_offset();
    _scopes_pcs_offset       = _scopes_data_offset   + round_to(debug_info->data_size         (), oopSize);
    _dependencies_offset     = _scopes_pcs_offset    + adjust_pcs_size(debug_info->pcs_size());
    _handler_table_offset    = _dependencies_offset  + round_to(dependencies->size_in_bytes (), oopSize);
    _nul_chk_table_offset    = _handler_table_offset + round_to(handler_table->size_in_bytes(), oopSize);
    _nmethod_end_offset      = _nul_chk_table_offset + round_to(nul_chk_table->size_in_bytes(), oopSize);
 
    _entry_point             = instructions_begin();
    _verified_entry_point    = instructions_begin() + offsets->value(CodeOffsets::Verified_Entry);
    _osr_entry_point         = instructions_begin() + offsets->value(CodeOffsets::OSR_Entry);
    _exception_cache         = NULL;
    _pc_desc_cache.reset_to(scopes_pcs_begin());

    flags.clear();
    flags.state              = alive;
    _markedForDeoptimization = 0;

    _unload_reported	     = false;		// jvmti state

    _lock_count = 0;
    _stack_traversal_mark    = 0;

    // Copy contents of ScopeDescRecorder to nmethod
    code_buffer->copy_oops_to(this);
    debug_info->copy_to(this);
    dependencies->copy_to(this);
    debug_only(check_store();)

    CodeCache::commit(this);
  
    VTune::create_nmethod(this);

    // Copy contents of ExceptionHandlerTable to nmethod
    handler_table->copy_to(this);
    nul_chk_table->copy_to(this);

    // we use the information of entry points to find out if a method is
    // static or non static
    assert(compiler->is_c2() || 
           _method->is_static() == (entry_point() == _verified_entry_point),
           " entry points must be same for static methods and vice versa");
  }

  bool printnmethods = PrintNMethods
    || CompilerOracle::should_print(_method)
    || CompilerOracle::has_option_string(_method, "PrintNMethods");
  if (printnmethods || PrintDebugInfo || PrintRelocations || PrintDependencies || PrintExceptionHandlers) {
    print_nmethod(printnmethods);
  }

  // Note: Do not verify in here as the CodeCache_lock is
  //       taken which would conflict with the CompiledIC_lock
  //       which taken during the verification of call sites.
  //       (was bug - gri 10/25/99)

  Events::log("Create nmethod " INTPTR_FORMAT, this);
}


// Print a short set of xml attributes to identify this nmethod.  The
// output should be embedded in some other element.
void nmethod::log_identity(xmlStream* log) const {
  log->print(" compile_id='%d'", compile_id());
  const char* nm_kind = compile_kind();
  if (nm_kind != NULL)  log->print(" compile_kind='%s'", nm_kind);
  if (compiler() != NULL) {
    log->print(" compiler='%s'", compiler()->name());
  }
#ifdef TIERED
  log->print(" level='%d'", comp_level());
#endif // TIERED
}


#define LOG_OFFSET(log, name)                    \
  if ((intptr_t)name##_end() - (intptr_t)name##_begin()) \
    log->print(" " XSTR(name) "_offset='%d'"    , \
               (intptr_t)name##_begin() - (intptr_t)this)


void nmethod::log_new_nmethod() const {
  if (LogCompilation && xtty != NULL) {
    ttyLocker ttyl;
    HandleMark hm;
    xtty->begin_elem("nmethod");
    log_identity(xtty);
    xtty->print(" entry='" INTPTR_FORMAT "' size='%d'",
                instructions_begin(), size());
    xtty->print(" address='" INTPTR_FORMAT "'", (intptr_t) this);

    LOG_OFFSET(xtty, relocation);   
    LOG_OFFSET(xtty, code);         
    LOG_OFFSET(xtty, stub);         
    LOG_OFFSET(xtty, consts);       
    LOG_OFFSET(xtty, scopes_data);  
    LOG_OFFSET(xtty, scopes_pcs);   
    LOG_OFFSET(xtty, dependencies); 
    LOG_OFFSET(xtty, handler_table);
    LOG_OFFSET(xtty, nul_chk_table);
    LOG_OFFSET(xtty, oops);         

    xtty->method(method());
    xtty->stamp();
    xtty->end_elem();
  }
}

#undef LOG_OFFSET


// Print out more verbose output usually for a newly created nmethod.
void nmethod::print_on(outputStream* st, const char* title) const {
  if (st != NULL) {
    ttyLocker ttyl;
    // Print a little tag line that looks like +PrintCompilation output:
    st->print("%3d%c  %s",
              compile_id(),
              is_osr_method() ? '%' :
              method() != NULL &&
              is_native_method() ? 'n' : ' ',
              title);
#ifdef TIERED
    st->print(" (%d) ", comp_level());
#endif // TIERED
    if (WizardMode) st->print(" (" INTPTR_FORMAT ")", this);
    if (method() != NULL) {
      method()->print_short_name(st);
      if (is_osr_method())
        st->print(" @ %d", osr_entry_bci());
      if (method()->code_size() > 0)
        st->print(" (%d bytes)", method()->code_size());
    }
  }
}


void nmethod::print_nmethod(bool printmethod) {
  ttyLocker ttyl;  // keep the following output all in one block
  if (xtty != NULL) {
    xtty->begin_head("print_nmethod");
    xtty->stamp();
    xtty->end_head();
  }
  // print the header part first
  print();
  // then print the requested information
  if (printmethod) {
    print_code();
    print_pcs();
    oop_maps()->print();
  }
  if (PrintDebugInfo) {
    print_scopes();
  }
  if (PrintRelocations) {
    print_relocations();
  }
  if (PrintDependencies) {
    print_dependencies();
  }
  if (PrintExceptionHandlers) {
    print_handler_table();
    print_nul_chk_table();
  }
  if (xtty != NULL) {
    xtty->tail("print_nmethod");
  }
}


void nmethod::set_version(int v) {
  flags.version = v;
}


ScopeDesc* nmethod::scope_desc_at(address pc) {
  PcDesc* pd = pc_desc_at(pc);
  guarantee(pd != NULL, "scope must be present");
  return new ScopeDesc(this, pd->scope_decode_offset(),
                       pd->obj_decode_offset());
}


void nmethod::clear_inline_caches() {  
  assert(SafepointSynchronize::is_at_safepoint(), "cleaning of IC's only allowed at safepoint");
  if (is_zombie()) {
    return;
  }

  RelocIterator iter(this);
  while (iter.next()) {
    iter.reloc()->clear_inline_cache();
  }
}


void nmethod::cleanup_inline_caches() {

  assert(SafepointSynchronize::is_at_safepoint() && 
        !CompiledIC_lock->is_locked() &&
        !Patching_lock->is_locked(), "no threads must be updating the inline caches by them selfs");

  // If the method is not entrant or zombie then a JMP is plastered over the
  // first few bytes.  If an oop in the old code was there, that oop
  // should not get GC'd.  Skip the first few bytes of oops on
  // not-entrant methods.
  address low_boundary = verified_entry_point();
  if (!is_in_use()) {
    low_boundary += NativeJump::instruction_size;
    // %%% Note:  On SPARC we patch only a 4-byte trap, not a full NativeJump.
    // This means that the low_boundary is going to be a little too high.
    // This shouldn't matter, since oops of non-entrant methods are never used.
    // In fact, why are we bothering to look at oops in a non-entrant method??
  }

  // Find all calls in an nmethod, and clear the ones that points to zombie methods
  ResourceMark rm;
  RelocIterator iter(this, low_boundary);
  while(iter.next()) {
    switch(iter.type()) {
      case relocInfo::virtual_call_type:
      case relocInfo::opt_virtual_call_type: {  
	CompiledIC *ic = CompiledIC_at(iter.reloc());
	// Ok, to lookup references to zombies here
	CodeBlob *cb = CodeCache::find_blob_unsafe(ic->ic_destination());
	if( cb != NULL && cb->is_nmethod() ) {
	  nmethod* nm = (nmethod*)cb;
	  // Clean inline caches pointing to both zombie and not_entrant methods
	  if (!nm->is_in_use()) ic->set_to_clean();
	}                                             
        break;
      }
      case relocInfo::static_call_type: {        
	CompiledStaticCall *csc = compiledStaticCall_at(iter.reloc());
	CodeBlob *cb = CodeCache::find_blob_unsafe(csc->destination());
	if( cb != NULL && cb->is_nmethod() ) {
	  nmethod* nm = (nmethod*)cb;
	  // Clean inline caches pointing to both zombie and not_entrant methods
	  if (!nm->is_in_use()) csc->set_to_clean();
	}                                             
        break;
      }
    }    
  }
}

void nmethod::mark_as_seen_on_stack() {
  assert(is_not_entrant(), "must be a non-entrant method");
  set_stack_traversal_mark(NMethodSweeper::traversal_count());
}

// Tell if a non-entrant method can be converted to a zombie (i.e., there is no activations on the stack)
bool nmethod::can_not_entrant_be_converted() {
  assert(is_not_entrant(), "must be a non-entrant method");
  assert(SafepointSynchronize::is_at_safepoint(), "must be called during a safepoint");
  
  // Since the nmethod sweeper only does partial sweep the sweeper's traversal
  // count can be greater than the stack traversal count before it hits the
  // nmethod for the second time.
  return stack_traversal_mark()+1 < NMethodSweeper::traversal_count();
}

void nmethod::inc_decompile_count() {
  // Could be gated by ProfileTraps, but do not bother...
  methodOop m = method();
  if (m == NULL)  return;
  methodDataOop mdo = m->method_data();
  if (mdo == NULL)  return;
  // There is a benign race here.  See comments in methodDataOop.hpp.
  mdo->inc_decompile_count();
}

void nmethod::make_unloaded(BoolObjectClosure* is_alive, oop cause) {

  post_compiled_method_unload();

  // Since this nmethod is being unloaded, make sure that dependencies
  // recorded in instanceKlasses get flushed and pass non-NULL closure to 
  // indicate that this work is being done during a GC.
  assert(Universe::heap()->is_gc_active(), "should only be called during gc");
  assert(is_alive != NULL, "Should be non-NULL");
  // A non-NULL is_alive closure indicates that this is being called during GC.
  flush_dependencies(is_alive);

  // Break cycle between nmethod & method
  if (TraceClassUnloading && WizardMode) {
    tty->print_cr("[Class unloading: Making nmethod " INTPTR_FORMAT
                  " unloadable], methodOop(" INTPTR_FORMAT 
                  "), cause(" INTPTR_FORMAT ")",
                  this, (address)_method, (address)cause);
    cause->klass()->print();
  }
  // If _method is already NULL the methodOop is about to be unloaded,
  // so we don't have to break the cycle. Note that it is possible to
  // have the methodOop live here, in case we unload the nmethod because
  // it is pointing to some oop (other than the methodOop) being unloaded.
  if (_method != NULL) {
    // OSR methods point to the methodOop, but the methodOop does not
    // point back!
    if (_method->code() == this) {
      _method->clear_code(); // Break a cycle
    }
    inc_decompile_count();     // Last chance to make a mark on the MDO
    _method = NULL;            // Clear the method of this dead nmethod
  }
  // Make the class unloaded - i.e., change state and notify sweeper
  check_safepoint();
  if (is_in_use()) {
    // Transitioning directly from live to unloaded -- so
    // we need to force a cache clean-up; remember this
    // for later on.
    CodeCache::set_needs_cache_clean(true);
  }
  flags.state = unloaded;

  // The methodOop is gone at this point
  assert(_method == NULL, "Tautology");

  set_link(NULL);
  NMethodSweeper::notify(this);
}

void nmethod::invalidate_osr_method() { 
  assert(_entry_bci != InvocationEntryBci, "wrong kind of nmethod");   
  if (_entry_bci != InvalidOSREntryBci)
    inc_decompile_count();
  // Remove from list of active nmethods
  if (method() != NULL) 
    instanceKlass::cast(method()->method_holder())->remove_osr_nmethod(this);
  // Set entry as invalid
  _entry_bci = InvalidOSREntryBci;   
}

void nmethod::log_state_change(int state) const {
  if (LogCompilation) {
    if (xtty != NULL) {
      ttyLocker ttyl;  // keep the following output all in one block
      xtty->begin_elem("make_not_entrant %sthread='" UINTX_FORMAT "'",
                       (state == zombie ? "zombie='1' " : ""),
                       os::current_thread_id());
      log_identity(xtty);
      xtty->stamp();
      xtty->end_elem();
    }
  }
  if (PrintCompilation) {
    print_on(tty, state == zombie ? "made zombie " : "made not entrant ");
    tty->cr();
  }
}

// Common functionality for both make_not_entrant and make_zombie
void nmethod::make_not_entrant_or_zombie(int state) {
  assert(state == zombie || state == not_entrant, "must be zombie or not_entrant");

  // Code for an on-stack-replacement nmethod is removed when a class gets unloaded.
  // They never become zombie/non-entrant, so the nmethod sweeper will never remove
  // them. Instead the entry_bci is set to InvalidOSREntryBci, so the osr nmethod
  // will never be used anymore. That the nmethods only gets removed when class unloading
  // happens, make life much simpler, since the nmethods are not just going to disappear
  // out of the blue.
  if (is_osr_only_method()) {
    if (osr_entry_bci() != InvalidOSREntryBci) {
      // only log this once
      log_state_change(state);
    }
    invalidate_osr_method();  
    return;
  }

  // If the method is already zombie or set to the state we want, nothing to do
  if (is_zombie() || (state == not_entrant && is_not_entrant())) {
    return;
  }

  log_state_change(state);
  
  // Make sure the nmethod is not flushed in case of a safepoint in code below.
  nmethodLocker nml(this);

  {
    // Enter critical section.  Does not block for safepoint.
    MutexLockerEx pl(Patching_lock, Mutex::_no_safepoint_check_flag);
    // The caller can be calling the method statically or through an inline
    // cache call.
    if (!is_not_entrant()) {
      NativeJump::patch_verified_entry(entry_point(), verified_entry_point(),
                  SharedRuntime::get_handle_wrong_method_stub());
      assert (NativeJump::instruction_size == nmethod::_zombie_instruction_size, "");      
    }
  
    // When the nmethod becomes zombie it is no longer alive so the
    // dependencies must be flushed.  nmethods in the not_entrant
    // state will be flushed later when the transition to zombie
    // happens or they get unloaded.
    if (state == zombie) {
      assert(SafepointSynchronize::is_at_safepoint(), "must be done at safepoint");
      flush_dependencies(NULL);
    } else {
      assert(state == not_entrant, "other cases may need to be handled differently");
    }
  
    // Change state
    flags.state = state;
  } // leave critical region under Patching_lock
    
  if (state == not_entrant) {
    Events::log("Make nmethod not entrant " INTPTR_FORMAT, this);
  } else {
    Events::log("Make nmethod zombie " INTPTR_FORMAT, this);    
  }

  if (TraceCreateZombies) {    
    tty->print_cr("nmethod <" INTPTR_FORMAT "> code made %s", this, (state == not_entrant) ? "not entrant" : "zombie");
  }
  
  // Make sweeper aware that there is a zombie method that needs to be removed  
  NMethodSweeper::notify(this);  

  // not_entrant only stuff
  if (state == not_entrant) {    
    mark_as_seen_on_stack();
  }

  // It's a true state change, so mark the method as decompiled.
  inc_decompile_count();


  // zombie only - if a JVMTI agent has enabled the CompiledMethodUnload event
  // and it hasn't already been reported for this nmethod then report it now.
  // (the event may have been reported earilier if the GC marked it for unloading).
  if (state == zombie) { 

    DTRACE_METHOD_UNLOAD_PROBE(method());

    if (JvmtiExport::should_post_compiled_method_unload() &&
        !unload_reported()) {
      assert(method() != NULL, "checking");
      {
        HandleMark hm;
        JvmtiExport::post_compiled_method_unload_at_safepoint(
            method()->jmethod_id(), code_begin());    
      }
      set_unload_reported();    
    }
  }


  // Zombie only stuff
  if (state == zombie) {    
    VTune::delete_nmethod(this);
  }

  // Check whether method got unloaded at a safepoint before this,
  // if so we can skip the flushing steps below
  if (method() == NULL) return;

  // Remove nmethod from method.
  // We need to check if both the _code and _from_compiled_code_entry_point
  // refer to this nmethod because there is a race in setting these two fields
  // in methodOop as seen in bugid 4947125.
  // If the vep() points to the zombie nmethod, the memory for the nmethod
  // could be flushed and the compiler and vtable stubs could still call
  // through it.
  if (method()->code() == this || 
      method()->from_compiled_entry() == verified_entry_point()) {
    HandleMark hm;
    method()->clear_code();
  }
}


#ifndef PRODUCT
void nmethod::check_safepoint() {
  assert(SafepointSynchronize::is_at_safepoint(), "must be at safepoint");
}
#endif

 
void nmethod::flush() {
  // Note that there are no valid oops in the nmethod anymore.
  assert(is_zombie() || (is_osr_method() && is_unloaded()), "must be a zombie method");
  assert(is_marked_for_reclamation() || (is_osr_method() && is_unloaded()), "must be marked for reclamation");  

  assert (!is_locked_by_vm(), "locked methods shouldn't be flushed");
  check_safepoint();

  // completely deallocate this method
  EventMark m("flushing nmethod " INTPTR_FORMAT " %s", this, "");
  if (PrintMethodFlushing) {
    tty->print_cr("*flushing nmethod " INTPTR_FORMAT ". Live blobs: %d", this, CodeCache::nof_blobs());
  }

  // We need to deallocate any ExceptionCache data.
  // Note that we do not need to grab the nmethod lock for this, it
  // better be thread safe if we're disposing of it!
  ExceptionCache* ec = exception_cache();
  set_exception_cache(NULL);
  while(ec != NULL) {
    ExceptionCache* next = ec->next();
    delete ec;
    ec = next;
  }

  ((CodeBlob*)(this))->flush();

  CodeCache::free(this);
}


//
// Notify all classes this nmethod is dependent on that it is no
// longer dependent. This should only be called in two situations.
// First, when a nmethod transitions to a zombie all dependents need
// to be clear.  Since zombification happens at a safepoint there's no
// synchronization issues.  The second place is a little more tricky.
// During phase 1 of mark sweep class unloading may happen and as a
// result some nmethods may get unloaded.  In this case the flushing
// of dependencies must happen during phase 1 since after GC any
// dependencies in the unloaded nmethod won't be updated, so
// traversing the dependency information in unsafe.  In that case this
// function is called with a non-NULL argument and this function only 
// notifies instanceKlasses that are reachable

void nmethod::flush_dependencies(BoolObjectClosure* is_alive) {
  assert(SafepointSynchronize::is_at_safepoint(), "must be done at safepoint");
  assert(Universe::heap()->is_gc_active() == (is_alive != NULL), 
  "is_alive is non-NULL if and only if we are called during GC");
  if (!has_flushed_dependencies()) {
    set_has_flushed_dependencies();
    for (Dependencies::DepStream deps(this); deps.next(); ) {
      klassOop klass = deps.context_type();
      if (klass == NULL)  continue;  // ignore things like evol_method

      // During GC the is_alive closure is non-NULL, and is used to 
      // determine liveness of dependees that need to be updated.
      if (is_alive == NULL || is_alive->do_object_b(klass)) {
        instanceKlass::cast(klass)->remove_dependent_nmethod(this);
      }
    }
  }
}


// If this oop is not live, the nmethod can be unloaded.
bool nmethod::can_unload(BoolObjectClosure* is_alive,
                         OopClosure* keep_alive,
                         oop* root, bool unloading_occurred) {
  assert(root != NULL, "just checking");
  oop obj = *root;
  if (obj == NULL || is_alive->do_object_b(obj)) {
      return false;
  }
  if (obj->is_compiledICHolder()) {
    compiledICHolderOop cichk_oop = compiledICHolderOop(obj);
    if (is_alive->do_object_b(
          cichk_oop->holder_method()->method_holder()) &&
        is_alive->do_object_b(cichk_oop->holder_klass())) {
      // The oop should be kept alive
      keep_alive->do_oop(root);
      return false;
    }
  }
  assert(unloading_occurred, "Inconsistency in unloading");
  make_unloaded(is_alive, obj);
  return true;
}

// ------------------------------------------------------------------
// post_compiled_method_load_event
// new method for install_code() path
// Transfer information from compilation to jvmti
void nmethod::post_compiled_method_load_event() {

  methodOop moop = method();
  HS_DTRACE_PROBE8(hotspot, compiled__method__load, 
      moop->klass_name()->bytes(), 
      moop->klass_name()->utf8_length(),
      moop->name()->bytes(), 
      moop->name()->utf8_length(),
      moop->signature()->bytes(), 
      moop->signature()->utf8_length(),
      code_begin(), code_size());

  if (JvmtiExport::should_post_compiled_method_load()) {
    JvmtiExport::post_compiled_method_load(this);
  }
}

void nmethod::post_compiled_method_unload() {
  assert(_method != NULL && !is_unloaded(), "just checking");
  DTRACE_METHOD_UNLOAD_PROBE(method());
    
  // If a JVMTI agent has enabled the CompiledMethodUnload event then 
  // post the event. Sometime later this nmethod will be made a zombie by
  // the sweeper but the methodOop will not be valid at that point.
  if (JvmtiExport::should_post_compiled_method_unload()) {
    assert(!unload_reported(), "already unloaded");
    HandleMark hm;
    JvmtiExport::post_compiled_method_unload_at_safepoint(
                      method()->jmethod_id(), code_begin());
  }

  // The JVMTI CompiledMethodUnload event can be enabled or disabled at
  // any time. As the nmethod is being unloaded now we mark it has 
  // having the unload event reported - this will ensure that we don't
  // attempt to report the event in the unlikely scenario where the 
  // event is enabled at the time the nmethod is made a zombie.
  set_unload_reported();
}

// This is called at the end of the strong tracing/marking phase of a
// GC to unload an nmethod if it contains otherwise unreachable
// oops.

void nmethod::do_unloading(BoolObjectClosure* is_alive,
                           OopClosure* keep_alive, bool unloading_occurred) {
  // Make sure the oop's ready to receive visitors
  assert(!is_zombie() && !is_unloaded(),
         "should not call follow on zombie or unloaded nmethod");

  // If the method is not entrant then a JMP is plastered over the
  // first few bytes.  If an oop in the old code was there, that oop
  // should not get GC'd.  Skip the first few bytes of oops on
  // not-entrant methods.
  address low_boundary = verified_entry_point();
  if (is_not_entrant()) {
    low_boundary += NativeJump::instruction_size;
    // %%% Note:  On SPARC we patch only a 4-byte trap, not a full NativeJump.
    // (See comment above.)
  }

  // The RedefineClasses() API can cause the class unloading invariant
  // to no longer be true. See jvmtiExport.hpp for details.
  // Also, leave a debugging breadcrumb in local flag.
  bool a_class_was_redefined = JvmtiExport::has_redefined_a_class();
  if (a_class_was_redefined) {
    // This set of the unloading_occurred flag is done before the
    // call to post_compiled_method_unload() so that the unloading
    // of this nmethod is reported.
    unloading_occurred = true;
  }

  // Follow methodOop
  if (can_unload(is_alive, keep_alive, (oop*)&_method, unloading_occurred)) {
    return;
  }
  
  // Exception cache
  ExceptionCache* ec = exception_cache();
  while (ec != NULL) {
    oop* ex_addr = (oop*)ec->exception_type_addr();
    oop ex = *ex_addr;
    ExceptionCache* next_ec = ec->next();
    if (ex != NULL && !is_alive->do_object_b(ex)) {
      assert(!ex->is_compiledICHolder(), "Possible error here");
      remove_from_exception_cache(ec); 
    }
    ec = next_ec;
  }

  // If class unloading occurred we first iterate over all inline caches and
  // clear ICs where the cached oop is referring to an unloaded klass or method.
  // The remaining live cached oops will be traversed in the relocInfo::oop_type
  // iteration below.
  if (unloading_occurred) {
    RelocIterator iter(this, low_boundary);
    while(iter.next()) {
      if (iter.type() == relocInfo::virtual_call_type) {
        CompiledIC *ic = CompiledIC_at(iter.reloc());
        oop ic_oop = ic->cached_oop();
        if (ic_oop != NULL && !is_alive->do_object_b(ic_oop)) {
          // The only exception is compiledICHolder oops which may
          // yet be marked below. (We check this further below).
          if (ic_oop->is_compiledICHolder()) {
            compiledICHolderOop cichk_oop = compiledICHolderOop(ic_oop); 
            if (is_alive->do_object_b( 
                  cichk_oop->holder_method()->method_holder()) &&
                is_alive->do_object_b(cichk_oop->holder_klass())) {
              continue;
            }
          }
          ic->set_to_clean();
          assert(ic->cached_oop() == NULL, "cached oop in IC should be cleared")
        }
      }
    }
  }

  // Compiled code 
  RelocIterator iter(this, low_boundary);
  while (iter.next()) {
    if (iter.type() == relocInfo::oop_type) {
      oop_Relocation* r = iter.oop_reloc();
      // In this loop, we must only traverse those oops directly embedded in
      // the code.  Other oops (oop_index>0) are seen as part of scopes_oops.
      assert(1 == (r->oop_is_immediate()) +
                  (r->oop_addr() >= oops_begin() && r->oop_addr() < oops_end()),
             "oop must be found in exactly one place");
      if (r->oop_is_immediate() && r->oop_value() != NULL) {
        if (can_unload(is_alive, keep_alive, r->oop_addr(), unloading_occurred)) {
          return;
        }
      }      
    }
  }


  // Scopes
  for (oop* p = oops_begin(); p < oops_end(); p++) {
    if (*p == Universe::non_oop_word())  continue;  // skip non-oops
    if (can_unload(is_alive, keep_alive, p, unloading_occurred)) {
      return;
    }
  }

#ifndef PRODUCT
  // This nmethod was not unloaded; check below that all CompiledICs
  // refer to marked oops. 
  {
    RelocIterator iter(this, low_boundary);
    while (iter.next()) {
      if (iter.type() == relocInfo::virtual_call_type) {
         CompiledIC *ic = CompiledIC_at(iter.reloc());
         oop ic_oop = ic->cached_oop();
         assert(ic_oop == NULL || is_alive->do_object_b(ic_oop),
                "Found unmarked ic_oop in reachable nmethod");
       }
    }
  }
#endif // !PRODUCT
}

void nmethod::oops_do(OopClosure* f) {
  // make sure the oops ready to receive visitors
  assert(!is_zombie() && !is_unloaded(),
         "should not call follow on zombie or unloaded nmethod");

  // If the method is not entrant or zombie then a JMP is plastered over the
  // first few bytes.  If an oop in the old code was there, that oop
  // should not get GC'd.  Skip the first few bytes of oops on
  // not-entrant methods.
  address low_boundary = verified_entry_point();
  if (is_not_entrant()) {
    low_boundary += NativeJump::instruction_size;
    // %%% Note:  On SPARC we patch only a 4-byte trap, not a full NativeJump.
    // (See comment above.)
  }

  // Compiled code
  f->do_oop((oop*) &_method);
  ExceptionCache* ec = exception_cache();
  while(ec != NULL) {
    f->do_oop((oop*)ec->exception_type_addr());
    ec = ec->next();
  }

  RelocIterator iter(this, low_boundary);
  while (iter.next()) {
    if (iter.type() == relocInfo::oop_type ) {
      oop_Relocation* r = iter.oop_reloc();      
      // In this loop, we must only follow those oops directly embedded in
      // the code.  Other oops (oop_index>0) are seen as part of scopes_oops.
      assert(1 == (r->oop_is_immediate()) + (r->oop_addr() >= oops_begin() && r->oop_addr() < oops_end()), "oop must be found in exactly one place");
      if (r->oop_is_immediate() && r->oop_value() != NULL) {
        f->do_oop(r->oop_addr());
      }      
    }
  }

  // Scopes
  for (oop* p = oops_begin(); p < oops_end(); p++) {
    if (*p == Universe::non_oop_word())  continue;  // skip non-oops
    f->do_oop(p);
  }
}

// Method that knows how to preserve outgoing arguments at call. This method must be
// called with a frame corresponding to a Java invoke
void nmethod::preserve_callee_argument_oops(frame fr, const RegisterMap *reg_map, OopClosure* f) {  
  if (!method()->is_native()) {
    SimpleScopeDesc ssd(this, fr.pc());
    Bytecode_invoke* call = Bytecode_invoke_at(ssd.method(), ssd.bci());
    bool is_static = call->is_invokestatic();
    symbolOop signature = call->signature();
    fr.oops_compiled_arguments_do(signature, is_static, reg_map, f);
  }
}


oop nmethod::embeddedOop_at(u_char* p) {
  RelocIterator iter(this, p, p + oopSize);
  while (iter.next())
    if (iter.type() == relocInfo::oop_type) {
      return iter.oop_reloc()->oop_value();
    }
  return NULL;
}


inline bool includes(void* p, void* from, void* to) {
  return from <= p && p < to;
}


void nmethod::copy_scopes_pcs(PcDesc* pcs, int count) {
  assert(count >= 2, "must be sentinel values, at least");

#ifdef ASSERT
  // must be sorted and unique; we do a binary search in find_pc_desc()
  int prev_offset = pcs[0].pc_offset();
  assert(prev_offset == PcDesc::lower_offset_limit,
         "must start with a sentinel");
  for (int i = 1; i < count; i++) {
    int this_offset = pcs[i].pc_offset();
    assert(this_offset > prev_offset, "offsets must be sorted");
    prev_offset = this_offset;
  }
  assert(prev_offset == PcDesc::upper_offset_limit,
         "must end with a sentinel");
#endif //ASSERT

  int size = count * sizeof(PcDesc);
  assert(scopes_pcs_size() >= size, "oob");
  memcpy(scopes_pcs_begin(), pcs, size);

  // Adjust the final sentinel downward.
  PcDesc* last_pc = &scopes_pcs_begin()[count-1];
  assert(last_pc->pc_offset() == PcDesc::upper_offset_limit, "sanity");
  last_pc->set_pc_offset(instructions_size() + 1);
  for (; last_pc + 1 < scopes_pcs_end(); last_pc += 1) {
    // Fill any rounding gaps with copies of the last record.
    last_pc[1] = last_pc[0];
  }
  // The following assert could fail if sizeof(PcDesc) is not
  // an integral multiple of oopSize (the rounding term).
  // If it fails, change the logic to always allocate a multiple
  // of sizeof(PcDesc), and fill unused words with copies of *last_pc.
  assert(last_pc + 1 == scopes_pcs_end(), "must match exactly");
}

void nmethod::copy_scopes_data(u_char* buffer, int size) {
  assert(scopes_data_size() >= size, "oob");
  memcpy(scopes_data_begin(), buffer, size);
}


#ifdef ASSERT
static PcDesc* linear_search(nmethod* nm, int pc_offset, bool approximate) {
  PcDesc* lower = nm->scopes_pcs_begin();
  PcDesc* upper = nm->scopes_pcs_end();
  lower += 1; // exclude initial sentinel
  PcDesc* res = NULL;
  for (PcDesc* p = lower; p < upper; p++) {
    NOT_PRODUCT(--nmethod_stats.pc_desc_tests);  // don't count this call to match_desc
    if (match_desc(p, pc_offset, approximate)) {
      if (res == NULL)
        res = p;
      else
        res = (PcDesc*) badAddress;
    }
  }
  return res;
}
#endif


// Finds a PcDesc with real-pc equal to "pc"
PcDesc* nmethod::find_pc_desc_internal(address pc, bool approximate) {
  address base_address = instructions_begin();
  if ((pc < base_address) ||
      (pc - base_address) >= (ptrdiff_t) PcDesc::upper_offset_limit) {
    return NULL;  // PC is wildly out of range
  }
  int pc_offset = (int) (pc - base_address);

  // Check the PcDesc cache if it contains the desired PcDesc
  // (This as an almost 100% hit rate.)
  PcDesc* res = _pc_desc_cache.find_pc_desc(pc_offset, approximate);
  if (res != NULL) {
    assert(res == linear_search(this, pc_offset, approximate), "cache ok");
    return res;
  }

  // Fallback algorithm: quasi-linear search for the PcDesc
  // Find the last pc_offset less than the given offset.
  // The successor must be the required match, if there is a match at all.
  // (Use a fixed radix to avoid expensive affine pointer arithmetic.)
  PcDesc* lower = scopes_pcs_begin();
  PcDesc* upper = scopes_pcs_end();
  upper -= 1; // exclude final sentinel
  if (lower >= upper)  return NULL;  // native method; no PcDescs at all

#define assert_LU_OK \
  /* invariant on lower..upper during the following search: */ \
  assert(lower->pc_offset() <  pc_offset, "sanity"); \
  assert(upper->pc_offset() >= pc_offset, "sanity")
  assert_LU_OK;

  // Use the last successful return as a split point.
  PcDesc* mid = _pc_desc_cache.last_pc_desc();
  NOT_PRODUCT(++nmethod_stats.pc_desc_searches);
  if (mid->pc_offset() < pc_offset) {
    lower = mid;
  } else {
    upper = mid;
  }

  // Take giant steps at first (4096, then 256, then 16, then 1)
  const int LOG2_RADIX = 4 /*smaller steps in debug mode:*/ debug_only(-1);
  const int RADIX = (1 << LOG2_RADIX);
  for (int step = (1 << (LOG2_RADIX*3)); step > 1; step >>= LOG2_RADIX) {
    while ((mid = lower + step) < upper) {
      assert_LU_OK;
      NOT_PRODUCT(++nmethod_stats.pc_desc_searches);
      if (mid->pc_offset() < pc_offset) {
        lower = mid;
      } else {
        upper = mid;
        break;
      }
    }
    assert_LU_OK;
  }
  
  // Sneak up on the value with a linear search of length ~16.
  while (true) {
    assert_LU_OK;
    mid = lower + 1;
    NOT_PRODUCT(++nmethod_stats.pc_desc_searches);
    if (mid->pc_offset() < pc_offset) {
      lower = mid;
    } else {
      upper = mid;
      break;
    }
  }
#undef assert_LU_OK

  if (match_desc(upper, pc_offset, approximate)) {
    assert(upper == linear_search(this, pc_offset, approximate), "search ok");
    _pc_desc_cache.add_pc_desc(upper);
    return upper;
  } else {
    assert(NULL == linear_search(this, pc_offset, approximate), "search ok");
    return NULL;
  }
}


bool nmethod::check_all_dependencies() {
  bool found_check = false;
  // wholesale check of all dependencies
  for (Dependencies::DepStream deps(this); deps.next(); ) {
    if (deps.check_dependency() != NULL) {
      found_check = true;
      NOT_DEBUG(break);
    }
  }
  return found_check;  // tell caller if we found anything
}

bool nmethod::check_dependency_on(DepChange& changes) {
  // What has happened:
  // 1) a new class dependee has been added
  // 2) dependee and all its super classes have been marked
  bool found_check = false;  // set true if we are upset
  for (Dependencies::DepStream deps(this); deps.next(); ) {
    // Evaluate only relevant dependencies.
    if (deps.spot_check_dependency_at(changes) != NULL) {
      found_check = true;
      NOT_DEBUG(break);
    }
  }
  return found_check;
}

bool nmethod::is_evol_dependent_on(klassOop dependee) {
  instanceKlass *dependee_ik = instanceKlass::cast(dependee);
  objArrayOop dependee_methods = dependee_ik->methods();
  for (Dependencies::DepStream deps(this); deps.next(); ) {
    if (deps.type() == Dependencies::evol_method) {
      methodOop method = deps.method_argument(0);
      for (int j = 0; j < dependee_methods->length(); j++) {
        if ((methodOop) dependee_methods->obj_at(j) == method) {
          // RC_TRACE macro has an embedded ResourceMark
          RC_TRACE(0x01000000,
            ("Found evol dependency of nmethod %s.%s(%s) compile_id=%d on method %s.%s(%s)",
            _method->method_holder()->klass_part()->external_name(),
            _method->name()->as_C_string(),
            _method->signature()->as_C_string(), compile_id(),
            method->method_holder()->klass_part()->external_name(),
            method->name()->as_C_string(),
            method->signature()->as_C_string()));
          if (TraceDependencies || LogCompilation)
            deps.log_dependency(dependee);
          return true;
        }
      }
    }
  }
  return false;
}

// Called from mark_for_deoptimization, when dependee is invalidated.
bool nmethod::is_dependent_on_method(methodOop dependee) {
  for (Dependencies::DepStream deps(this); deps.next(); ) {
    if (deps.type() != Dependencies::evol_method)
      continue;
    methodOop method = deps.method_argument(0);
    if (method == dependee) return true;
  }
  return false;
}


bool nmethod::is_patchable_at(address instr_addr) {
  assert (code_contains(instr_addr), "wrong nmethod used");
  if (is_zombie()) {
    // a zombie may never be patched
    return false;
  }
  return true;
}


address nmethod::continuation_for_implicit_exception(address pc) {
  // Exception happened outside inline-cache check code => we are inside
  // an active nmethod => use cpc to determine a return address
  int exception_offset = pc - instructions_begin();
  int cont_offset = ImplicitExceptionTable(this).at( exception_offset );
#ifdef ASSERT
  if (cont_offset == 0) {
    Thread* thread = ThreadLocalStorage::get_thread_slow();
    ResetNoHandleMark rnm; // Might be called from LEAF/QUICK ENTRY
    HandleMark hm(thread);
    ResourceMark rm(thread);
    CodeBlob* cb = CodeCache::find_blob(pc);
    assert(cb != NULL && cb == this, "");
    tty->print_cr("implicit exception happened at " INTPTR_FORMAT, pc);
    print();
    method()->print_codes();
    print_code();
    print_pcs();
  }
#endif
  guarantee(cont_offset != 0, "unhandled implicit exception in compiled code");
  return instructions_begin() + cont_offset;
}



void nmethod_init() {
  // make sure you didn't forget to adjust the filler fields
  assert(sizeof(nmFlags) <= 4,           "nmFlags occupies more than a word");
  assert(sizeof(nmethod) % oopSize == 0, "nmethod size must be multiple of a word");
}


//-------------------------------------------------------------------------------------------


// QQQ might we make this work from a frame??
nmethodLocker::nmethodLocker(address pc) {
  CodeBlob* cb = CodeCache::find_blob(pc);
  guarantee(cb != NULL && cb->is_nmethod(), "bad pc for a nmethod found");
  _nm = (nmethod*)cb;
  lock_nmethod(_nm);
}

void nmethodLocker::lock_nmethod(nmethod* nm) {
  if (nm == NULL)  return;
  Atomic::inc(&nm->_lock_count);
  guarantee(!nm->is_zombie(), "cannot lock a zombie method");
}

void nmethodLocker::unlock_nmethod(nmethod* nm) {
  if (nm == NULL)  return;
  Atomic::dec(&nm->_lock_count);
  guarantee(nm->_lock_count >= 0, "unmatched nmethod lock/unlock");
}

bool nmethod::is_deopt_pc(address pc) {
  bool ret =  pc == deopt_handler_begin();
  return ret;
}


// -----------------------------------------------------------------------------
// Verification

void nmethod::verify() {

  // Hmm. OSR methods can be deopted but not marked as zombie or not_entrant
  // seems odd. 

  if( is_zombie() || is_not_entrant() ) 
    return;

  // Make sure all the entry points are correctly aligned for patching.
  NativeJump::check_verified_entry_alignment(entry_point(), verified_entry_point());

  assert(method()->is_oop(), "must be valid");

  ResourceMark rm;

  if (!CodeCache::contains(this)) {
    fatal1("nmethod at " INTPTR_FORMAT " not in zone", this);
  }

  if(is_native_method() ) 
    return;

  nmethod* nm = CodeCache::find_nmethod(verified_entry_point());
  if (nm != this) {
    fatal1("findNMethod did not find this nmethod (" INTPTR_FORMAT ")", this);
  }

  for (PcDesc* p = scopes_pcs_begin(); p < scopes_pcs_end(); p++) {
    if (! p->verify(this)) {
      tty->print_cr("\t\tin nmethod at " INTPTR_FORMAT " (pcs)", this);
    }
  }

  verify_scopes();
}


void nmethod::verify_interrupt_point(address call_site) {
  // This code does not work in release mode since
  // owns_lock only is available in debug mode.
  CompiledIC* ic = NULL;
  Thread *cur = Thread::current();
  if (CompiledIC_lock->owner() == cur ||
      ((cur->is_VM_thread() || cur->is_ConcurrentGC_thread()) &&
       SafepointSynchronize::is_at_safepoint())) {
    ic = CompiledIC_at(call_site);
    CHECK_UNHANDLED_OOPS_ONLY(Thread::current()->clear_unhandled_oops());
  } else {    
    MutexLocker ml_verify (CompiledIC_lock);
    ic = CompiledIC_at(call_site);
  }
  PcDesc* pd = pc_desc_at(ic->end_of_call());
  assert(pd != NULL, "PcDesc must exist");
  for (ScopeDesc* sd = new ScopeDesc(this, pd->scope_decode_offset(),
                                     pd->obj_decode_offset());
       !sd->is_top(); sd = sd->sender()) {
    sd->verify();
  }
}

void nmethod::verify_scopes() {
  if( !method() ) return;	// Runtime stubs have no scope
  if (method()->is_native()) return; // Ignore stub methods.
  // iterate through all interrupt point
  // and verify the debug information is valid.
  RelocIterator iter((nmethod*)this);
  while (iter.next()) {
    address stub = NULL;
    switch (iter.type()) {
      case relocInfo::virtual_call_type:
        verify_interrupt_point(iter.addr());
        break;
      case relocInfo::opt_virtual_call_type:
        stub = iter.opt_virtual_call_reloc()->static_stub();
        verify_interrupt_point(iter.addr());
        break;
      case relocInfo::static_call_type:
        stub = iter.static_call_reloc()->static_stub();          
        //verify_interrupt_point(iter.addr());
        break;
      case relocInfo::runtime_call_type: 
        address destination = iter.reloc()->value();
        // Right now there is no way to find out which entries support
        // an interrupt point.  It would be nice if we had this
        // information in a table.
        break;
    }
    assert(stub == NULL || stub_contains(stub), "static call stub outside stub section");
  }
}


// -----------------------------------------------------------------------------
// Non-product code
#ifndef PRODUCT

void nmethod::check_store() {
  // Make sure all oops in the compiled code are tenured

  RelocIterator iter(this);
  while (iter.next()) {
    if (iter.type() == relocInfo::oop_type) {
      oop_Relocation* reloc = iter.oop_reloc();
      oop obj = reloc->oop_value();
      if (obj != NULL && !obj->is_perm()) {
        fatal("must be permanent oop in compiled code");
      }
    }
  }
}

#endif // PRODUCT

// Printing operations

void nmethod::print() const {
  ResourceMark rm;
  ttyLocker ttyl;   // keep the following output all in one block

  tty->print("Compiled ");

  if (is_compiled_by_c1()) {
    tty->print("(c1) ");
  } else if (is_compiled_by_c2()) {
    tty->print("(c2) ");
  } else {
    tty->print("(nm) ");
  }

  print_on(tty, "nmethod");
  tty->cr();
  if (WizardMode) {
    tty->print("((nmethod*) "INTPTR_FORMAT ") ", this);
    tty->print(" for method " INTPTR_FORMAT , (address)method());
    tty->print(" { ");
    if (version())        tty->print("v%d ", version());
    if (level())          tty->print("l%d ", level());
    if (is_in_use())      tty->print("in_use ");
    if (is_not_entrant()) tty->print("not_entrant ");
    if (is_zombie())      tty->print("zombie ");
    if (is_unloaded())    tty->print("unloaded ");
    tty->print_cr("}:");  
  }
  if (size              () > 0) tty->print_cr(" total in heap  [" INTPTR_FORMAT "," INTPTR_FORMAT "] = %d",
					      (address)this,
					      (address)this + size(),
					      size());
  if (relocation_size   () > 0) tty->print_cr(" relocation     [" INTPTR_FORMAT "," INTPTR_FORMAT "] = %d",
					      relocation_begin(),
					      relocation_end(),
					      relocation_size());
  if (code_size         () > 0) tty->print_cr(" main code      [" INTPTR_FORMAT "," INTPTR_FORMAT "] = %d", 
					      code_begin(),
					      code_end(),
					      code_size());
  if (stub_size         () > 0) tty->print_cr(" stub code      [" INTPTR_FORMAT "," INTPTR_FORMAT "] = %d",
					      stub_begin(),
					      stub_end(),
					      stub_size());
  if (consts_size       () > 0) tty->print_cr(" constants      [" INTPTR_FORMAT "," INTPTR_FORMAT "] = %d",
					      consts_begin(),
					      consts_end(),
					      consts_size());
  if (scopes_data_size  () > 0) tty->print_cr(" scopes data    [" INTPTR_FORMAT "," INTPTR_FORMAT "] = %d",
					      scopes_data_begin(),
					      scopes_data_end(),
					      scopes_data_size());
  if (scopes_pcs_size   () > 0) tty->print_cr(" scopes pcs     [" INTPTR_FORMAT "," INTPTR_FORMAT "] = %d",
					      scopes_pcs_begin(),
					      scopes_pcs_end(),
					      scopes_pcs_size());
  if (dependencies_size () > 0) tty->print_cr(" dependencies   [" INTPTR_FORMAT "," INTPTR_FORMAT "] = %d",
					      dependencies_begin(),
					      dependencies_end(),
					      dependencies_size());
  if (handler_table_size() > 0) tty->print_cr(" handler table  [" INTPTR_FORMAT "," INTPTR_FORMAT "] = %d",
					      handler_table_begin(),
					      handler_table_end(),
					      handler_table_size());
  if (nul_chk_table_size() > 0) tty->print_cr(" nul chk table  [" INTPTR_FORMAT "," INTPTR_FORMAT "] = %d",
					      nul_chk_table_begin(),
					      nul_chk_table_end(),
					      nul_chk_table_size());
  if (oops_size         () > 0) tty->print_cr(" oops           [" INTPTR_FORMAT "," INTPTR_FORMAT "] = %d",
					      oops_begin(),
					      oops_end(),
					      oops_size());
}

void nmethod::print_code() {
  HandleMark hm;
  ResourceMark m;
  Disassembler::decode(this);
}


#ifndef PRODUCT

void nmethod::print_scopes() {
  // Find the first pc desc for all scopes in the code and print it.
  ResourceMark rm;
  for (PcDesc* p = scopes_pcs_begin(); p < scopes_pcs_end(); p++) {
    if (p->scope_decode_offset() == DebugInformationRecorder::serialized_null)
      continue;

    ScopeDesc* sd = scope_desc_at(p->real_pc(this));
    sd->print_on(tty, p);
  }
}

void nmethod::print_dependencies() {
  ResourceMark rm;
  ttyLocker ttyl;   // keep the following output all in one block
  tty->print_cr("Dependencies:");
  for (Dependencies::DepStream deps(this); deps.next(); ) {
    deps.print_dependency();
    klassOop ctxk = deps.context_type();
    if (ctxk != NULL) {
      Klass* k = Klass::cast(ctxk);
      if (k->oop_is_instance() && ((instanceKlass*)k)->is_dependent_nmethod(this)) {
        tty->print_cr("   [nmethod<=klass]%s", k->external_name());
      }
    }
    deps.log_dependency();  // put it into the xml log also
  }
}


void nmethod::print_relocations() {
  ResourceMark m;       // in case methods get printed via the debugger
  tty->print_cr("relocations:");
  RelocIterator iter(this);
  iter.print();
  if (UseRelocIndex) {
    jint* index_end   = (jint*)relocation_end() - 1;
    jint  index_size  = *index_end;
    jint* index_start = (jint*)( (address)index_end - index_size );
    tty->print_cr("    index @" INTPTR_FORMAT ": index_size=%d", index_start, index_size);
    if (index_size > 0) {
      jint* ip;
      for (ip = index_start; ip+2 <= index_end; ip += 2)
	tty->print_cr("  (%d %d) addr=" INTPTR_FORMAT " @" INTPTR_FORMAT,
		      ip[0],
		      ip[1],
		      header_end()+ip[0],
		      relocation_begin()-1+ip[1]);
      for (; ip < index_end; ip++)
	tty->print_cr("  (%d ?)", ip[0]);
      tty->print_cr("          @" INTPTR_FORMAT ": index_size=%d", ip, *ip++);
      tty->print_cr("reloc_end @" INTPTR_FORMAT ":", ip);
    }
  }
}


void nmethod::print_pcs() {
  ResourceMark m;       // in case methods get printed via debugger
  tty->print_cr("pc-bytecode offsets:");
  for (PcDesc* p = scopes_pcs_begin(); p < scopes_pcs_end(); p++) {
    p->print(this);
  }
}

#endif // PRODUCT

const char* nmethod::reloc_string_for(u_char* begin, u_char* end) {
  RelocIterator iter(this, begin, end);
  bool have_one = false;
  while (iter.next()) {
    have_one = true;
    switch (iter.type()) {
        case relocInfo::none:                  return "no_reloc";
        case relocInfo::oop_type: {
          stringStream st;
          oop_Relocation* r = iter.oop_reloc();
          oop obj = r->oop_value();
          st.print("oop(");
          if (obj == NULL) st.print("NULL");
          else obj->print_value_on(&st);
          st.print(")");
          return st.as_string();
        }
        case relocInfo::virtual_call_type:     return "virtual_call";
        case relocInfo::opt_virtual_call_type: return "optimized virtual_call";
        case relocInfo::static_call_type:      return "static_call";
        case relocInfo::static_stub_type:      return "static_stub";        
        case relocInfo::runtime_call_type:     return "runtime_call";
        case relocInfo::external_word_type:    return "external_word";
        case relocInfo::internal_word_type:    return "internal_word";
        case relocInfo::section_word_type:     return "section_word";
        case relocInfo::poll_type:             return "poll";
        case relocInfo::poll_return_type:      return "poll_return";
        case relocInfo::type_mask:             return "type_bit_mask";
    }
  }
  return have_one ? "other" : NULL;
}

// Return a the last scope in (begin..end]
ScopeDesc* nmethod::scope_desc_in(address begin, address end) {
  PcDesc* p = pc_desc_near(begin+1);
  if (p != NULL && p->real_pc(this) <= end) {
    return new ScopeDesc(this, p->scope_decode_offset(),
                         p->obj_decode_offset());
  }
  return NULL;
}

void nmethod::print_code_comment_on(outputStream* st, int column, u_char* begin, u_char* end) {
  // First, find an oopmap in (begin, end].
  // We use the odd half-closed interval so that oop maps and scope descs
  // which are tied to the byte after a call are printed with the call itself.
  address base = instructions_begin();
  OopMapSet* oms = oop_maps();
  if (oms != NULL) {
    for (int i = 0, imax = oms->size(); i < imax; i++) {
      OopMap* om = oms->at(i);
      address pc = base + om->offset();
      if (pc > begin) {
        if (pc <= end) {
          st->move_to(column);
          st->print("; ");
          om->print_on(st);
        }
        break;
      }
    }
  }
<<<<<<< HEAD

  // Print any debug info present at this pc.
  ScopeDesc* sd  = scope_desc_in(begin, end);
=======
  ScopeDesc* sd  = scope_desc_in(begin, end);  
>>>>>>> 2571633a
  if (sd != NULL) {
    st->move_to(column);
    if (sd->bci() == SynchronizationEntryBCI) {
      st->print(";*synchronization entry");
    } else {
      if (sd->method().is_null()) {
        st->print("method is NULL");
      } else if (sd->method()->is_native()) {
        st->print("method is native");
      } else {
        address bcp  = sd->method()->bcp_from(sd->bci());
        Bytecodes::Code bc = Bytecodes::java_code_at(bcp);
        st->print(";*%s", Bytecodes::name(bc));
        switch (bc) {
        case Bytecodes::_invokevirtual:
        case Bytecodes::_invokespecial:
        case Bytecodes::_invokestatic:
        case Bytecodes::_invokeinterface:
          {
            Bytecode_invoke* invoke = Bytecode_invoke_at(sd->method(), sd->bci());
            st->print(" ");
            if (invoke->name() != NULL)
              invoke->name()->print_symbol_on(st);
            else
              st->print("<UNKNOWN>");
            break;
          }
        case Bytecodes::_getfield:
        case Bytecodes::_putfield:
        case Bytecodes::_getstatic:
        case Bytecodes::_putstatic:
          {
            methodHandle sdm = sd->method();
            Bytecode_field* field = Bytecode_field_at(sdm(), sdm->bcp_from(sd->bci()));
            constantPoolOop sdmc = sdm->constants();
            symbolOop name = sdmc->name_ref_at(field->index());
            st->print(" ");
            if (name != NULL)
              name->print_symbol_on(st);
            else
              st->print("<UNKNOWN>");
          }
        }
      }
    }

    // Print all scopes
    for (;sd != NULL; sd = sd->sender()) {
      st->move_to(column);
      st->print("; -");
      if (sd->method().is_null()) {
        st->print("method is NULL");
      } else {
        sd->method()->print_short_name(st);
      }
      int lineno = sd->method()->line_number_from_bci(sd->bci());
      if (lineno != -1) {
        st->print("@%d (line %d)", sd->bci(), lineno);
      } else {
        st->print("@%d", sd->bci());
      }
      st->cr();
    }
  }

  // Print relocation information
  const char* str = reloc_string_for(begin, end);
  if (str != NULL) {
    if (sd != NULL) st->cr();
    st->move_to(column);
    st->print(";   {%s}", str);
  }
  int cont_offset = ImplicitExceptionTable(this).at(begin - instructions_begin());
  if (cont_offset != 0) {
    st->move_to(column);
    st->print("; implicit exception: dispatches to " INTPTR_FORMAT, instructions_begin() + cont_offset);
  }

}

#ifndef PRODUCT

void nmethod::print_value_on(outputStream* st) const {
  print_on(st, "nmethod");
}

void nmethod::print_calls(outputStream* st) {
  RelocIterator iter(this);
  while (iter.next()) {
    switch (iter.type()) {
    case relocInfo::virtual_call_type:
    case relocInfo::opt_virtual_call_type: {
      VerifyMutexLocker mc(CompiledIC_lock);
      CompiledIC_at(iter.reloc())->print();
      break;
    }
    case relocInfo::static_call_type:
      st->print_cr("Static call at " INTPTR_FORMAT, iter.reloc()->addr());
      compiledStaticCall_at(iter.reloc())->print();
      break;
    }
  }
}

void nmethod::print_handler_table() {
  ExceptionHandlerTable(this).print();
}

void nmethod::print_nul_chk_table() {
  ImplicitExceptionTable(this).print(instructions_begin());
}

void nmethod::print_statistics() {
  ttyLocker ttyl;
  if (xtty != NULL)  xtty->head("statistics type='nmethod'");
  nmethod_stats.print_native_nmethod_stats();
  nmethod_stats.print_nmethod_stats();
  DebugInformationRecorder::print_statistics();
  nmethod_stats.print_pc_stats();
  Dependencies::print_statistics();
  if (xtty != NULL)  xtty->tail("statistics");
}

#endif // PRODUCT<|MERGE_RESOLUTION|>--- conflicted
+++ resolved
@@ -440,10 +440,6 @@
   {
     MutexLockerEx mu(CodeCache_lock, Mutex::_no_safepoint_check_flag);
     int native_nmethod_size = allocation_size(code_buffer, sizeof(nmethod));
-<<<<<<< HEAD
-=======
-    const int dummy = -1;		// Flag to force proper "operator new"
->>>>>>> 2571633a
     CodeOffsets offsets;
     offsets.set_value(CodeOffsets::Verified_Entry, vep_offset);
     offsets.set_value(CodeOffsets::Frame_Complete, frame_complete);
@@ -2213,13 +2209,9 @@
       }
     }
   }
-<<<<<<< HEAD
 
   // Print any debug info present at this pc.
   ScopeDesc* sd  = scope_desc_in(begin, end);
-=======
-  ScopeDesc* sd  = scope_desc_in(begin, end);  
->>>>>>> 2571633a
   if (sd != NULL) {
     st->move_to(column);
     if (sd->bci() == SynchronizationEntryBCI) {
