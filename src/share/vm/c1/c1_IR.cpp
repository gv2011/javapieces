--- conflicted
+++ resolved
@@ -1,9 +1,5 @@
 /*
-<<<<<<< HEAD
- * Copyright (c) 1999, 2009, Oracle and/or its affiliates. All rights reserved.
-=======
  * Copyright (c) 1999, 2010, Oracle and/or its affiliates. All rights reserved.
->>>>>>> eb8bd999
  * DO NOT ALTER OR REMOVE COPYRIGHT NOTICES OR THIS FILE HEADER.
  *
  * This code is free software; you can redistribute it and/or modify it
@@ -268,11 +264,7 @@
 void CodeEmitInfo::record_debug_info(DebugInformationRecorder* recorder, int pc_offset) {
   // record the safepoint before recording the debug info for enclosing scopes
   recorder->add_safepoint(pc_offset, _oop_map->deep_copy());
-<<<<<<< HEAD
-  _scope_debug_info->record_debug_info(recorder, pc_offset, true/*topmost*/);
-=======
   _scope_debug_info->record_debug_info(recorder, pc_offset, true/*topmost*/, _is_method_handle_invoke);
->>>>>>> eb8bd999
   recorder->end_safepoint(pc_offset);
 }
 
