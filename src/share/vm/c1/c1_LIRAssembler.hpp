--- conflicted
+++ resolved
@@ -136,10 +136,7 @@
 
   // code patterns
   int  emit_exception_handler();
-<<<<<<< HEAD
-=======
   int  emit_unwind_handler();
->>>>>>> eb8bd999
   void emit_exception_entries(ExceptionInfoList* info_list);
   int  emit_deopt_handler();
 
