/*
 * Copyright (c) 2005, 2016, Oracle and/or its affiliates. All rights reserved.
 * DO NOT ALTER OR REMOVE COPYRIGHT NOTICES OR THIS FILE HEADER.
 *
 * This code is free software; you can redistribute it and/or modify it
 * under the terms of the GNU General Public License version 2 only, as
 * published by the Free Software Foundation.
 *
 * This code is distributed in the hope that it will be useful, but WITHOUT
 * ANY WARRANTY; without even the implied warranty of MERCHANTABILITY or
 * FITNESS FOR A PARTICULAR PURPOSE.  See the GNU General Public License
 * version 2 for more details (a copy is included in the LICENSE file that
 * accompanied this code).
 *
 * You should have received a copy of the GNU General Public License version
 * 2 along with this work; if not, write to the Free Software Foundation,
 * Inc., 51 Franklin St, Fifth Floor, Boston, MA 02110-1301 USA.
 *
 * Please contact Oracle, 500 Oracle Parkway, Redwood Shores, CA 94065 USA
 * or visit www.oracle.com if you need additional information or have any
 * questions.
 *
 */

#include "precompiled.hpp"
#include "c1/c1_Compilation.hpp"
#include "c1/c1_Defs.hpp"
#include "c1/c1_FrameMap.hpp"
#include "c1/c1_Instruction.hpp"
#include "c1/c1_LIRAssembler.hpp"
#include "c1/c1_LIRGenerator.hpp"
#include "c1/c1_ValueStack.hpp"
#include "ci/ciArrayKlass.hpp"
#include "ci/ciInstance.hpp"
#include "ci/ciObjArray.hpp"
#include "gc/shared/cardTableModRefBS.hpp"
#include "runtime/arguments.hpp"
#include "runtime/sharedRuntime.hpp"
#include "runtime/stubRoutines.hpp"
#include "runtime/vm_version.hpp"
#include "utilities/bitMap.inline.hpp"
#include "utilities/macros.hpp"
#if INCLUDE_ALL_GCS
#include "gc/g1/heapRegion.hpp"
#endif // INCLUDE_ALL_GCS
#ifdef TRACE_HAVE_INTRINSICS
#include "trace/traceMacros.hpp"
#endif

#ifdef ASSERT
#define __ gen()->lir(__FILE__, __LINE__)->
#else
#define __ gen()->lir()->
#endif

#ifndef PATCHED_ADDR
#define PATCHED_ADDR  (max_jint)
#endif

void PhiResolverState::reset(int max_vregs) {
  // Initialize array sizes
  _virtual_operands.at_put_grow(max_vregs - 1, NULL, NULL);
  _virtual_operands.trunc_to(0);
  _other_operands.at_put_grow(max_vregs - 1, NULL, NULL);
  _other_operands.trunc_to(0);
  _vreg_table.at_put_grow(max_vregs - 1, NULL, NULL);
  _vreg_table.trunc_to(0);
}



//--------------------------------------------------------------
// PhiResolver

// Resolves cycles:
//
//  r1 := r2  becomes  temp := r1
//  r2 := r1           r1 := r2
//                     r2 := temp
// and orders moves:
//
//  r2 := r3  becomes  r1 := r2
//  r1 := r2           r2 := r3

PhiResolver::PhiResolver(LIRGenerator* gen, int max_vregs)
 : _gen(gen)
 , _state(gen->resolver_state())
 , _temp(LIR_OprFact::illegalOpr)
{
  // reinitialize the shared state arrays
  _state.reset(max_vregs);
}


void PhiResolver::emit_move(LIR_Opr src, LIR_Opr dest) {
  assert(src->is_valid(), "");
  assert(dest->is_valid(), "");
  __ move(src, dest);
}


void PhiResolver::move_temp_to(LIR_Opr dest) {
  assert(_temp->is_valid(), "");
  emit_move(_temp, dest);
  NOT_PRODUCT(_temp = LIR_OprFact::illegalOpr);
}


void PhiResolver::move_to_temp(LIR_Opr src) {
  assert(_temp->is_illegal(), "");
  _temp = _gen->new_register(src->type());
  emit_move(src, _temp);
}


// Traverse assignment graph in depth first order and generate moves in post order
// ie. two assignments: b := c, a := b start with node c:
// Call graph: move(NULL, c) -> move(c, b) -> move(b, a)
// Generates moves in this order: move b to a and move c to b
// ie. cycle a := b, b := a start with node a
// Call graph: move(NULL, a) -> move(a, b) -> move(b, a)
// Generates moves in this order: move b to temp, move a to b, move temp to a
void PhiResolver::move(ResolveNode* src, ResolveNode* dest) {
  if (!dest->visited()) {
    dest->set_visited();
    for (int i = dest->no_of_destinations()-1; i >= 0; i --) {
      move(dest, dest->destination_at(i));
    }
  } else if (!dest->start_node()) {
    // cylce in graph detected
    assert(_loop == NULL, "only one loop valid!");
    _loop = dest;
    move_to_temp(src->operand());
    return;
  } // else dest is a start node

  if (!dest->assigned()) {
    if (_loop == dest) {
      move_temp_to(dest->operand());
      dest->set_assigned();
    } else if (src != NULL) {
      emit_move(src->operand(), dest->operand());
      dest->set_assigned();
    }
  }
}


PhiResolver::~PhiResolver() {
  int i;
  // resolve any cycles in moves from and to virtual registers
  for (i = virtual_operands().length() - 1; i >= 0; i --) {
    ResolveNode* node = virtual_operands()[i];
    if (!node->visited()) {
      _loop = NULL;
      move(NULL, node);
      node->set_start_node();
      assert(_temp->is_illegal(), "move_temp_to() call missing");
    }
  }

  // generate move for move from non virtual register to abitrary destination
  for (i = other_operands().length() - 1; i >= 0; i --) {
    ResolveNode* node = other_operands()[i];
    for (int j = node->no_of_destinations() - 1; j >= 0; j --) {
      emit_move(node->operand(), node->destination_at(j)->operand());
    }
  }
}


ResolveNode* PhiResolver::create_node(LIR_Opr opr, bool source) {
  ResolveNode* node;
  if (opr->is_virtual()) {
    int vreg_num = opr->vreg_number();
    node = vreg_table().at_grow(vreg_num, NULL);
    assert(node == NULL || node->operand() == opr, "");
    if (node == NULL) {
      node = new ResolveNode(opr);
      vreg_table()[vreg_num] = node;
    }
    // Make sure that all virtual operands show up in the list when
    // they are used as the source of a move.
    if (source && !virtual_operands().contains(node)) {
      virtual_operands().append(node);
    }
  } else {
    assert(source, "");
    node = new ResolveNode(opr);
    other_operands().append(node);
  }
  return node;
}


void PhiResolver::move(LIR_Opr src, LIR_Opr dest) {
  assert(dest->is_virtual(), "");
  // tty->print("move "); src->print(); tty->print(" to "); dest->print(); tty->cr();
  assert(src->is_valid(), "");
  assert(dest->is_valid(), "");
  ResolveNode* source = source_node(src);
  source->append(destination_node(dest));
}


//--------------------------------------------------------------
// LIRItem

void LIRItem::set_result(LIR_Opr opr) {
  assert(value()->operand()->is_illegal() || value()->operand()->is_constant(), "operand should never change");
  value()->set_operand(opr);

  if (opr->is_virtual()) {
    _gen->_instruction_for_operand.at_put_grow(opr->vreg_number(), value(), NULL);
  }

  _result = opr;
}

void LIRItem::load_item() {
  if (result()->is_illegal()) {
    // update the items result
    _result = value()->operand();
  }
  if (!result()->is_register()) {
    LIR_Opr reg = _gen->new_register(value()->type());
    __ move(result(), reg);
    if (result()->is_constant()) {
      _result = reg;
    } else {
      set_result(reg);
    }
  }
}


void LIRItem::load_for_store(BasicType type) {
  if (_gen->can_store_as_constant(value(), type)) {
    _result = value()->operand();
    if (!_result->is_constant()) {
      _result = LIR_OprFact::value_type(value()->type());
    }
  } else if (type == T_BYTE || type == T_BOOLEAN) {
    load_byte_item();
  } else {
    load_item();
  }
}

void LIRItem::load_item_force(LIR_Opr reg) {
  LIR_Opr r = result();
  if (r != reg) {
#if !defined(ARM) && !defined(E500V2)
    if (r->type() != reg->type()) {
      // moves between different types need an intervening spill slot
      r = _gen->force_to_spill(r, reg->type());
    }
#endif
    __ move(r, reg);
    _result = reg;
  }
}

ciObject* LIRItem::get_jobject_constant() const {
  ObjectType* oc = type()->as_ObjectType();
  if (oc) {
    return oc->constant_value();
  }
  return NULL;
}


jint LIRItem::get_jint_constant() const {
  assert(is_constant() && value() != NULL, "");
  assert(type()->as_IntConstant() != NULL, "type check");
  return type()->as_IntConstant()->value();
}


jint LIRItem::get_address_constant() const {
  assert(is_constant() && value() != NULL, "");
  assert(type()->as_AddressConstant() != NULL, "type check");
  return type()->as_AddressConstant()->value();
}


jfloat LIRItem::get_jfloat_constant() const {
  assert(is_constant() && value() != NULL, "");
  assert(type()->as_FloatConstant() != NULL, "type check");
  return type()->as_FloatConstant()->value();
}


jdouble LIRItem::get_jdouble_constant() const {
  assert(is_constant() && value() != NULL, "");
  assert(type()->as_DoubleConstant() != NULL, "type check");
  return type()->as_DoubleConstant()->value();
}


jlong LIRItem::get_jlong_constant() const {
  assert(is_constant() && value() != NULL, "");
  assert(type()->as_LongConstant() != NULL, "type check");
  return type()->as_LongConstant()->value();
}



//--------------------------------------------------------------


void LIRGenerator::init() {
  _bs = Universe::heap()->barrier_set();
}


void LIRGenerator::block_do_prolog(BlockBegin* block) {
#ifndef PRODUCT
  if (PrintIRWithLIR) {
    block->print();
  }
#endif

  // set up the list of LIR instructions
  assert(block->lir() == NULL, "LIR list already computed for this block");
  _lir = new LIR_List(compilation(), block);
  block->set_lir(_lir);

  __ branch_destination(block->label());

  if (LIRTraceExecution &&
      Compilation::current()->hir()->start()->block_id() != block->block_id() &&
      !block->is_set(BlockBegin::exception_entry_flag)) {
    assert(block->lir()->instructions_list()->length() == 1, "should come right after br_dst");
    trace_block_entry(block);
  }
}


void LIRGenerator::block_do_epilog(BlockBegin* block) {
#ifndef PRODUCT
  if (PrintIRWithLIR) {
    tty->cr();
  }
#endif

  // LIR_Opr for unpinned constants shouldn't be referenced by other
  // blocks so clear them out after processing the block.
  for (int i = 0; i < _unpinned_constants.length(); i++) {
    _unpinned_constants.at(i)->clear_operand();
  }
  _unpinned_constants.trunc_to(0);

  // clear our any registers for other local constants
  _constants.trunc_to(0);
  _reg_for_constants.trunc_to(0);
}


void LIRGenerator::block_do(BlockBegin* block) {
  CHECK_BAILOUT();

  block_do_prolog(block);
  set_block(block);

  for (Instruction* instr = block; instr != NULL; instr = instr->next()) {
    if (instr->is_pinned()) do_root(instr);
  }

  set_block(NULL);
  block_do_epilog(block);
}


//-------------------------LIRGenerator-----------------------------

// This is where the tree-walk starts; instr must be root;
void LIRGenerator::do_root(Value instr) {
  CHECK_BAILOUT();

  InstructionMark im(compilation(), instr);

  assert(instr->is_pinned(), "use only with roots");
  assert(instr->subst() == instr, "shouldn't have missed substitution");

  instr->visit(this);

  assert(!instr->has_uses() || instr->operand()->is_valid() ||
         instr->as_Constant() != NULL || bailed_out(), "invalid item set");
}


// This is called for each node in tree; the walk stops if a root is reached
void LIRGenerator::walk(Value instr) {
  InstructionMark im(compilation(), instr);
  //stop walk when encounter a root
  if (instr->is_pinned() && instr->as_Phi() == NULL || instr->operand()->is_valid()) {
    assert(instr->operand() != LIR_OprFact::illegalOpr || instr->as_Constant() != NULL, "this root has not yet been visited");
  } else {
    assert(instr->subst() == instr, "shouldn't have missed substitution");
    instr->visit(this);
    // assert(instr->use_count() > 0 || instr->as_Phi() != NULL, "leaf instruction must have a use");
  }
}


CodeEmitInfo* LIRGenerator::state_for(Instruction* x, ValueStack* state, bool ignore_xhandler) {
  assert(state != NULL, "state must be defined");

#ifndef PRODUCT
  state->verify();
#endif

  ValueStack* s = state;
  for_each_state(s) {
    if (s->kind() == ValueStack::EmptyExceptionState) {
      assert(s->stack_size() == 0 && s->locals_size() == 0 && (s->locks_size() == 0 || s->locks_size() == 1), "state must be empty");
      continue;
    }

    int index;
    Value value;
    for_each_stack_value(s, index, value) {
      assert(value->subst() == value, "missed substitution");
      if (!value->is_pinned() && value->as_Constant() == NULL && value->as_Local() == NULL) {
        walk(value);
        assert(value->operand()->is_valid(), "must be evaluated now");
      }
    }

    int bci = s->bci();
    IRScope* scope = s->scope();
    ciMethod* method = scope->method();

    MethodLivenessResult liveness = method->liveness_at_bci(bci);
    if (bci == SynchronizationEntryBCI) {
      if (x->as_ExceptionObject() || x->as_Throw()) {
        // all locals are dead on exit from the synthetic unlocker
        liveness.clear();
      } else {
        assert(x->as_MonitorEnter() || x->as_ProfileInvoke(), "only other cases are MonitorEnter and ProfileInvoke");
      }
    }
    if (!liveness.is_valid()) {
      // Degenerate or breakpointed method.
      bailout("Degenerate or breakpointed method");
    } else {
      assert((int)liveness.size() == s->locals_size(), "error in use of liveness");
      for_each_local_value(s, index, value) {
        assert(value->subst() == value, "missed substition");
        if (liveness.at(index) && !value->type()->is_illegal()) {
          if (!value->is_pinned() && value->as_Constant() == NULL && value->as_Local() == NULL) {
            walk(value);
            assert(value->operand()->is_valid(), "must be evaluated now");
          }
        } else {
          // NULL out this local so that linear scan can assume that all non-NULL values are live.
          s->invalidate_local(index);
        }
      }
    }
  }

  return new CodeEmitInfo(state, ignore_xhandler ? NULL : x->exception_handlers(), x->check_flag(Instruction::DeoptimizeOnException));
}


CodeEmitInfo* LIRGenerator::state_for(Instruction* x) {
  return state_for(x, x->exception_state());
}


void LIRGenerator::klass2reg_with_patching(LIR_Opr r, ciMetadata* obj, CodeEmitInfo* info, bool need_resolve) {
  /* C2 relies on constant pool entries being resolved (ciTypeFlow), so if TieredCompilation
   * is active and the class hasn't yet been resolved we need to emit a patch that resolves
   * the class. */
  if ((TieredCompilation && need_resolve) || !obj->is_loaded() || PatchALot) {
    assert(info != NULL, "info must be set if class is not loaded");
    __ klass2reg_patch(NULL, r, info);
  } else {
    // no patching needed
    __ metadata2reg(obj->constant_encoding(), r);
  }
}


void LIRGenerator::array_range_check(LIR_Opr array, LIR_Opr index,
                                    CodeEmitInfo* null_check_info, CodeEmitInfo* range_check_info) {
  CodeStub* stub = new RangeCheckStub(range_check_info, index);
  if (index->is_constant()) {
    cmp_mem_int(lir_cond_belowEqual, array, arrayOopDesc::length_offset_in_bytes(),
                index->as_jint(), null_check_info);
    __ branch(lir_cond_belowEqual, T_INT, stub); // forward branch
  } else {
    cmp_reg_mem(lir_cond_aboveEqual, index, array,
                arrayOopDesc::length_offset_in_bytes(), T_INT, null_check_info);
    __ branch(lir_cond_aboveEqual, T_INT, stub); // forward branch
  }
}


void LIRGenerator::nio_range_check(LIR_Opr buffer, LIR_Opr index, LIR_Opr result, CodeEmitInfo* info) {
  CodeStub* stub = new RangeCheckStub(info, index, true);
  if (index->is_constant()) {
    cmp_mem_int(lir_cond_belowEqual, buffer, java_nio_Buffer::limit_offset(), index->as_jint(), info);
    __ branch(lir_cond_belowEqual, T_INT, stub); // forward branch
  } else {
    cmp_reg_mem(lir_cond_aboveEqual, index, buffer,
                java_nio_Buffer::limit_offset(), T_INT, info);
    __ branch(lir_cond_aboveEqual, T_INT, stub); // forward branch
  }
  __ move(index, result);
}



void LIRGenerator::arithmetic_op(Bytecodes::Code code, LIR_Opr result, LIR_Opr left, LIR_Opr right, bool is_strictfp, LIR_Opr tmp_op, CodeEmitInfo* info) {
  LIR_Opr result_op = result;
  LIR_Opr left_op   = left;
  LIR_Opr right_op  = right;

  if (TwoOperandLIRForm && left_op != result_op) {
    assert(right_op != result_op, "malformed");
    __ move(left_op, result_op);
    left_op = result_op;
  }

  switch(code) {
    case Bytecodes::_dadd:
    case Bytecodes::_fadd:
    case Bytecodes::_ladd:
    case Bytecodes::_iadd:  __ add(left_op, right_op, result_op); break;
    case Bytecodes::_fmul:
    case Bytecodes::_lmul:  __ mul(left_op, right_op, result_op); break;

    case Bytecodes::_dmul:
      {
        if (is_strictfp) {
          __ mul_strictfp(left_op, right_op, result_op, tmp_op); break;
        } else {
          __ mul(left_op, right_op, result_op); break;
        }
      }
      break;

    case Bytecodes::_imul:
      {
        bool    did_strength_reduce = false;

        if (right->is_constant()) {
          int c = right->as_jint();
          if (is_power_of_2(c)) {
            // do not need tmp here
            __ shift_left(left_op, exact_log2(c), result_op);
            did_strength_reduce = true;
          } else {
            did_strength_reduce = strength_reduce_multiply(left_op, c, result_op, tmp_op);
          }
        }
        // we couldn't strength reduce so just emit the multiply
        if (!did_strength_reduce) {
          __ mul(left_op, right_op, result_op);
        }
      }
      break;

    case Bytecodes::_dsub:
    case Bytecodes::_fsub:
    case Bytecodes::_lsub:
    case Bytecodes::_isub: __ sub(left_op, right_op, result_op); break;

    case Bytecodes::_fdiv: __ div (left_op, right_op, result_op); break;
    // ldiv and lrem are implemented with a direct runtime call

    case Bytecodes::_ddiv:
      {
        if (is_strictfp) {
          __ div_strictfp (left_op, right_op, result_op, tmp_op); break;
        } else {
          __ div (left_op, right_op, result_op); break;
        }
      }
      break;

    case Bytecodes::_drem:
    case Bytecodes::_frem: __ rem (left_op, right_op, result_op); break;

    default: ShouldNotReachHere();
  }
}


void LIRGenerator::arithmetic_op_int(Bytecodes::Code code, LIR_Opr result, LIR_Opr left, LIR_Opr right, LIR_Opr tmp) {
  arithmetic_op(code, result, left, right, false, tmp);
}


void LIRGenerator::arithmetic_op_long(Bytecodes::Code code, LIR_Opr result, LIR_Opr left, LIR_Opr right, CodeEmitInfo* info) {
  arithmetic_op(code, result, left, right, false, LIR_OprFact::illegalOpr, info);
}


void LIRGenerator::arithmetic_op_fpu(Bytecodes::Code code, LIR_Opr result, LIR_Opr left, LIR_Opr right, bool is_strictfp, LIR_Opr tmp) {
  arithmetic_op(code, result, left, right, is_strictfp, tmp);
}


void LIRGenerator::shift_op(Bytecodes::Code code, LIR_Opr result_op, LIR_Opr value, LIR_Opr count, LIR_Opr tmp) {
  if (TwoOperandLIRForm && value != result_op) {
    assert(count != result_op, "malformed");
    __ move(value, result_op);
    value = result_op;
  }

  assert(count->is_constant() || count->is_register(), "must be");
  switch(code) {
  case Bytecodes::_ishl:
  case Bytecodes::_lshl: __ shift_left(value, count, result_op, tmp); break;
  case Bytecodes::_ishr:
  case Bytecodes::_lshr: __ shift_right(value, count, result_op, tmp); break;
  case Bytecodes::_iushr:
  case Bytecodes::_lushr: __ unsigned_shift_right(value, count, result_op, tmp); break;
  default: ShouldNotReachHere();
  }
}


void LIRGenerator::logic_op (Bytecodes::Code code, LIR_Opr result_op, LIR_Opr left_op, LIR_Opr right_op) {
  if (TwoOperandLIRForm && left_op != result_op) {
    assert(right_op != result_op, "malformed");
    __ move(left_op, result_op);
    left_op = result_op;
  }

  switch(code) {
    case Bytecodes::_iand:
    case Bytecodes::_land:  __ logical_and(left_op, right_op, result_op); break;

    case Bytecodes::_ior:
    case Bytecodes::_lor:   __ logical_or(left_op, right_op, result_op);  break;

    case Bytecodes::_ixor:
    case Bytecodes::_lxor:  __ logical_xor(left_op, right_op, result_op); break;

    default: ShouldNotReachHere();
  }
}


void LIRGenerator::monitor_enter(LIR_Opr object, LIR_Opr lock, LIR_Opr hdr, LIR_Opr scratch, int monitor_no, CodeEmitInfo* info_for_exception, CodeEmitInfo* info) {
  if (!GenerateSynchronizationCode) return;
  // for slow path, use debug info for state after successful locking
  CodeStub* slow_path = new MonitorEnterStub(object, lock, info);
  __ load_stack_address_monitor(monitor_no, lock);
  // for handling NullPointerException, use debug info representing just the lock stack before this monitorenter
  __ lock_object(hdr, object, lock, scratch, slow_path, info_for_exception);
}


void LIRGenerator::monitor_exit(LIR_Opr object, LIR_Opr lock, LIR_Opr new_hdr, LIR_Opr scratch, int monitor_no) {
  if (!GenerateSynchronizationCode) return;
  // setup registers
  LIR_Opr hdr = lock;
  lock = new_hdr;
  CodeStub* slow_path = new MonitorExitStub(lock, UseFastLocking, monitor_no);
  __ load_stack_address_monitor(monitor_no, lock);
  __ unlock_object(hdr, object, lock, scratch, slow_path);
}

#ifndef PRODUCT
void LIRGenerator::print_if_not_loaded(const NewInstance* new_instance) {
  if (PrintNotLoaded && !new_instance->klass()->is_loaded()) {
    tty->print_cr("   ###class not loaded at new bci %d", new_instance->printable_bci());
  } else if (PrintNotLoaded && (TieredCompilation && new_instance->is_unresolved())) {
    tty->print_cr("   ###class not resolved at new bci %d", new_instance->printable_bci());
  }
}
#endif

void LIRGenerator::new_instance(LIR_Opr dst, ciInstanceKlass* klass, bool is_unresolved, LIR_Opr scratch1, LIR_Opr scratch2, LIR_Opr scratch3, LIR_Opr scratch4, LIR_Opr klass_reg, CodeEmitInfo* info) {
  klass2reg_with_patching(klass_reg, klass, info, is_unresolved);
  // If klass is not loaded we do not know if the klass has finalizers:
  if (UseFastNewInstance && klass->is_loaded()
      && !Klass::layout_helper_needs_slow_path(klass->layout_helper())) {

    Runtime1::StubID stub_id = klass->is_initialized() ? Runtime1::fast_new_instance_id : Runtime1::fast_new_instance_init_check_id;

    CodeStub* slow_path = new NewInstanceStub(klass_reg, dst, klass, info, stub_id);

    assert(klass->is_loaded(), "must be loaded");
    // allocate space for instance
    assert(klass->size_helper() >= 0, "illegal instance size");
    const int instance_size = align_object_size(klass->size_helper());
    __ allocate_object(dst, scratch1, scratch2, scratch3, scratch4,
                       oopDesc::header_size(), instance_size, klass_reg, !klass->is_initialized(), slow_path);
  } else {
    CodeStub* slow_path = new NewInstanceStub(klass_reg, dst, klass, info, Runtime1::new_instance_id);
    __ branch(lir_cond_always, T_ILLEGAL, slow_path);
    __ branch_destination(slow_path->continuation());
  }
}


static bool is_constant_zero(Instruction* inst) {
  IntConstant* c = inst->type()->as_IntConstant();
  if (c) {
    return (c->value() == 0);
  }
  return false;
}


static bool positive_constant(Instruction* inst) {
  IntConstant* c = inst->type()->as_IntConstant();
  if (c) {
    return (c->value() >= 0);
  }
  return false;
}


static ciArrayKlass* as_array_klass(ciType* type) {
  if (type != NULL && type->is_array_klass() && type->is_loaded()) {
    return (ciArrayKlass*)type;
  } else {
    return NULL;
  }
}

static ciType* phi_declared_type(Phi* phi) {
  ciType* t = phi->operand_at(0)->declared_type();
  if (t == NULL) {
    return NULL;
  }
  for(int i = 1; i < phi->operand_count(); i++) {
    if (t != phi->operand_at(i)->declared_type()) {
      return NULL;
    }
  }
  return t;
}

void LIRGenerator::arraycopy_helper(Intrinsic* x, int* flagsp, ciArrayKlass** expected_typep) {
  Instruction* src     = x->argument_at(0);
  Instruction* src_pos = x->argument_at(1);
  Instruction* dst     = x->argument_at(2);
  Instruction* dst_pos = x->argument_at(3);
  Instruction* length  = x->argument_at(4);

  // first try to identify the likely type of the arrays involved
  ciArrayKlass* expected_type = NULL;
  bool is_exact = false, src_objarray = false, dst_objarray = false;
  {
    ciArrayKlass* src_exact_type    = as_array_klass(src->exact_type());
    ciArrayKlass* src_declared_type = as_array_klass(src->declared_type());
    Phi* phi;
    if (src_declared_type == NULL && (phi = src->as_Phi()) != NULL) {
      src_declared_type = as_array_klass(phi_declared_type(phi));
    }
    ciArrayKlass* dst_exact_type    = as_array_klass(dst->exact_type());
    ciArrayKlass* dst_declared_type = as_array_klass(dst->declared_type());
    if (dst_declared_type == NULL && (phi = dst->as_Phi()) != NULL) {
      dst_declared_type = as_array_klass(phi_declared_type(phi));
    }

    if (src_exact_type != NULL && src_exact_type == dst_exact_type) {
      // the types exactly match so the type is fully known
      is_exact = true;
      expected_type = src_exact_type;
    } else if (dst_exact_type != NULL && dst_exact_type->is_obj_array_klass()) {
      ciArrayKlass* dst_type = (ciArrayKlass*) dst_exact_type;
      ciArrayKlass* src_type = NULL;
      if (src_exact_type != NULL && src_exact_type->is_obj_array_klass()) {
        src_type = (ciArrayKlass*) src_exact_type;
      } else if (src_declared_type != NULL && src_declared_type->is_obj_array_klass()) {
        src_type = (ciArrayKlass*) src_declared_type;
      }
      if (src_type != NULL) {
        if (src_type->element_type()->is_subtype_of(dst_type->element_type())) {
          is_exact = true;
          expected_type = dst_type;
        }
      }
    }
    // at least pass along a good guess
    if (expected_type == NULL) expected_type = dst_exact_type;
    if (expected_type == NULL) expected_type = src_declared_type;
    if (expected_type == NULL) expected_type = dst_declared_type;

    src_objarray = (src_exact_type && src_exact_type->is_obj_array_klass()) || (src_declared_type && src_declared_type->is_obj_array_klass());
    dst_objarray = (dst_exact_type && dst_exact_type->is_obj_array_klass()) || (dst_declared_type && dst_declared_type->is_obj_array_klass());
  }

  // if a probable array type has been identified, figure out if any
  // of the required checks for a fast case can be elided.
  int flags = LIR_OpArrayCopy::all_flags;

  if (!src_objarray)
    flags &= ~LIR_OpArrayCopy::src_objarray;
  if (!dst_objarray)
    flags &= ~LIR_OpArrayCopy::dst_objarray;

  if (!x->arg_needs_null_check(0))
    flags &= ~LIR_OpArrayCopy::src_null_check;
  if (!x->arg_needs_null_check(2))
    flags &= ~LIR_OpArrayCopy::dst_null_check;


  if (expected_type != NULL) {
    Value length_limit = NULL;

    IfOp* ifop = length->as_IfOp();
    if (ifop != NULL) {
      // look for expressions like min(v, a.length) which ends up as
      //   x > y ? y : x  or  x >= y ? y : x
      if ((ifop->cond() == If::gtr || ifop->cond() == If::geq) &&
          ifop->x() == ifop->fval() &&
          ifop->y() == ifop->tval()) {
        length_limit = ifop->y();
      }
    }

    // try to skip null checks and range checks
    NewArray* src_array = src->as_NewArray();
    if (src_array != NULL) {
      flags &= ~LIR_OpArrayCopy::src_null_check;
      if (length_limit != NULL &&
          src_array->length() == length_limit &&
          is_constant_zero(src_pos)) {
        flags &= ~LIR_OpArrayCopy::src_range_check;
      }
    }

    NewArray* dst_array = dst->as_NewArray();
    if (dst_array != NULL) {
      flags &= ~LIR_OpArrayCopy::dst_null_check;
      if (length_limit != NULL &&
          dst_array->length() == length_limit &&
          is_constant_zero(dst_pos)) {
        flags &= ~LIR_OpArrayCopy::dst_range_check;
      }
    }

    // check from incoming constant values
    if (positive_constant(src_pos))
      flags &= ~LIR_OpArrayCopy::src_pos_positive_check;
    if (positive_constant(dst_pos))
      flags &= ~LIR_OpArrayCopy::dst_pos_positive_check;
    if (positive_constant(length))
      flags &= ~LIR_OpArrayCopy::length_positive_check;

    // see if the range check can be elided, which might also imply
    // that src or dst is non-null.
    ArrayLength* al = length->as_ArrayLength();
    if (al != NULL) {
      if (al->array() == src) {
        // it's the length of the source array
        flags &= ~LIR_OpArrayCopy::length_positive_check;
        flags &= ~LIR_OpArrayCopy::src_null_check;
        if (is_constant_zero(src_pos))
          flags &= ~LIR_OpArrayCopy::src_range_check;
      }
      if (al->array() == dst) {
        // it's the length of the destination array
        flags &= ~LIR_OpArrayCopy::length_positive_check;
        flags &= ~LIR_OpArrayCopy::dst_null_check;
        if (is_constant_zero(dst_pos))
          flags &= ~LIR_OpArrayCopy::dst_range_check;
      }
    }
    if (is_exact) {
      flags &= ~LIR_OpArrayCopy::type_check;
    }
  }

  IntConstant* src_int = src_pos->type()->as_IntConstant();
  IntConstant* dst_int = dst_pos->type()->as_IntConstant();
  if (src_int && dst_int) {
    int s_offs = src_int->value();
    int d_offs = dst_int->value();
    if (src_int->value() >= dst_int->value()) {
      flags &= ~LIR_OpArrayCopy::overlapping;
    }
    if (expected_type != NULL) {
      BasicType t = expected_type->element_type()->basic_type();
      int element_size = type2aelembytes(t);
      if (((arrayOopDesc::base_offset_in_bytes(t) + s_offs * element_size) % HeapWordSize == 0) &&
          ((arrayOopDesc::base_offset_in_bytes(t) + d_offs * element_size) % HeapWordSize == 0)) {
        flags &= ~LIR_OpArrayCopy::unaligned;
      }
    }
  } else if (src_pos == dst_pos || is_constant_zero(dst_pos)) {
    // src and dest positions are the same, or dst is zero so assume
    // nonoverlapping copy.
    flags &= ~LIR_OpArrayCopy::overlapping;
  }

  if (src == dst) {
    // moving within a single array so no type checks are needed
    if (flags & LIR_OpArrayCopy::type_check) {
      flags &= ~LIR_OpArrayCopy::type_check;
    }
  }
  *flagsp = flags;
  *expected_typep = (ciArrayKlass*)expected_type;
}


LIR_Opr LIRGenerator::round_item(LIR_Opr opr) {
  assert(opr->is_register(), "why spill if item is not register?");

  if (RoundFPResults && UseSSE < 1 && opr->is_single_fpu()) {
    LIR_Opr result = new_register(T_FLOAT);
    set_vreg_flag(result, must_start_in_memory);
    assert(opr->is_register(), "only a register can be spilled");
    assert(opr->value_type()->is_float(), "rounding only for floats available");
    __ roundfp(opr, LIR_OprFact::illegalOpr, result);
    return result;
  }
  return opr;
}


LIR_Opr LIRGenerator::force_to_spill(LIR_Opr value, BasicType t) {
  assert(type2size[t] == type2size[value->type()],
         "size mismatch: t=%s, value->type()=%s", type2name(t), type2name(value->type()));
  if (!value->is_register()) {
    // force into a register
    LIR_Opr r = new_register(value->type());
    __ move(value, r);
    value = r;
  }

  // create a spill location
  LIR_Opr tmp = new_register(t);
  set_vreg_flag(tmp, LIRGenerator::must_start_in_memory);

  // move from register to spill
  __ move(value, tmp);
  return tmp;
}

void LIRGenerator::profile_branch(If* if_instr, If::Condition cond) {
  if (if_instr->should_profile()) {
    ciMethod* method = if_instr->profiled_method();
    assert(method != NULL, "method should be set if branch is profiled");
    ciMethodData* md = method->method_data_or_null();
    assert(md != NULL, "Sanity");
    ciProfileData* data = md->bci_to_data(if_instr->profiled_bci());
    assert(data != NULL, "must have profiling data");
    assert(data->is_BranchData(), "need BranchData for two-way branches");
    int taken_count_offset     = md->byte_offset_of_slot(data, BranchData::taken_offset());
    int not_taken_count_offset = md->byte_offset_of_slot(data, BranchData::not_taken_offset());
    if (if_instr->is_swapped()) {
      int t = taken_count_offset;
      taken_count_offset = not_taken_count_offset;
      not_taken_count_offset = t;
    }

    LIR_Opr md_reg = new_register(T_METADATA);
    __ metadata2reg(md->constant_encoding(), md_reg);

    LIR_Opr data_offset_reg = new_pointer_register();
    __ cmove(lir_cond(cond),
             LIR_OprFact::intptrConst(taken_count_offset),
             LIR_OprFact::intptrConst(not_taken_count_offset),
             data_offset_reg, as_BasicType(if_instr->x()->type()));

    // MDO cells are intptr_t, so the data_reg width is arch-dependent.
    LIR_Opr data_reg = new_pointer_register();
    LIR_Address* data_addr = new LIR_Address(md_reg, data_offset_reg, data_reg->type());
    __ move(data_addr, data_reg);
    // Use leal instead of add to avoid destroying condition codes on x86
    LIR_Address* fake_incr_value = new LIR_Address(data_reg, DataLayout::counter_increment, T_INT);
    __ leal(LIR_OprFact::address(fake_incr_value), data_reg);
    __ move(data_reg, data_addr);
  }
}

// Phi technique:
// This is about passing live values from one basic block to the other.
// In code generated with Java it is rather rare that more than one
// value is on the stack from one basic block to the other.
// We optimize our technique for efficient passing of one value
// (of type long, int, double..) but it can be extended.
// When entering or leaving a basic block, all registers and all spill
// slots are release and empty. We use the released registers
// and spill slots to pass the live values from one block
// to the other. The topmost value, i.e., the value on TOS of expression
// stack is passed in registers. All other values are stored in spilling
// area. Every Phi has an index which designates its spill slot
// At exit of a basic block, we fill the register(s) and spill slots.
// At entry of a basic block, the block_prolog sets up the content of phi nodes
// and locks necessary registers and spilling slots.


// move current value to referenced phi function
void LIRGenerator::move_to_phi(PhiResolver* resolver, Value cur_val, Value sux_val) {
  Phi* phi = sux_val->as_Phi();
  // cur_val can be null without phi being null in conjunction with inlining
  if (phi != NULL && cur_val != NULL && cur_val != phi && !phi->is_illegal()) {
    LIR_Opr operand = cur_val->operand();
    if (cur_val->operand()->is_illegal()) {
      assert(cur_val->as_Constant() != NULL || cur_val->as_Local() != NULL,
             "these can be produced lazily");
      operand = operand_for_instruction(cur_val);
    }
    resolver->move(operand, operand_for_instruction(phi));
  }
}


// Moves all stack values into their PHI position
void LIRGenerator::move_to_phi(ValueStack* cur_state) {
  BlockBegin* bb = block();
  if (bb->number_of_sux() == 1) {
    BlockBegin* sux = bb->sux_at(0);
    assert(sux->number_of_preds() > 0, "invalid CFG");

    // a block with only one predecessor never has phi functions
    if (sux->number_of_preds() > 1) {
      int max_phis = cur_state->stack_size() + cur_state->locals_size();
      PhiResolver resolver(this, _virtual_register_number + max_phis * 2);

      ValueStack* sux_state = sux->state();
      Value sux_value;
      int index;

      assert(cur_state->scope() == sux_state->scope(), "not matching");
      assert(cur_state->locals_size() == sux_state->locals_size(), "not matching");
      assert(cur_state->stack_size() == sux_state->stack_size(), "not matching");

      for_each_stack_value(sux_state, index, sux_value) {
        move_to_phi(&resolver, cur_state->stack_at(index), sux_value);
      }

      for_each_local_value(sux_state, index, sux_value) {
        move_to_phi(&resolver, cur_state->local_at(index), sux_value);
      }

      assert(cur_state->caller_state() == sux_state->caller_state(), "caller states must be equal");
    }
  }
}


LIR_Opr LIRGenerator::new_register(BasicType type) {
  int vreg = _virtual_register_number;
  // add a little fudge factor for the bailout, since the bailout is
  // only checked periodically.  This gives a few extra registers to
  // hand out before we really run out, which helps us keep from
  // tripping over assertions.
  if (vreg + 20 >= LIR_OprDesc::vreg_max) {
    bailout("out of virtual registers");
    if (vreg + 2 >= LIR_OprDesc::vreg_max) {
      // wrap it around
      _virtual_register_number = LIR_OprDesc::vreg_base;
    }
  }
  _virtual_register_number += 1;
  return LIR_OprFact::virtual_register(vreg, type);
}


// Try to lock using register in hint
LIR_Opr LIRGenerator::rlock(Value instr) {
  return new_register(instr->type());
}


// does an rlock and sets result
LIR_Opr LIRGenerator::rlock_result(Value x) {
  LIR_Opr reg = rlock(x);
  set_result(x, reg);
  return reg;
}


// does an rlock and sets result
LIR_Opr LIRGenerator::rlock_result(Value x, BasicType type) {
  LIR_Opr reg;
  switch (type) {
  case T_BYTE:
  case T_BOOLEAN:
    reg = rlock_byte(type);
    break;
  default:
    reg = rlock(x);
    break;
  }

  set_result(x, reg);
  return reg;
}


//---------------------------------------------------------------------
ciObject* LIRGenerator::get_jobject_constant(Value value) {
  ObjectType* oc = value->type()->as_ObjectType();
  if (oc) {
    return oc->constant_value();
  }
  return NULL;
}


void LIRGenerator::do_ExceptionObject(ExceptionObject* x) {
  assert(block()->is_set(BlockBegin::exception_entry_flag), "ExceptionObject only allowed in exception handler block");
  assert(block()->next() == x, "ExceptionObject must be first instruction of block");

  // no moves are created for phi functions at the begin of exception
  // handlers, so assign operands manually here
  for_each_phi_fun(block(), phi,
                   operand_for_instruction(phi));

  LIR_Opr thread_reg = getThreadPointer();
  __ move_wide(new LIR_Address(thread_reg, in_bytes(JavaThread::exception_oop_offset()), T_OBJECT),
               exceptionOopOpr());
  __ move_wide(LIR_OprFact::oopConst(NULL),
               new LIR_Address(thread_reg, in_bytes(JavaThread::exception_oop_offset()), T_OBJECT));
  __ move_wide(LIR_OprFact::oopConst(NULL),
               new LIR_Address(thread_reg, in_bytes(JavaThread::exception_pc_offset()), T_OBJECT));

  LIR_Opr result = new_register(T_OBJECT);
  __ move(exceptionOopOpr(), result);
  set_result(x, result);
}


//----------------------------------------------------------------------
//----------------------------------------------------------------------
//----------------------------------------------------------------------
//----------------------------------------------------------------------
//                        visitor functions
//----------------------------------------------------------------------
//----------------------------------------------------------------------
//----------------------------------------------------------------------
//----------------------------------------------------------------------

void LIRGenerator::do_Phi(Phi* x) {
  // phi functions are never visited directly
  ShouldNotReachHere();
}


// Code for a constant is generated lazily unless the constant is frequently used and can't be inlined.
void LIRGenerator::do_Constant(Constant* x) {
  if (x->state_before() != NULL) {
    // Any constant with a ValueStack requires patching so emit the patch here
    LIR_Opr reg = rlock_result(x);
    CodeEmitInfo* info = state_for(x, x->state_before());
    __ oop2reg_patch(NULL, reg, info);
  } else if (x->use_count() > 1 && !can_inline_as_constant(x)) {
    if (!x->is_pinned()) {
      // unpinned constants are handled specially so that they can be
      // put into registers when they are used multiple times within a
      // block.  After the block completes their operand will be
      // cleared so that other blocks can't refer to that register.
      set_result(x, load_constant(x));
    } else {
      LIR_Opr res = x->operand();
      if (!res->is_valid()) {
        res = LIR_OprFact::value_type(x->type());
      }
      if (res->is_constant()) {
        LIR_Opr reg = rlock_result(x);
        __ move(res, reg);
      } else {
        set_result(x, res);
      }
    }
  } else {
    set_result(x, LIR_OprFact::value_type(x->type()));
  }
}


void LIRGenerator::do_Local(Local* x) {
  // operand_for_instruction has the side effect of setting the result
  // so there's no need to do it here.
  operand_for_instruction(x);
}


void LIRGenerator::do_IfInstanceOf(IfInstanceOf* x) {
  Unimplemented();
}


void LIRGenerator::do_Return(Return* x) {
  if (compilation()->env()->dtrace_method_probes()) {
    BasicTypeList signature;
    signature.append(LP64_ONLY(T_LONG) NOT_LP64(T_INT));    // thread
    signature.append(T_METADATA); // Method*
    LIR_OprList* args = new LIR_OprList();
    args->append(getThreadPointer());
    LIR_Opr meth = new_register(T_METADATA);
    __ metadata2reg(method()->constant_encoding(), meth);
    args->append(meth);
    call_runtime(&signature, args, CAST_FROM_FN_PTR(address, SharedRuntime::dtrace_method_exit), voidType, NULL);
  }

  if (x->type()->is_void()) {
    __ return_op(LIR_OprFact::illegalOpr);
  } else {
    LIR_Opr reg = result_register_for(x->type(), /*callee=*/true);
    LIRItem result(x->result(), this);

    result.load_item_force(reg);
    __ return_op(result.result());
  }
  set_no_result(x);
}

// Examble: ref.get()
// Combination of LoadField and g1 pre-write barrier
void LIRGenerator::do_Reference_get(Intrinsic* x) {

  const int referent_offset = java_lang_ref_Reference::referent_offset;
  guarantee(referent_offset > 0, "referent offset not initialized");

  assert(x->number_of_arguments() == 1, "wrong type");

  LIRItem reference(x->argument_at(0), this);
  reference.load_item();

  // need to perform the null check on the reference objecy
  CodeEmitInfo* info = NULL;
  if (x->needs_null_check()) {
    info = state_for(x);
  }

  LIR_Address* referent_field_adr =
    new LIR_Address(reference.result(), referent_offset, T_OBJECT);

  LIR_Opr result = rlock_result(x);

  __ load(referent_field_adr, result, info);

  // Register the value in the referent field with the pre-barrier
  pre_barrier(LIR_OprFact::illegalOpr /* addr_opr */,
              result /* pre_val */,
              false  /* do_load */,
              false  /* patch */,
              NULL   /* info */);
}

// Example: clazz.isInstance(object)
void LIRGenerator::do_isInstance(Intrinsic* x) {
  assert(x->number_of_arguments() == 2, "wrong type");

  // TODO could try to substitute this node with an equivalent InstanceOf
  // if clazz is known to be a constant Class. This will pick up newly found
  // constants after HIR construction. I'll leave this to a future change.

  // as a first cut, make a simple leaf call to runtime to stay platform independent.
  // could follow the aastore example in a future change.

  LIRItem clazz(x->argument_at(0), this);
  LIRItem object(x->argument_at(1), this);
  clazz.load_item();
  object.load_item();
  LIR_Opr result = rlock_result(x);

  // need to perform null check on clazz
  if (x->needs_null_check()) {
    CodeEmitInfo* info = state_for(x);
    __ null_check(clazz.result(), info);
  }

  LIR_Opr call_result = call_runtime(clazz.value(), object.value(),
                                     CAST_FROM_FN_PTR(address, Runtime1::is_instance_of),
                                     x->type(),
                                     NULL); // NULL CodeEmitInfo results in a leaf call
  __ move(call_result, result);
}

// Example: object.getClass ()
void LIRGenerator::do_getClass(Intrinsic* x) {
  assert(x->number_of_arguments() == 1, "wrong type");

  LIRItem rcvr(x->argument_at(0), this);
  rcvr.load_item();
  LIR_Opr temp = new_register(T_METADATA);
  LIR_Opr result = rlock_result(x);

  // need to perform the null check on the rcvr
  CodeEmitInfo* info = NULL;
  if (x->needs_null_check()) {
    info = state_for(x);
  }

  // FIXME T_ADDRESS should actually be T_METADATA but it can't because the
  // meaning of these two is mixed up (see JDK-8026837).
  __ move(new LIR_Address(rcvr.result(), oopDesc::klass_offset_in_bytes(), T_ADDRESS), temp, info);
  __ move_wide(new LIR_Address(temp, in_bytes(Klass::java_mirror_offset()), T_OBJECT), result);
}


// Example: Thread.currentThread()
void LIRGenerator::do_currentThread(Intrinsic* x) {
  assert(x->number_of_arguments() == 0, "wrong type");
  LIR_Opr reg = rlock_result(x);
  __ move_wide(new LIR_Address(getThreadPointer(), in_bytes(JavaThread::threadObj_offset()), T_OBJECT), reg);
}


void LIRGenerator::do_RegisterFinalizer(Intrinsic* x) {
  assert(x->number_of_arguments() == 1, "wrong type");
  LIRItem receiver(x->argument_at(0), this);

  receiver.load_item();
  BasicTypeList signature;
  signature.append(T_OBJECT); // receiver
  LIR_OprList* args = new LIR_OprList();
  args->append(receiver.result());
  CodeEmitInfo* info = state_for(x, x->state());
  call_runtime(&signature, args,
               CAST_FROM_FN_PTR(address, Runtime1::entry_for(Runtime1::register_finalizer_id)),
               voidType, info);

  set_no_result(x);
}


//------------------------local access--------------------------------------

LIR_Opr LIRGenerator::operand_for_instruction(Instruction* x) {
  if (x->operand()->is_illegal()) {
    Constant* c = x->as_Constant();
    if (c != NULL) {
      x->set_operand(LIR_OprFact::value_type(c->type()));
    } else {
      assert(x->as_Phi() || x->as_Local() != NULL, "only for Phi and Local");
      // allocate a virtual register for this local or phi
      x->set_operand(rlock(x));
      _instruction_for_operand.at_put_grow(x->operand()->vreg_number(), x, NULL);
    }
  }
  return x->operand();
}


Instruction* LIRGenerator::instruction_for_opr(LIR_Opr opr) {
  if (opr->is_virtual()) {
    return instruction_for_vreg(opr->vreg_number());
  }
  return NULL;
}


Instruction* LIRGenerator::instruction_for_vreg(int reg_num) {
  if (reg_num < _instruction_for_operand.length()) {
    return _instruction_for_operand.at(reg_num);
  }
  return NULL;
}


void LIRGenerator::set_vreg_flag(int vreg_num, VregFlag f) {
  if (_vreg_flags.size_in_bits() == 0) {
    BitMap2D temp(100, num_vreg_flags);
    temp.clear();
    _vreg_flags = temp;
  }
  _vreg_flags.at_put_grow(vreg_num, f, true);
}

bool LIRGenerator::is_vreg_flag_set(int vreg_num, VregFlag f) {
  if (!_vreg_flags.is_valid_index(vreg_num, f)) {
    return false;
  }
  return _vreg_flags.at(vreg_num, f);
}


// Block local constant handling.  This code is useful for keeping
// unpinned constants and constants which aren't exposed in the IR in
// registers.  Unpinned Constant instructions have their operands
// cleared when the block is finished so that other blocks can't end
// up referring to their registers.

LIR_Opr LIRGenerator::load_constant(Constant* x) {
  assert(!x->is_pinned(), "only for unpinned constants");
  _unpinned_constants.append(x);
  return load_constant(LIR_OprFact::value_type(x->type())->as_constant_ptr());
}


LIR_Opr LIRGenerator::load_constant(LIR_Const* c) {
  BasicType t = c->type();
  for (int i = 0; i < _constants.length(); i++) {
    LIR_Const* other = _constants.at(i);
    if (t == other->type()) {
      switch (t) {
      case T_INT:
      case T_FLOAT:
        if (c->as_jint_bits() != other->as_jint_bits()) continue;
        break;
      case T_LONG:
      case T_DOUBLE:
        if (c->as_jint_hi_bits() != other->as_jint_hi_bits()) continue;
        if (c->as_jint_lo_bits() != other->as_jint_lo_bits()) continue;
        break;
      case T_OBJECT:
        if (c->as_jobject() != other->as_jobject()) continue;
        break;
      }
      return _reg_for_constants.at(i);
    }
  }

  LIR_Opr result = new_register(t);
  __ move((LIR_Opr)c, result);
  _constants.append(c);
  _reg_for_constants.append(result);
  return result;
}

// Various barriers

void LIRGenerator::pre_barrier(LIR_Opr addr_opr, LIR_Opr pre_val,
                               bool do_load, bool patch, CodeEmitInfo* info) {
  // Do the pre-write barrier, if any.
  switch (_bs->kind()) {
#if INCLUDE_ALL_GCS
    case BarrierSet::G1SATBCTLogging:
      G1SATBCardTableModRef_pre_barrier(addr_opr, pre_val, do_load, patch, info);
      break;
#endif // INCLUDE_ALL_GCS
    case BarrierSet::CardTableForRS:
    case BarrierSet::CardTableExtension:
      // No pre barriers
      break;
    case BarrierSet::ModRef:
      // No pre barriers
      break;
    default      :
      ShouldNotReachHere();

  }
}

void LIRGenerator::post_barrier(LIR_OprDesc* addr, LIR_OprDesc* new_val) {
  switch (_bs->kind()) {
#if INCLUDE_ALL_GCS
    case BarrierSet::G1SATBCTLogging:
      G1SATBCardTableModRef_post_barrier(addr,  new_val);
      break;
#endif // INCLUDE_ALL_GCS
    case BarrierSet::CardTableForRS:
    case BarrierSet::CardTableExtension:
      CardTableModRef_post_barrier(addr,  new_val);
      break;
    case BarrierSet::ModRef:
      // No post barriers
      break;
    default      :
      ShouldNotReachHere();
    }
}

////////////////////////////////////////////////////////////////////////
#if INCLUDE_ALL_GCS

void LIRGenerator::G1SATBCardTableModRef_pre_barrier(LIR_Opr addr_opr, LIR_Opr pre_val,
                                                     bool do_load, bool patch, CodeEmitInfo* info) {
  // First we test whether marking is in progress.
  BasicType flag_type;
  if (in_bytes(SATBMarkQueue::byte_width_of_active()) == 4) {
    flag_type = T_INT;
  } else {
    guarantee(in_bytes(SATBMarkQueue::byte_width_of_active()) == 1,
              "Assumption");
    // Use unsigned type T_BOOLEAN here rather than signed T_BYTE since some platforms, eg. ARM,
    // need to use unsigned instructions to use the large offset to load the satb_mark_queue.
    flag_type = T_BOOLEAN;
  }
  LIR_Opr thrd = getThreadPointer();
  LIR_Address* mark_active_flag_addr =
    new LIR_Address(thrd,
                    in_bytes(JavaThread::satb_mark_queue_offset() +
                             SATBMarkQueue::byte_offset_of_active()),
                    flag_type);
  // Read the marking-in-progress flag.
  LIR_Opr flag_val = new_register(T_INT);
  __ load(mark_active_flag_addr, flag_val);
  __ cmp(lir_cond_notEqual, flag_val, LIR_OprFact::intConst(0));

  LIR_PatchCode pre_val_patch_code = lir_patch_none;

  CodeStub* slow;

  if (do_load) {
    assert(pre_val == LIR_OprFact::illegalOpr, "sanity");
    assert(addr_opr != LIR_OprFact::illegalOpr, "sanity");

    if (patch)
      pre_val_patch_code = lir_patch_normal;

    pre_val = new_register(T_OBJECT);

    if (!addr_opr->is_address()) {
      assert(addr_opr->is_register(), "must be");
      addr_opr = LIR_OprFact::address(new LIR_Address(addr_opr, T_OBJECT));
    }
    slow = new G1PreBarrierStub(addr_opr, pre_val, pre_val_patch_code, info);
  } else {
    assert(addr_opr == LIR_OprFact::illegalOpr, "sanity");
    assert(pre_val->is_register(), "must be");
    assert(pre_val->type() == T_OBJECT, "must be an object");
    assert(info == NULL, "sanity");

    slow = new G1PreBarrierStub(pre_val);
  }

  __ branch(lir_cond_notEqual, T_INT, slow);
  __ branch_destination(slow->continuation());
}

void LIRGenerator::G1SATBCardTableModRef_post_barrier(LIR_OprDesc* addr, LIR_OprDesc* new_val) {
  // If the "new_val" is a constant NULL, no barrier is necessary.
  if (new_val->is_constant() &&
      new_val->as_constant_ptr()->as_jobject() == NULL) return;

  if (!new_val->is_register()) {
    LIR_Opr new_val_reg = new_register(T_OBJECT);
    if (new_val->is_constant()) {
      __ move(new_val, new_val_reg);
    } else {
      __ leal(new_val, new_val_reg);
    }
    new_val = new_val_reg;
  }
  assert(new_val->is_register(), "must be a register at this point");

  if (addr->is_address()) {
    LIR_Address* address = addr->as_address_ptr();
    LIR_Opr ptr = new_pointer_register();
    if (!address->index()->is_valid() && address->disp() == 0) {
      __ move(address->base(), ptr);
    } else {
      assert(address->disp() != max_jint, "lea doesn't support patched addresses!");
      __ leal(addr, ptr);
    }
    addr = ptr;
  }
  assert(addr->is_register(), "must be a register at this point");

  LIR_Opr xor_res = new_pointer_register();
  LIR_Opr xor_shift_res = new_pointer_register();
  if (TwoOperandLIRForm ) {
    __ move(addr, xor_res);
    __ logical_xor(xor_res, new_val, xor_res);
    __ move(xor_res, xor_shift_res);
    __ unsigned_shift_right(xor_shift_res,
                            LIR_OprFact::intConst(HeapRegion::LogOfHRGrainBytes),
                            xor_shift_res,
                            LIR_OprDesc::illegalOpr());
  } else {
    __ logical_xor(addr, new_val, xor_res);
    __ unsigned_shift_right(xor_res,
                            LIR_OprFact::intConst(HeapRegion::LogOfHRGrainBytes),
                            xor_shift_res,
                            LIR_OprDesc::illegalOpr());
  }

  if (!new_val->is_register()) {
    LIR_Opr new_val_reg = new_register(T_OBJECT);
    __ leal(new_val, new_val_reg);
    new_val = new_val_reg;
  }
  assert(new_val->is_register(), "must be a register at this point");

  __ cmp(lir_cond_notEqual, xor_shift_res, LIR_OprFact::intptrConst(NULL_WORD));

  CodeStub* slow = new G1PostBarrierStub(addr, new_val);
  __ branch(lir_cond_notEqual, LP64_ONLY(T_LONG) NOT_LP64(T_INT), slow);
  __ branch_destination(slow->continuation());
}

#endif // INCLUDE_ALL_GCS
////////////////////////////////////////////////////////////////////////

void LIRGenerator::CardTableModRef_post_barrier(LIR_OprDesc* addr, LIR_OprDesc* new_val) {
  CardTableModRefBS* ct = barrier_set_cast<CardTableModRefBS>(_bs);
  assert(sizeof(*(ct->byte_map_base)) == sizeof(jbyte), "adjust this code");
  LIR_Const* card_table_base = new LIR_Const(ct->byte_map_base);
  if (addr->is_address()) {
    LIR_Address* address = addr->as_address_ptr();
    // ptr cannot be an object because we use this barrier for array card marks
    // and addr can point in the middle of an array.
    LIR_Opr ptr = new_pointer_register();
    if (!address->index()->is_valid() && address->disp() == 0) {
      __ move(address->base(), ptr);
    } else {
      assert(address->disp() != max_jint, "lea doesn't support patched addresses!");
      __ leal(addr, ptr);
    }
    addr = ptr;
  }
  assert(addr->is_register(), "must be a register at this point");

#ifdef CARDTABLEMODREF_POST_BARRIER_HELPER
  CardTableModRef_post_barrier_helper(addr, card_table_base);
#else
  LIR_Opr tmp = new_pointer_register();
  if (TwoOperandLIRForm) {
    __ move(addr, tmp);
    __ unsigned_shift_right(tmp, CardTableModRefBS::card_shift, tmp);
  } else {
    __ unsigned_shift_right(addr, CardTableModRefBS::card_shift, tmp);
  }

  LIR_Address* card_addr;
  if (can_inline_as_constant(card_table_base)) {
    card_addr = new LIR_Address(tmp, card_table_base->as_jint(), T_BYTE);
  } else {
    card_addr = new LIR_Address(tmp, load_constant(card_table_base), T_BYTE);
  }

  LIR_Opr dirty = LIR_OprFact::intConst(CardTableModRefBS::dirty_card_val());
  if (UseCondCardMark) {
    LIR_Opr cur_value = new_register(T_INT);
    if (UseConcMarkSweepGC) {
      __ membar_storeload();
    }
    __ move(card_addr, cur_value);

    LabelObj* L_already_dirty = new LabelObj();
    __ cmp(lir_cond_equal, cur_value, dirty);
    __ branch(lir_cond_equal, T_BYTE, L_already_dirty->label());
    __ move(dirty, card_addr);
    __ branch_destination(L_already_dirty->label());
  } else {
    if (UseConcMarkSweepGC && CMSPrecleaningEnabled) {
      __ membar_storestore();
    }
    __ move(dirty, card_addr);
  }
#endif
}


//------------------------field access--------------------------------------

// Comment copied form templateTable_i486.cpp
// ----------------------------------------------------------------------------
// Volatile variables demand their effects be made known to all CPU's in
// order.  Store buffers on most chips allow reads & writes to reorder; the
// JMM's ReadAfterWrite.java test fails in -Xint mode without some kind of
// memory barrier (i.e., it's not sufficient that the interpreter does not
// reorder volatile references, the hardware also must not reorder them).
//
// According to the new Java Memory Model (JMM):
// (1) All volatiles are serialized wrt to each other.
// ALSO reads & writes act as aquire & release, so:
// (2) A read cannot let unrelated NON-volatile memory refs that happen after
// the read float up to before the read.  It's OK for non-volatile memory refs
// that happen before the volatile read to float down below it.
// (3) Similar a volatile write cannot let unrelated NON-volatile memory refs
// that happen BEFORE the write float down to after the write.  It's OK for
// non-volatile memory refs that happen after the volatile write to float up
// before it.
//
// We only put in barriers around volatile refs (they are expensive), not
// _between_ memory refs (that would require us to track the flavor of the
// previous memory refs).  Requirements (2) and (3) require some barriers
// before volatile stores and after volatile loads.  These nearly cover
// requirement (1) but miss the volatile-store-volatile-load case.  This final
// case is placed after volatile-stores although it could just as well go
// before volatile-loads.


void LIRGenerator::do_StoreField(StoreField* x) {
  bool needs_patching = x->needs_patching();
  bool is_volatile = x->field()->is_volatile();
  BasicType field_type = x->field_type();
  bool is_oop = (field_type == T_ARRAY || field_type == T_OBJECT);

  CodeEmitInfo* info = NULL;
  if (needs_patching) {
    assert(x->explicit_null_check() == NULL, "can't fold null check into patching field access");
    info = state_for(x, x->state_before());
  } else if (x->needs_null_check()) {
    NullCheck* nc = x->explicit_null_check();
    if (nc == NULL) {
      info = state_for(x);
    } else {
      info = state_for(nc);
    }
  }


  LIRItem object(x->obj(), this);
  LIRItem value(x->value(),  this);

  object.load_item();

  if (is_volatile || needs_patching) {
    // load item if field is volatile (fewer special cases for volatiles)
    // load item if field not initialized
    // load item if field not constant
    // because of code patching we cannot inline constants
    if (field_type == T_BYTE || field_type == T_BOOLEAN) {
      value.load_byte_item();
    } else  {
      value.load_item();
    }
  } else {
    value.load_for_store(field_type);
  }

  set_no_result(x);

#ifndef PRODUCT
  if (PrintNotLoaded && needs_patching) {
    tty->print_cr("   ###class not loaded at store_%s bci %d",
                  x->is_static() ?  "static" : "field", x->printable_bci());
  }
#endif

  if (x->needs_null_check() &&
      (needs_patching ||
       MacroAssembler::needs_explicit_null_check(x->offset()))) {
    // emit an explicit null check because the offset is too large
    __ null_check(object.result(), new CodeEmitInfo(info));
  }

  LIR_Address* address;
  if (needs_patching) {
    // we need to patch the offset in the instruction so don't allow
    // generate_address to try to be smart about emitting the -1.
    // Otherwise the patching code won't know how to find the
    // instruction to patch.
    address = new LIR_Address(object.result(), PATCHED_ADDR, field_type);
  } else {
    address = generate_address(object.result(), x->offset(), field_type);
  }

  if (is_volatile && os::is_MP()) {
    __ membar_release();
  }

  if (is_oop) {
    // Do the pre-write barrier, if any.
    pre_barrier(LIR_OprFact::address(address),
                LIR_OprFact::illegalOpr /* pre_val */,
                true /* do_load*/,
                needs_patching,
                (info ? new CodeEmitInfo(info) : NULL));
  }

  bool needs_atomic_access = is_volatile || AlwaysAtomicAccesses;
  if (needs_atomic_access && !needs_patching) {
    volatile_field_store(value.result(), address, info);
  } else {
    LIR_PatchCode patch_code = needs_patching ? lir_patch_normal : lir_patch_none;
    __ store(value.result(), address, info, patch_code);
  }

  if (is_oop) {
    // Store to object so mark the card of the header
    post_barrier(object.result(), value.result());
  }

  if (!support_IRIW_for_not_multiple_copy_atomic_cpu && is_volatile && os::is_MP()) {
    __ membar();
  }
}


void LIRGenerator::do_LoadField(LoadField* x) {
  bool needs_patching = x->needs_patching();
  bool is_volatile = x->field()->is_volatile();
  BasicType field_type = x->field_type();

  CodeEmitInfo* info = NULL;
  if (needs_patching) {
    assert(x->explicit_null_check() == NULL, "can't fold null check into patching field access");
    info = state_for(x, x->state_before());
  } else if (x->needs_null_check()) {
    NullCheck* nc = x->explicit_null_check();
    if (nc == NULL) {
      info = state_for(x);
    } else {
      info = state_for(nc);
    }
  }

  LIRItem object(x->obj(), this);

  object.load_item();

#ifndef PRODUCT
  if (PrintNotLoaded && needs_patching) {
    tty->print_cr("   ###class not loaded at load_%s bci %d",
                  x->is_static() ?  "static" : "field", x->printable_bci());
  }
#endif

  bool stress_deopt = StressLoopInvariantCodeMotion && info && info->deoptimize_on_exception();
  if (x->needs_null_check() &&
      (needs_patching ||
       MacroAssembler::needs_explicit_null_check(x->offset()) ||
       stress_deopt)) {
    LIR_Opr obj = object.result();
    if (stress_deopt) {
      obj = new_register(T_OBJECT);
      __ move(LIR_OprFact::oopConst(NULL), obj);
    }
    // emit an explicit null check because the offset is too large
    __ null_check(obj, new CodeEmitInfo(info));
  }

  LIR_Opr reg = rlock_result(x, field_type);
  LIR_Address* address;
  if (needs_patching) {
    // we need to patch the offset in the instruction so don't allow
    // generate_address to try to be smart about emitting the -1.
    // Otherwise the patching code won't know how to find the
    // instruction to patch.
    address = new LIR_Address(object.result(), PATCHED_ADDR, field_type);
  } else {
    address = generate_address(object.result(), x->offset(), field_type);
  }

  if (support_IRIW_for_not_multiple_copy_atomic_cpu && is_volatile && os::is_MP()) {
    __ membar();
  }

  bool needs_atomic_access = is_volatile || AlwaysAtomicAccesses;
  if (needs_atomic_access && !needs_patching) {
    volatile_field_load(address, reg, info);
  } else {
    LIR_PatchCode patch_code = needs_patching ? lir_patch_normal : lir_patch_none;
    __ load(address, reg, info, patch_code);
  }

  if (is_volatile && os::is_MP()) {
    __ membar_acquire();
  }
}


//------------------------java.nio.Buffer.checkIndex------------------------

// int java.nio.Buffer.checkIndex(int)
void LIRGenerator::do_NIOCheckIndex(Intrinsic* x) {
  // NOTE: by the time we are in checkIndex() we are guaranteed that
  // the buffer is non-null (because checkIndex is package-private and
  // only called from within other methods in the buffer).
  assert(x->number_of_arguments() == 2, "wrong type");
  LIRItem buf  (x->argument_at(0), this);
  LIRItem index(x->argument_at(1), this);
  buf.load_item();
  index.load_item();

  LIR_Opr result = rlock_result(x);
  if (GenerateRangeChecks) {
    CodeEmitInfo* info = state_for(x);
    CodeStub* stub = new RangeCheckStub(info, index.result(), true);
    if (index.result()->is_constant()) {
      cmp_mem_int(lir_cond_belowEqual, buf.result(), java_nio_Buffer::limit_offset(), index.result()->as_jint(), info);
      __ branch(lir_cond_belowEqual, T_INT, stub);
    } else {
      cmp_reg_mem(lir_cond_aboveEqual, index.result(), buf.result(),
                  java_nio_Buffer::limit_offset(), T_INT, info);
      __ branch(lir_cond_aboveEqual, T_INT, stub);
    }
    __ move(index.result(), result);
  } else {
    // Just load the index into the result register
    __ move(index.result(), result);
  }
}


//------------------------array access--------------------------------------


void LIRGenerator::do_ArrayLength(ArrayLength* x) {
  LIRItem array(x->array(), this);
  array.load_item();
  LIR_Opr reg = rlock_result(x);

  CodeEmitInfo* info = NULL;
  if (x->needs_null_check()) {
    NullCheck* nc = x->explicit_null_check();
    if (nc == NULL) {
      info = state_for(x);
    } else {
      info = state_for(nc);
    }
    if (StressLoopInvariantCodeMotion && info->deoptimize_on_exception()) {
      LIR_Opr obj = new_register(T_OBJECT);
      __ move(LIR_OprFact::oopConst(NULL), obj);
      __ null_check(obj, new CodeEmitInfo(info));
    }
  }
  __ load(new LIR_Address(array.result(), arrayOopDesc::length_offset_in_bytes(), T_INT), reg, info, lir_patch_none);
}


void LIRGenerator::do_LoadIndexed(LoadIndexed* x) {
  bool use_length = x->length() != NULL;
  LIRItem array(x->array(), this);
  LIRItem index(x->index(), this);
  LIRItem length(this);
  bool needs_range_check = x->compute_needs_range_check();

  if (use_length && needs_range_check) {
    length.set_instruction(x->length());
    length.load_item();
  }

  array.load_item();
  if (index.is_constant() && can_inline_as_constant(x->index())) {
    // let it be a constant
    index.dont_load_item();
  } else {
    index.load_item();
  }

  CodeEmitInfo* range_check_info = state_for(x);
  CodeEmitInfo* null_check_info = NULL;
  if (x->needs_null_check()) {
    NullCheck* nc = x->explicit_null_check();
    if (nc != NULL) {
      null_check_info = state_for(nc);
    } else {
      null_check_info = range_check_info;
    }
    if (StressLoopInvariantCodeMotion && null_check_info->deoptimize_on_exception()) {
      LIR_Opr obj = new_register(T_OBJECT);
      __ move(LIR_OprFact::oopConst(NULL), obj);
      __ null_check(obj, new CodeEmitInfo(null_check_info));
    }
  }

  // emit array address setup early so it schedules better
  LIR_Address* array_addr = emit_array_address(array.result(), index.result(), x->elt_type(), false);

  if (GenerateRangeChecks && needs_range_check) {
    if (StressLoopInvariantCodeMotion && range_check_info->deoptimize_on_exception()) {
      __ branch(lir_cond_always, T_ILLEGAL, new RangeCheckStub(range_check_info, index.result()));
    } else if (use_length) {
      // TODO: use a (modified) version of array_range_check that does not require a
      //       constant length to be loaded to a register
      __ cmp(lir_cond_belowEqual, length.result(), index.result());
      __ branch(lir_cond_belowEqual, T_INT, new RangeCheckStub(range_check_info, index.result()));
    } else {
      array_range_check(array.result(), index.result(), null_check_info, range_check_info);
      // The range check performs the null check, so clear it out for the load
      null_check_info = NULL;
    }
  }

  __ move(array_addr, rlock_result(x, x->elt_type()), null_check_info);
}


void LIRGenerator::do_NullCheck(NullCheck* x) {
  if (x->can_trap()) {
    LIRItem value(x->obj(), this);
    value.load_item();
    CodeEmitInfo* info = state_for(x);
    __ null_check(value.result(), info);
  }
}


void LIRGenerator::do_TypeCast(TypeCast* x) {
  LIRItem value(x->obj(), this);
  value.load_item();
  // the result is the same as from the node we are casting
  set_result(x, value.result());
}


void LIRGenerator::do_Throw(Throw* x) {
  LIRItem exception(x->exception(), this);
  exception.load_item();
  set_no_result(x);
  LIR_Opr exception_opr = exception.result();
  CodeEmitInfo* info = state_for(x, x->state());

#ifndef PRODUCT
  if (PrintC1Statistics) {
    increment_counter(Runtime1::throw_count_address(), T_INT);
  }
#endif

  // check if the instruction has an xhandler in any of the nested scopes
  bool unwind = false;
  if (info->exception_handlers()->length() == 0) {
    // this throw is not inside an xhandler
    unwind = true;
  } else {
    // get some idea of the throw type
    bool type_is_exact = true;
    ciType* throw_type = x->exception()->exact_type();
    if (throw_type == NULL) {
      type_is_exact = false;
      throw_type = x->exception()->declared_type();
    }
    if (throw_type != NULL && throw_type->is_instance_klass()) {
      ciInstanceKlass* throw_klass = (ciInstanceKlass*)throw_type;
      unwind = !x->exception_handlers()->could_catch(throw_klass, type_is_exact);
    }
  }

  // do null check before moving exception oop into fixed register
  // to avoid a fixed interval with an oop during the null check.
  // Use a copy of the CodeEmitInfo because debug information is
  // different for null_check and throw.
  if (GenerateCompilerNullChecks &&
      (x->exception()->as_NewInstance() == NULL && x->exception()->as_ExceptionObject() == NULL)) {
    // if the exception object wasn't created using new then it might be null.
    __ null_check(exception_opr, new CodeEmitInfo(info, x->state()->copy(ValueStack::ExceptionState, x->state()->bci())));
  }

  if (compilation()->env()->jvmti_can_post_on_exceptions()) {
    // we need to go through the exception lookup path to get JVMTI
    // notification done
    unwind = false;
  }

  // move exception oop into fixed register
  __ move(exception_opr, exceptionOopOpr());

  if (unwind) {
    __ unwind_exception(exceptionOopOpr());
  } else {
    __ throw_exception(exceptionPcOpr(), exceptionOopOpr(), info);
  }
}


void LIRGenerator::do_RoundFP(RoundFP* x) {
  LIRItem input(x->input(), this);
  input.load_item();
  LIR_Opr input_opr = input.result();
  assert(input_opr->is_register(), "why round if value is not in a register?");
  assert(input_opr->is_single_fpu() || input_opr->is_double_fpu(), "input should be floating-point value");
  if (input_opr->is_single_fpu()) {
    set_result(x, round_item(input_opr)); // This code path not currently taken
  } else {
    LIR_Opr result = new_register(T_DOUBLE);
    set_vreg_flag(result, must_start_in_memory);
    __ roundfp(input_opr, LIR_OprFact::illegalOpr, result);
    set_result(x, result);
  }
}

// Here UnsafeGetRaw may have x->base() and x->index() be int or long
// on both 64 and 32 bits. Expecting x->base() to be always long on 64bit.
void LIRGenerator::do_UnsafeGetRaw(UnsafeGetRaw* x) {
  LIRItem base(x->base(), this);
  LIRItem idx(this);

  base.load_item();
  if (x->has_index()) {
    idx.set_instruction(x->index());
    idx.load_nonconstant();
  }

  LIR_Opr reg = rlock_result(x, x->basic_type());

  int   log2_scale = 0;
  if (x->has_index()) {
    log2_scale = x->log2_scale();
  }

  assert(!x->has_index() || idx.value() == x->index(), "should match");

  LIR_Opr base_op = base.result();
  LIR_Opr index_op = idx.result();
#ifndef _LP64
  if (base_op->type() == T_LONG) {
    base_op = new_register(T_INT);
    __ convert(Bytecodes::_l2i, base.result(), base_op);
  }
  if (x->has_index()) {
    if (index_op->type() == T_LONG) {
      LIR_Opr long_index_op = index_op;
      if (index_op->is_constant()) {
        long_index_op = new_register(T_LONG);
        __ move(index_op, long_index_op);
      }
      index_op = new_register(T_INT);
      __ convert(Bytecodes::_l2i, long_index_op, index_op);
    } else {
      assert(x->index()->type()->tag() == intTag, "must be");
    }
  }
  // At this point base and index should be all ints.
  assert(base_op->type() == T_INT && !base_op->is_constant(), "base should be an non-constant int");
  assert(!x->has_index() || index_op->type() == T_INT, "index should be an int");
#else
  if (x->has_index()) {
    if (index_op->type() == T_INT) {
      if (!index_op->is_constant()) {
        index_op = new_register(T_LONG);
        __ convert(Bytecodes::_i2l, idx.result(), index_op);
      }
    } else {
      assert(index_op->type() == T_LONG, "must be");
      if (index_op->is_constant()) {
        index_op = new_register(T_LONG);
        __ move(idx.result(), index_op);
      }
    }
  }
  // At this point base is a long non-constant
  // Index is a long register or a int constant.
  // We allow the constant to stay an int because that would allow us a more compact encoding by
  // embedding an immediate offset in the address expression. If we have a long constant, we have to
  // move it into a register first.
  assert(base_op->type() == T_LONG && !base_op->is_constant(), "base must be a long non-constant");
  assert(!x->has_index() || (index_op->type() == T_INT && index_op->is_constant()) ||
                            (index_op->type() == T_LONG && !index_op->is_constant()), "unexpected index type");
#endif

  BasicType dst_type = x->basic_type();

  LIR_Address* addr;
  if (index_op->is_constant()) {
    assert(log2_scale == 0, "must not have a scale");
    assert(index_op->type() == T_INT, "only int constants supported");
    addr = new LIR_Address(base_op, index_op->as_jint(), dst_type);
  } else {
#ifdef X86
    addr = new LIR_Address(base_op, index_op, LIR_Address::Scale(log2_scale), 0, dst_type);
#elif defined(GENERATE_ADDRESS_IS_PREFERRED)
    addr = generate_address(base_op, index_op, log2_scale, 0, dst_type);
#else
    if (index_op->is_illegal() || log2_scale == 0) {
      addr = new LIR_Address(base_op, index_op, dst_type);
    } else {
      LIR_Opr tmp = new_pointer_register();
      __ shift_left(index_op, log2_scale, tmp);
      addr = new LIR_Address(base_op, tmp, dst_type);
    }
#endif
  }

  if (x->may_be_unaligned() && (dst_type == T_LONG || dst_type == T_DOUBLE)) {
    __ unaligned_move(addr, reg);
  } else {
    if (dst_type == T_OBJECT && x->is_wide()) {
      __ move_wide(addr, reg);
    } else {
      __ move(addr, reg);
    }
  }
}


void LIRGenerator::do_UnsafePutRaw(UnsafePutRaw* x) {
  int  log2_scale = 0;
  BasicType type = x->basic_type();

  if (x->has_index()) {
    log2_scale = x->log2_scale();
  }

  LIRItem base(x->base(), this);
  LIRItem value(x->value(), this);
  LIRItem idx(this);

  base.load_item();
  if (x->has_index()) {
    idx.set_instruction(x->index());
    idx.load_item();
  }

  if (type == T_BYTE || type == T_BOOLEAN) {
    value.load_byte_item();
  } else {
    value.load_item();
  }

  set_no_result(x);

  LIR_Opr base_op = base.result();
  LIR_Opr index_op = idx.result();

#ifdef GENERATE_ADDRESS_IS_PREFERRED
  LIR_Address* addr = generate_address(base_op, index_op, log2_scale, 0, x->basic_type());
#else
#ifndef _LP64
  if (base_op->type() == T_LONG) {
    base_op = new_register(T_INT);
    __ convert(Bytecodes::_l2i, base.result(), base_op);
  }
  if (x->has_index()) {
    if (index_op->type() == T_LONG) {
      index_op = new_register(T_INT);
      __ convert(Bytecodes::_l2i, idx.result(), index_op);
    }
  }
  // At this point base and index should be all ints and not constants
  assert(base_op->type() == T_INT && !base_op->is_constant(), "base should be an non-constant int");
  assert(!x->has_index() || (index_op->type() == T_INT && !index_op->is_constant()), "index should be an non-constant int");
#else
  if (x->has_index()) {
    if (index_op->type() == T_INT) {
      index_op = new_register(T_LONG);
      __ convert(Bytecodes::_i2l, idx.result(), index_op);
    }
  }
  // At this point base and index are long and non-constant
  assert(base_op->type() == T_LONG && !base_op->is_constant(), "base must be a non-constant long");
  assert(!x->has_index() || (index_op->type() == T_LONG && !index_op->is_constant()), "index must be a non-constant long");
#endif

  if (log2_scale != 0) {
    // temporary fix (platform dependent code without shift on Intel would be better)
    // TODO: ARM also allows embedded shift in the address
    LIR_Opr tmp = new_pointer_register();
    if (TwoOperandLIRForm) {
      __ move(index_op, tmp);
      index_op = tmp;
    }
    __ shift_left(index_op, log2_scale, tmp);
    if (!TwoOperandLIRForm) {
      index_op = tmp;
    }
  }

  LIR_Address* addr = new LIR_Address(base_op, index_op, x->basic_type());
#endif // !GENERATE_ADDRESS_IS_PREFERRED
  __ move(value.result(), addr);
}


void LIRGenerator::do_UnsafeGetObject(UnsafeGetObject* x) {
  BasicType type = x->basic_type();
  LIRItem src(x->object(), this);
  LIRItem off(x->offset(), this);

  off.load_item();
  src.load_item();

  LIR_Opr value = rlock_result(x, x->basic_type());

  if (support_IRIW_for_not_multiple_copy_atomic_cpu && x->is_volatile() && os::is_MP()) {
    __ membar();
  }

  get_Object_unsafe(value, src.result(), off.result(), type, x->is_volatile());

#if INCLUDE_ALL_GCS
  // We might be reading the value of the referent field of a
  // Reference object in order to attach it back to the live
  // object graph. If G1 is enabled then we need to record
  // the value that is being returned in an SATB log buffer.
  //
  // We need to generate code similar to the following...
  //
  // if (offset == java_lang_ref_Reference::referent_offset) {
  //   if (src != NULL) {
  //     if (klass(src)->reference_type() != REF_NONE) {
  //       pre_barrier(..., value, ...);
  //     }
  //   }
  // }

  if (UseG1GC && type == T_OBJECT) {
    bool gen_pre_barrier = true;     // Assume we need to generate pre_barrier.
    bool gen_offset_check = true;    // Assume we need to generate the offset guard.
    bool gen_source_check = true;    // Assume we need to check the src object for null.
    bool gen_type_check = true;      // Assume we need to check the reference_type.

    if (off.is_constant()) {
      jlong off_con = (off.type()->is_int() ?
                        (jlong) off.get_jint_constant() :
                        off.get_jlong_constant());


      if (off_con != (jlong) java_lang_ref_Reference::referent_offset) {
        // The constant offset is something other than referent_offset.
        // We can skip generating/checking the remaining guards and
        // skip generation of the code stub.
        gen_pre_barrier = false;
      } else {
        // The constant offset is the same as referent_offset -
        // we do not need to generate a runtime offset check.
        gen_offset_check = false;
      }
    }

    // We don't need to generate stub if the source object is an array
    if (gen_pre_barrier && src.type()->is_array()) {
      gen_pre_barrier = false;
    }

    if (gen_pre_barrier) {
      // We still need to continue with the checks.
      if (src.is_constant()) {
        ciObject* src_con = src.get_jobject_constant();
        guarantee(src_con != NULL, "no source constant");

        if (src_con->is_null_object()) {
          // The constant src object is null - We can skip
          // generating the code stub.
          gen_pre_barrier = false;
        } else {
          // Non-null constant source object. We still have to generate
          // the slow stub - but we don't need to generate the runtime
          // null object check.
          gen_source_check = false;
        }
      }
    }
    if (gen_pre_barrier && !PatchALot) {
      // Can the klass of object be statically determined to be
      // a sub-class of Reference?
      ciType* type = src.value()->declared_type();
      if ((type != NULL) && type->is_loaded()) {
        if (type->is_subtype_of(compilation()->env()->Reference_klass())) {
          gen_type_check = false;
        } else if (type->is_klass() &&
                   !compilation()->env()->Object_klass()->is_subtype_of(type->as_klass())) {
          // Not Reference and not Object klass.
          gen_pre_barrier = false;
        }
      }
    }

    if (gen_pre_barrier) {
      LabelObj* Lcont = new LabelObj();

      // We can have generate one runtime check here. Let's start with
      // the offset check.
      if (gen_offset_check) {
        // if (offset != referent_offset) -> continue
        // If offset is an int then we can do the comparison with the
        // referent_offset constant; otherwise we need to move
        // referent_offset into a temporary register and generate
        // a reg-reg compare.

        LIR_Opr referent_off;

        if (off.type()->is_int()) {
          referent_off = LIR_OprFact::intConst(java_lang_ref_Reference::referent_offset);
        } else {
          assert(off.type()->is_long(), "what else?");
          referent_off = new_register(T_LONG);
          __ move(LIR_OprFact::longConst(java_lang_ref_Reference::referent_offset), referent_off);
        }
        __ cmp(lir_cond_notEqual, off.result(), referent_off);
        __ branch(lir_cond_notEqual, as_BasicType(off.type()), Lcont->label());
      }
      if (gen_source_check) {
        // offset is a const and equals referent offset
        // if (source == null) -> continue
        __ cmp(lir_cond_equal, src.result(), LIR_OprFact::oopConst(NULL));
        __ branch(lir_cond_equal, T_OBJECT, Lcont->label());
      }
      LIR_Opr src_klass = new_register(T_OBJECT);
      if (gen_type_check) {
        // We have determined that offset == referent_offset && src != null.
        // if (src->_klass->_reference_type == REF_NONE) -> continue
        __ move(new LIR_Address(src.result(), oopDesc::klass_offset_in_bytes(), T_ADDRESS), src_klass);
        LIR_Address* reference_type_addr = new LIR_Address(src_klass, in_bytes(InstanceKlass::reference_type_offset()), T_BYTE);
        LIR_Opr reference_type = new_register(T_INT);
        __ move(reference_type_addr, reference_type);
        __ cmp(lir_cond_equal, reference_type, LIR_OprFact::intConst(REF_NONE));
        __ branch(lir_cond_equal, T_INT, Lcont->label());
      }
      {
        // We have determined that src->_klass->_reference_type != REF_NONE
        // so register the value in the referent field with the pre-barrier.
        pre_barrier(LIR_OprFact::illegalOpr /* addr_opr */,
                    value  /* pre_val */,
                    false  /* do_load */,
                    false  /* patch */,
                    NULL   /* info */);
      }
      __ branch_destination(Lcont->label());
    }
  }
#endif // INCLUDE_ALL_GCS

  if (x->is_volatile() && os::is_MP()) __ membar_acquire();
}


void LIRGenerator::do_UnsafePutObject(UnsafePutObject* x) {
  BasicType type = x->basic_type();
  LIRItem src(x->object(), this);
  LIRItem off(x->offset(), this);
  LIRItem data(x->value(), this);

  src.load_item();
  if (type == T_BOOLEAN || type == T_BYTE) {
    data.load_byte_item();
  } else {
    data.load_item();
  }
  off.load_item();

  set_no_result(x);

  if (x->is_volatile() && os::is_MP()) __ membar_release();
  put_Object_unsafe(src.result(), off.result(), data.result(), type, x->is_volatile());
  if (!support_IRIW_for_not_multiple_copy_atomic_cpu && x->is_volatile() && os::is_MP()) __ membar();
}


void LIRGenerator::do_SwitchRanges(SwitchRangeArray* x, LIR_Opr value, BlockBegin* default_sux) {
  int lng = x->length();

  for (int i = 0; i < lng; i++) {
    SwitchRange* one_range = x->at(i);
    int low_key = one_range->low_key();
    int high_key = one_range->high_key();
    BlockBegin* dest = one_range->sux();
    if (low_key == high_key) {
      __ cmp(lir_cond_equal, value, low_key);
      __ branch(lir_cond_equal, T_INT, dest);
    } else if (high_key - low_key == 1) {
      __ cmp(lir_cond_equal, value, low_key);
      __ branch(lir_cond_equal, T_INT, dest);
      __ cmp(lir_cond_equal, value, high_key);
      __ branch(lir_cond_equal, T_INT, dest);
    } else {
      LabelObj* L = new LabelObj();
      __ cmp(lir_cond_less, value, low_key);
      __ branch(lir_cond_less, T_INT, L->label());
      __ cmp(lir_cond_lessEqual, value, high_key);
      __ branch(lir_cond_lessEqual, T_INT, dest);
      __ branch_destination(L->label());
    }
  }
  __ jump(default_sux);
}


SwitchRangeArray* LIRGenerator::create_lookup_ranges(TableSwitch* x) {
  SwitchRangeList* res = new SwitchRangeList();
  int len = x->length();
  if (len > 0) {
    BlockBegin* sux = x->sux_at(0);
    int key = x->lo_key();
    BlockBegin* default_sux = x->default_sux();
    SwitchRange* range = new SwitchRange(key, sux);
    for (int i = 0; i < len; i++, key++) {
      BlockBegin* new_sux = x->sux_at(i);
      if (sux == new_sux) {
        // still in same range
        range->set_high_key(key);
      } else {
        // skip tests which explicitly dispatch to the default
        if (sux != default_sux) {
          res->append(range);
        }
        range = new SwitchRange(key, new_sux);
      }
      sux = new_sux;
    }
    if (res->length() == 0 || res->last() != range)  res->append(range);
  }
  return res;
}


// we expect the keys to be sorted by increasing value
SwitchRangeArray* LIRGenerator::create_lookup_ranges(LookupSwitch* x) {
  SwitchRangeList* res = new SwitchRangeList();
  int len = x->length();
  if (len > 0) {
    BlockBegin* default_sux = x->default_sux();
    int key = x->key_at(0);
    BlockBegin* sux = x->sux_at(0);
    SwitchRange* range = new SwitchRange(key, sux);
    for (int i = 1; i < len; i++) {
      int new_key = x->key_at(i);
      BlockBegin* new_sux = x->sux_at(i);
      if (key+1 == new_key && sux == new_sux) {
        // still in same range
        range->set_high_key(new_key);
      } else {
        // skip tests which explicitly dispatch to the default
        if (range->sux() != default_sux) {
          res->append(range);
        }
        range = new SwitchRange(new_key, new_sux);
      }
      key = new_key;
      sux = new_sux;
    }
    if (res->length() == 0 || res->last() != range)  res->append(range);
  }
  return res;
}


void LIRGenerator::do_TableSwitch(TableSwitch* x) {
  LIRItem tag(x->tag(), this);
  tag.load_item();
  set_no_result(x);

  if (x->is_safepoint()) {
    __ safepoint(safepoint_poll_register(), state_for(x, x->state_before()));
  }

  // move values into phi locations
  move_to_phi(x->state());

  int lo_key = x->lo_key();
  int hi_key = x->hi_key();
  int len = x->length();
  LIR_Opr value = tag.result();
  if (UseTableRanges) {
    do_SwitchRanges(create_lookup_ranges(x), value, x->default_sux());
  } else {
    for (int i = 0; i < len; i++) {
      __ cmp(lir_cond_equal, value, i + lo_key);
      __ branch(lir_cond_equal, T_INT, x->sux_at(i));
    }
    __ jump(x->default_sux());
  }
}


void LIRGenerator::do_LookupSwitch(LookupSwitch* x) {
  LIRItem tag(x->tag(), this);
  tag.load_item();
  set_no_result(x);

  if (x->is_safepoint()) {
    __ safepoint(safepoint_poll_register(), state_for(x, x->state_before()));
  }

  // move values into phi locations
  move_to_phi(x->state());

  LIR_Opr value = tag.result();
  if (UseTableRanges) {
    do_SwitchRanges(create_lookup_ranges(x), value, x->default_sux());
  } else {
    int len = x->length();
    for (int i = 0; i < len; i++) {
      __ cmp(lir_cond_equal, value, x->key_at(i));
      __ branch(lir_cond_equal, T_INT, x->sux_at(i));
    }
    __ jump(x->default_sux());
  }
}


void LIRGenerator::do_Goto(Goto* x) {
  set_no_result(x);

  if (block()->next()->as_OsrEntry()) {
    // need to free up storage used for OSR entry point
    LIR_Opr osrBuffer = block()->next()->operand();
    BasicTypeList signature;
    signature.append(NOT_LP64(T_INT) LP64_ONLY(T_LONG)); // pass a pointer to osrBuffer
    CallingConvention* cc = frame_map()->c_calling_convention(&signature);
    __ move(osrBuffer, cc->args()->at(0));
    __ call_runtime_leaf(CAST_FROM_FN_PTR(address, SharedRuntime::OSR_migration_end),
                         getThreadTemp(), LIR_OprFact::illegalOpr, cc->args());
  }

  if (x->is_safepoint()) {
    ValueStack* state = x->state_before() ? x->state_before() : x->state();

    // increment backedge counter if needed
    CodeEmitInfo* info = state_for(x, state);
    increment_backedge_counter(info, x->profiled_bci());
    CodeEmitInfo* safepoint_info = state_for(x, state);
    __ safepoint(safepoint_poll_register(), safepoint_info);
  }

  // Gotos can be folded Ifs, handle this case.
  if (x->should_profile()) {
    ciMethod* method = x->profiled_method();
    assert(method != NULL, "method should be set if branch is profiled");
    ciMethodData* md = method->method_data_or_null();
    assert(md != NULL, "Sanity");
    ciProfileData* data = md->bci_to_data(x->profiled_bci());
    assert(data != NULL, "must have profiling data");
    int offset;
    if (x->direction() == Goto::taken) {
      assert(data->is_BranchData(), "need BranchData for two-way branches");
      offset = md->byte_offset_of_slot(data, BranchData::taken_offset());
    } else if (x->direction() == Goto::not_taken) {
      assert(data->is_BranchData(), "need BranchData for two-way branches");
      offset = md->byte_offset_of_slot(data, BranchData::not_taken_offset());
    } else {
      assert(data->is_JumpData(), "need JumpData for branches");
      offset = md->byte_offset_of_slot(data, JumpData::taken_offset());
    }
    LIR_Opr md_reg = new_register(T_METADATA);
    __ metadata2reg(md->constant_encoding(), md_reg);

    increment_counter(new LIR_Address(md_reg, offset,
                                      NOT_LP64(T_INT) LP64_ONLY(T_LONG)), DataLayout::counter_increment);
  }

  // emit phi-instruction move after safepoint since this simplifies
  // describing the state as the safepoint.
  move_to_phi(x->state());

  __ jump(x->default_sux());
}

/**
 * Emit profiling code if needed for arguments, parameters, return value types
 *
 * @param md                    MDO the code will update at runtime
 * @param md_base_offset        common offset in the MDO for this profile and subsequent ones
 * @param md_offset             offset in the MDO (on top of md_base_offset) for this profile
 * @param profiled_k            current profile
 * @param obj                   IR node for the object to be profiled
 * @param mdp                   register to hold the pointer inside the MDO (md + md_base_offset).
 *                              Set once we find an update to make and use for next ones.
 * @param not_null              true if we know obj cannot be null
 * @param signature_at_call_k   signature at call for obj
 * @param callee_signature_k    signature of callee for obj
 *                              at call and callee signatures differ at method handle call
 * @return                      the only klass we know will ever be seen at this profile point
 */
ciKlass* LIRGenerator::profile_type(ciMethodData* md, int md_base_offset, int md_offset, intptr_t profiled_k,
                                    Value obj, LIR_Opr& mdp, bool not_null, ciKlass* signature_at_call_k,
                                    ciKlass* callee_signature_k) {
  ciKlass* result = NULL;
  bool do_null = !not_null && !TypeEntries::was_null_seen(profiled_k);
  bool do_update = !TypeEntries::is_type_unknown(profiled_k);
  // known not to be null or null bit already set and already set to
  // unknown: nothing we can do to improve profiling
  if (!do_null && !do_update) {
    return result;
  }

  ciKlass* exact_klass = NULL;
  Compilation* comp = Compilation::current();
  if (do_update) {
    // try to find exact type, using CHA if possible, so that loading
    // the klass from the object can be avoided
    ciType* type = obj->exact_type();
    if (type == NULL) {
      type = obj->declared_type();
      type = comp->cha_exact_type(type);
    }
    assert(type == NULL || type->is_klass(), "type should be class");
    exact_klass = (type != NULL && type->is_loaded()) ? (ciKlass*)type : NULL;

    do_update = exact_klass == NULL || ciTypeEntries::valid_ciklass(profiled_k) != exact_klass;
  }

  if (!do_null && !do_update) {
    return result;
  }

  ciKlass* exact_signature_k = NULL;
  if (do_update) {
    // Is the type from the signature exact (the only one possible)?
    exact_signature_k = signature_at_call_k->exact_klass();
    if (exact_signature_k == NULL) {
      exact_signature_k = comp->cha_exact_type(signature_at_call_k);
    } else {
      result = exact_signature_k;
      // Known statically. No need to emit any code: prevent
      // LIR_Assembler::emit_profile_type() from emitting useless code
      profiled_k = ciTypeEntries::with_status(result, profiled_k);
    }
    // exact_klass and exact_signature_k can be both non NULL but
    // different if exact_klass is loaded after the ciObject for
    // exact_signature_k is created.
    if (exact_klass == NULL && exact_signature_k != NULL && exact_klass != exact_signature_k) {
      // sometimes the type of the signature is better than the best type
      // the compiler has
      exact_klass = exact_signature_k;
    }
    if (callee_signature_k != NULL &&
        callee_signature_k != signature_at_call_k) {
      ciKlass* improved_klass = callee_signature_k->exact_klass();
      if (improved_klass == NULL) {
        improved_klass = comp->cha_exact_type(callee_signature_k);
      }
      if (exact_klass == NULL && improved_klass != NULL && exact_klass != improved_klass) {
        exact_klass = exact_signature_k;
      }
    }
    do_update = exact_klass == NULL || ciTypeEntries::valid_ciklass(profiled_k) != exact_klass;
  }

  if (!do_null && !do_update) {
    return result;
  }

  if (mdp == LIR_OprFact::illegalOpr) {
    mdp = new_register(T_METADATA);
    __ metadata2reg(md->constant_encoding(), mdp);
    if (md_base_offset != 0) {
      LIR_Address* base_type_address = new LIR_Address(mdp, md_base_offset, T_ADDRESS);
      mdp = new_pointer_register();
      __ leal(LIR_OprFact::address(base_type_address), mdp);
    }
  }
  LIRItem value(obj, this);
  value.load_item();
  __ profile_type(new LIR_Address(mdp, md_offset, T_METADATA),
                  value.result(), exact_klass, profiled_k, new_pointer_register(), not_null, exact_signature_k != NULL);
  return result;
}

// profile parameters on entry to the root of the compilation
void LIRGenerator::profile_parameters(Base* x) {
  if (compilation()->profile_parameters()) {
    CallingConvention* args = compilation()->frame_map()->incoming_arguments();
    ciMethodData* md = scope()->method()->method_data_or_null();
    assert(md != NULL, "Sanity");

    if (md->parameters_type_data() != NULL) {
      ciParametersTypeData* parameters_type_data = md->parameters_type_data();
      ciTypeStackSlotEntries* parameters =  parameters_type_data->parameters();
      LIR_Opr mdp = LIR_OprFact::illegalOpr;
      for (int java_index = 0, i = 0, j = 0; j < parameters_type_data->number_of_parameters(); i++) {
        LIR_Opr src = args->at(i);
        assert(!src->is_illegal(), "check");
        BasicType t = src->type();
        if (t == T_OBJECT || t == T_ARRAY) {
          intptr_t profiled_k = parameters->type(j);
          Local* local = x->state()->local_at(java_index)->as_Local();
          ciKlass* exact = profile_type(md, md->byte_offset_of_slot(parameters_type_data, ParametersTypeData::type_offset(0)),
                                        in_bytes(ParametersTypeData::type_offset(j)) - in_bytes(ParametersTypeData::type_offset(0)),
                                        profiled_k, local, mdp, false, local->declared_type()->as_klass(), NULL);
          // If the profile is known statically set it once for all and do not emit any code
          if (exact != NULL) {
            md->set_parameter_type(j, exact);
          }
          j++;
        }
        java_index += type2size[t];
      }
    }
  }
}

void LIRGenerator::do_Base(Base* x) {
  __ std_entry(LIR_OprFact::illegalOpr);
  // Emit moves from physical registers / stack slots to virtual registers
  CallingConvention* args = compilation()->frame_map()->incoming_arguments();
  IRScope* irScope = compilation()->hir()->top_scope();
  int java_index = 0;
  for (int i = 0; i < args->length(); i++) {
    LIR_Opr src = args->at(i);
    assert(!src->is_illegal(), "check");
    BasicType t = src->type();

    // Types which are smaller than int are passed as int, so
    // correct the type which passed.
    switch (t) {
    case T_BYTE:
    case T_BOOLEAN:
    case T_SHORT:
    case T_CHAR:
      t = T_INT;
      break;
    }

    LIR_Opr dest = new_register(t);
    __ move(src, dest);

    // Assign new location to Local instruction for this local
    Local* local = x->state()->local_at(java_index)->as_Local();
    assert(local != NULL, "Locals for incoming arguments must have been created");
#ifndef __SOFTFP__
    // The java calling convention passes double as long and float as int.
    assert(as_ValueType(t)->tag() == local->type()->tag(), "check");
#endif // __SOFTFP__
    local->set_operand(dest);
    _instruction_for_operand.at_put_grow(dest->vreg_number(), local, NULL);
    java_index += type2size[t];
  }

  if (compilation()->env()->dtrace_method_probes()) {
    BasicTypeList signature;
    signature.append(LP64_ONLY(T_LONG) NOT_LP64(T_INT));    // thread
    signature.append(T_METADATA); // Method*
    LIR_OprList* args = new LIR_OprList();
    args->append(getThreadPointer());
    LIR_Opr meth = new_register(T_METADATA);
    __ metadata2reg(method()->constant_encoding(), meth);
    args->append(meth);
    call_runtime(&signature, args, CAST_FROM_FN_PTR(address, SharedRuntime::dtrace_method_entry), voidType, NULL);
  }

  if (method()->is_synchronized()) {
    LIR_Opr obj;
    if (method()->is_static()) {
      obj = new_register(T_OBJECT);
      __ oop2reg(method()->holder()->java_mirror()->constant_encoding(), obj);
    } else {
      Local* receiver = x->state()->local_at(0)->as_Local();
      assert(receiver != NULL, "must already exist");
      obj = receiver->operand();
    }
    assert(obj->is_valid(), "must be valid");

    if (method()->is_synchronized() && GenerateSynchronizationCode) {
      LIR_Opr lock = syncLockOpr();
      __ load_stack_address_monitor(0, lock);

      CodeEmitInfo* info = new CodeEmitInfo(scope()->start()->state()->copy(ValueStack::StateBefore, SynchronizationEntryBCI), NULL, x->check_flag(Instruction::DeoptimizeOnException));
      CodeStub* slow_path = new MonitorEnterStub(obj, lock, info);

      // receiver is guaranteed non-NULL so don't need CodeEmitInfo
      __ lock_object(syncTempOpr(), obj, lock, new_register(T_OBJECT), slow_path, NULL);
    }
  }
  if (compilation()->age_code()) {
    CodeEmitInfo* info = new CodeEmitInfo(scope()->start()->state()->copy(ValueStack::StateBefore, 0), NULL, false);
    decrement_age(info);
  }
  // increment invocation counters if needed
  if (!method()->is_accessor()) { // Accessors do not have MDOs, so no counting.
    profile_parameters(x);
    CodeEmitInfo* info = new CodeEmitInfo(scope()->start()->state()->copy(ValueStack::StateBefore, SynchronizationEntryBCI), NULL, false);
    increment_invocation_counter(info);
  }

  // all blocks with a successor must end with an unconditional jump
  // to the successor even if they are consecutive
  __ jump(x->default_sux());
}


void LIRGenerator::do_OsrEntry(OsrEntry* x) {
  // construct our frame and model the production of incoming pointer
  // to the OSR buffer.
  __ osr_entry(LIR_Assembler::osrBufferPointer());
  LIR_Opr result = rlock_result(x);
  __ move(LIR_Assembler::osrBufferPointer(), result);
}


void LIRGenerator::invoke_load_arguments(Invoke* x, LIRItemList* args, const LIR_OprList* arg_list) {
  assert(args->length() == arg_list->length(),
         "args=%d, arg_list=%d", args->length(), arg_list->length());
  for (int i = x->has_receiver() ? 1 : 0; i < args->length(); i++) {
    LIRItem* param = args->at(i);
    LIR_Opr loc = arg_list->at(i);
    if (loc->is_register()) {
      param->load_item_force(loc);
    } else {
      LIR_Address* addr = loc->as_address_ptr();
      param->load_for_store(addr->type());
      if (addr->type() == T_OBJECT) {
        __ move_wide(param->result(), addr);
      } else
        if (addr->type() == T_LONG || addr->type() == T_DOUBLE) {
          __ unaligned_move(param->result(), addr);
        } else {
          __ move(param->result(), addr);
        }
    }
  }

  if (x->has_receiver()) {
    LIRItem* receiver = args->at(0);
    LIR_Opr loc = arg_list->at(0);
    if (loc->is_register()) {
      receiver->load_item_force(loc);
    } else {
      assert(loc->is_address(), "just checking");
      receiver->load_for_store(T_OBJECT);
      __ move_wide(receiver->result(), loc->as_address_ptr());
    }
  }
}


// Visits all arguments, returns appropriate items without loading them
LIRItemList* LIRGenerator::invoke_visit_arguments(Invoke* x) {
  LIRItemList* argument_items = new LIRItemList();
  if (x->has_receiver()) {
    LIRItem* receiver = new LIRItem(x->receiver(), this);
    argument_items->append(receiver);
  }
  for (int i = 0; i < x->number_of_arguments(); i++) {
    LIRItem* param = new LIRItem(x->argument_at(i), this);
    argument_items->append(param);
  }
  return argument_items;
}


// The invoke with receiver has following phases:
//   a) traverse and load/lock receiver;
//   b) traverse all arguments -> item-array (invoke_visit_argument)
//   c) push receiver on stack
//   d) load each of the items and push on stack
//   e) unlock receiver
//   f) move receiver into receiver-register %o0
//   g) lock result registers and emit call operation
//
// Before issuing a call, we must spill-save all values on stack
// that are in caller-save register. "spill-save" moves those registers
// either in a free callee-save register or spills them if no free
// callee save register is available.
//
// The problem is where to invoke spill-save.
// - if invoked between e) and f), we may lock callee save
//   register in "spill-save" that destroys the receiver register
//   before f) is executed
// - if we rearrange f) to be earlier (by loading %o0) it
//   may destroy a value on the stack that is currently in %o0
//   and is waiting to be spilled
// - if we keep the receiver locked while doing spill-save,
//   we cannot spill it as it is spill-locked
//
void LIRGenerator::do_Invoke(Invoke* x) {
  CallingConvention* cc = frame_map()->java_calling_convention(x->signature(), true);

  LIR_OprList* arg_list = cc->args();
  LIRItemList* args = invoke_visit_arguments(x);
  LIR_Opr receiver = LIR_OprFact::illegalOpr;

  // setup result register
  LIR_Opr result_register = LIR_OprFact::illegalOpr;
  if (x->type() != voidType) {
    result_register = result_register_for(x->type());
  }

  CodeEmitInfo* info = state_for(x, x->state());

  invoke_load_arguments(x, args, arg_list);

  if (x->has_receiver()) {
    args->at(0)->load_item_force(LIR_Assembler::receiverOpr());
    receiver = args->at(0)->result();
  }

  // emit invoke code
  bool optimized = x->target_is_loaded() && x->target_is_final();
  assert(receiver->is_illegal() || receiver->is_equal(LIR_Assembler::receiverOpr()), "must match");

  // JSR 292
  // Preserve the SP over MethodHandle call sites, if needed.
  ciMethod* target = x->target();
  bool is_method_handle_invoke = (// %%% FIXME: Are both of these relevant?
                                  target->is_method_handle_intrinsic() ||
                                  target->is_compiled_lambda_form());
  if (is_method_handle_invoke) {
    info->set_is_method_handle_invoke(true);
    if(FrameMap::method_handle_invoke_SP_save_opr() != LIR_OprFact::illegalOpr) {
        __ move(FrameMap::stack_pointer(), FrameMap::method_handle_invoke_SP_save_opr());
    }
  }

  switch (x->code()) {
    case Bytecodes::_invokestatic:
      __ call_static(target, result_register,
                     SharedRuntime::get_resolve_static_call_stub(),
                     arg_list, info);
      break;
    case Bytecodes::_invokespecial:
    case Bytecodes::_invokevirtual:
    case Bytecodes::_invokeinterface:
      // for final target we still produce an inline cache, in order
      // to be able to call mixed mode
      if (x->code() == Bytecodes::_invokespecial || optimized) {
        __ call_opt_virtual(target, receiver, result_register,
                            SharedRuntime::get_resolve_opt_virtual_call_stub(),
                            arg_list, info);
      } else if (x->vtable_index() < 0) {
        __ call_icvirtual(target, receiver, result_register,
                          SharedRuntime::get_resolve_virtual_call_stub(),
                          arg_list, info);
      } else {
        int entry_offset = in_bytes(Klass::vtable_start_offset()) + x->vtable_index() * vtableEntry::size_in_bytes();
        int vtable_offset = entry_offset + vtableEntry::method_offset_in_bytes();
        __ call_virtual(target, receiver, result_register, vtable_offset, arg_list, info);
      }
      break;
    case Bytecodes::_invokedynamic: {
      __ call_dynamic(target, receiver, result_register,
                      SharedRuntime::get_resolve_static_call_stub(),
                      arg_list, info);
      break;
    }
    default:
      fatal("unexpected bytecode: %s", Bytecodes::name(x->code()));
      break;
  }

  // JSR 292
  // Restore the SP after MethodHandle call sites, if needed.
  if (is_method_handle_invoke
      && FrameMap::method_handle_invoke_SP_save_opr() != LIR_OprFact::illegalOpr) {
    __ move(FrameMap::method_handle_invoke_SP_save_opr(), FrameMap::stack_pointer());
  }

  if (x->type()->is_float() || x->type()->is_double()) {
    // Force rounding of results from non-strictfp when in strictfp
    // scope (or when we don't know the strictness of the callee, to
    // be safe.)
    if (method()->is_strict()) {
      if (!x->target_is_loaded() || !x->target_is_strictfp()) {
        result_register = round_item(result_register);
      }
    }
  }

  if (result_register->is_valid()) {
    LIR_Opr result = rlock_result(x);
    __ move(result_register, result);
  }
}


void LIRGenerator::do_FPIntrinsics(Intrinsic* x) {
  assert(x->number_of_arguments() == 1, "wrong type");
  LIRItem value       (x->argument_at(0), this);
  LIR_Opr reg = rlock_result(x);
  value.load_item();
  LIR_Opr tmp = force_to_spill(value.result(), as_BasicType(x->type()));
  __ move(tmp, reg);
}



// Code for  :  x->x() {x->cond()} x->y() ? x->tval() : x->fval()
void LIRGenerator::do_IfOp(IfOp* x) {
#ifdef ASSERT
  {
    ValueTag xtag = x->x()->type()->tag();
    ValueTag ttag = x->tval()->type()->tag();
    assert(xtag == intTag || xtag == objectTag, "cannot handle others");
    assert(ttag == addressTag || ttag == intTag || ttag == objectTag || ttag == longTag, "cannot handle others");
    assert(ttag == x->fval()->type()->tag(), "cannot handle others");
  }
#endif

  LIRItem left(x->x(), this);
  LIRItem right(x->y(), this);
  left.load_item();
  if (can_inline_as_constant(right.value())) {
    right.dont_load_item();
  } else {
    right.load_item();
  }

  LIRItem t_val(x->tval(), this);
  LIRItem f_val(x->fval(), this);
  t_val.dont_load_item();
  f_val.dont_load_item();
  LIR_Opr reg = rlock_result(x);

  __ cmp(lir_cond(x->cond()), left.result(), right.result());
  __ cmove(lir_cond(x->cond()), t_val.result(), f_val.result(), reg, as_BasicType(x->x()->type()));
}

void LIRGenerator::do_RuntimeCall(address routine, Intrinsic* x) {
  assert(x->number_of_arguments() == 0, "wrong type");
  // Enforce computation of _reserved_argument_area_size which is required on some platforms.
  BasicTypeList signature;
  CallingConvention* cc = frame_map()->c_calling_convention(&signature);
  LIR_Opr reg = result_register_for(x->type());
  __ call_runtime_leaf(routine, getThreadTemp(),
                       reg, new LIR_OprList());
  LIR_Opr result = rlock_result(x);
  __ move(reg, result);
}


<<<<<<< HEAD
void LIRGenerator::do_ClassIDIntrinsic(Intrinsic* x) {
    CodeEmitInfo* info = state_for(x);
    CodeEmitInfo* info2 = new CodeEmitInfo(info); // Clone for the second null check
    BasicType klass_pointer_type = NOT_LP64(T_INT) LP64_ONLY(T_LONG);
    assert(info != NULL, "must have info");
    LIRItem arg(x->argument_at(1), this);
    arg.load_item();
    LIR_Opr klass = new_pointer_register();
    __ move(new LIR_Address(arg.result(), java_lang_Class::klass_offset_in_bytes(), klass_pointer_type), klass, info);
    LIR_Opr id = new_register(T_LONG);
    ByteSize offset = TRACE_KLASS_TRACE_ID_OFFSET;
    LIR_Address* trace_id_addr = new LIR_Address(klass, in_bytes(offset), T_LONG);
    __ move(trace_id_addr, id);
    __ logical_or(id, LIR_OprFact::longConst(0x01l), id);
    __ store(id, trace_id_addr);
    __ logical_and(id, LIR_OprFact::longConst(~0x3l), id);
    __ move(id, rlock_result(x));
}
#endif
=======
>>>>>>> 1edf3d34

void LIRGenerator::do_Intrinsic(Intrinsic* x) {
  switch (x->id()) {
  case vmIntrinsics::_intBitsToFloat      :
  case vmIntrinsics::_doubleToRawLongBits :
  case vmIntrinsics::_longBitsToDouble    :
  case vmIntrinsics::_floatToRawIntBits   : {
    do_FPIntrinsics(x);
    break;
  }

#ifdef TRACE_HAVE_INTRINSICS
  case vmIntrinsics::_counterTime:
    do_RuntimeCall(CAST_FROM_FN_PTR(address, TRACE_TIME_METHOD), x);
    break;
#endif

  case vmIntrinsics::_currentTimeMillis:
    do_RuntimeCall(CAST_FROM_FN_PTR(address, os::javaTimeMillis), x);
    break;

  case vmIntrinsics::_nanoTime:
    do_RuntimeCall(CAST_FROM_FN_PTR(address, os::javaTimeNanos), x);
    break;

  case vmIntrinsics::_Object_init:    do_RegisterFinalizer(x); break;
  case vmIntrinsics::_isInstance:     do_isInstance(x);    break;
  case vmIntrinsics::_getClass:       do_getClass(x);      break;
  case vmIntrinsics::_currentThread:  do_currentThread(x); break;

  case vmIntrinsics::_dlog:           // fall through
  case vmIntrinsics::_dlog10:         // fall through
  case vmIntrinsics::_dabs:           // fall through
  case vmIntrinsics::_dsqrt:          // fall through
  case vmIntrinsics::_dtan:           // fall through
  case vmIntrinsics::_dsin :          // fall through
  case vmIntrinsics::_dcos :          // fall through
  case vmIntrinsics::_dexp :          // fall through
  case vmIntrinsics::_dpow :          do_MathIntrinsic(x); break;
  case vmIntrinsics::_arraycopy:      do_ArrayCopy(x);     break;

  // java.nio.Buffer.checkIndex
  case vmIntrinsics::_checkIndex:     do_NIOCheckIndex(x); break;

  case vmIntrinsics::_compareAndSwapObject:
    do_CompareAndSwap(x, objectType);
    break;
  case vmIntrinsics::_compareAndSwapInt:
    do_CompareAndSwap(x, intType);
    break;
  case vmIntrinsics::_compareAndSwapLong:
    do_CompareAndSwap(x, longType);
    break;

  case vmIntrinsics::_loadFence :
    if (os::is_MP()) __ membar_acquire();
    break;
  case vmIntrinsics::_storeFence:
    if (os::is_MP()) __ membar_release();
    break;
  case vmIntrinsics::_fullFence :
    if (os::is_MP()) __ membar();
    break;

  case vmIntrinsics::_Reference_get:
    do_Reference_get(x);
    break;

  case vmIntrinsics::_updateCRC32:
  case vmIntrinsics::_updateBytesCRC32:
  case vmIntrinsics::_updateByteBufferCRC32:
    do_update_CRC32(x);
    break;

  default: ShouldNotReachHere(); break;
  }
}

void LIRGenerator::profile_arguments(ProfileCall* x) {
  if (compilation()->profile_arguments()) {
    int bci = x->bci_of_invoke();
    ciMethodData* md = x->method()->method_data_or_null();
    ciProfileData* data = md->bci_to_data(bci);
    if ((data->is_CallTypeData() && data->as_CallTypeData()->has_arguments()) ||
        (data->is_VirtualCallTypeData() && data->as_VirtualCallTypeData()->has_arguments())) {
      ByteSize extra = data->is_CallTypeData() ? CallTypeData::args_data_offset() : VirtualCallTypeData::args_data_offset();
      int base_offset = md->byte_offset_of_slot(data, extra);
      LIR_Opr mdp = LIR_OprFact::illegalOpr;
      ciTypeStackSlotEntries* args = data->is_CallTypeData() ? ((ciCallTypeData*)data)->args() : ((ciVirtualCallTypeData*)data)->args();

      Bytecodes::Code bc = x->method()->java_code_at_bci(bci);
      int start = 0;
      int stop = data->is_CallTypeData() ? ((ciCallTypeData*)data)->number_of_arguments() : ((ciVirtualCallTypeData*)data)->number_of_arguments();
      if (x->inlined() && x->callee()->is_static() && Bytecodes::has_receiver(bc)) {
        // first argument is not profiled at call (method handle invoke)
        assert(x->method()->raw_code_at_bci(bci) == Bytecodes::_invokehandle, "invokehandle expected");
        start = 1;
      }
      ciSignature* callee_signature = x->callee()->signature();
      // method handle call to virtual method
      bool has_receiver = x->inlined() && !x->callee()->is_static() && !Bytecodes::has_receiver(bc);
      ciSignatureStream callee_signature_stream(callee_signature, has_receiver ? x->callee()->holder() : NULL);

      bool ignored_will_link;
      ciSignature* signature_at_call = NULL;
      x->method()->get_method_at_bci(bci, ignored_will_link, &signature_at_call);
      ciSignatureStream signature_at_call_stream(signature_at_call);

      // if called through method handle invoke, some arguments may have been popped
      for (int i = 0; i < stop && i+start < x->nb_profiled_args(); i++) {
        int off = in_bytes(TypeEntriesAtCall::argument_type_offset(i)) - in_bytes(TypeEntriesAtCall::args_data_offset());
        ciKlass* exact = profile_type(md, base_offset, off,
                                      args->type(i), x->profiled_arg_at(i+start), mdp,
                                      !x->arg_needs_null_check(i+start),
                                      signature_at_call_stream.next_klass(), callee_signature_stream.next_klass());
        if (exact != NULL) {
          md->set_argument_type(bci, i, exact);
        }
      }
    } else {
#ifdef ASSERT
      Bytecodes::Code code = x->method()->raw_code_at_bci(x->bci_of_invoke());
      int n = x->nb_profiled_args();
      assert(MethodData::profile_parameters() && (MethodData::profile_arguments_jsr292_only() ||
                                                  (x->inlined() && ((code == Bytecodes::_invokedynamic && n <= 1) || (code == Bytecodes::_invokehandle && n <= 2)))),
             "only at JSR292 bytecodes");
#endif
    }
  }
}

// profile parameters on entry to an inlined method
void LIRGenerator::profile_parameters_at_call(ProfileCall* x) {
  if (compilation()->profile_parameters() && x->inlined()) {
    ciMethodData* md = x->callee()->method_data_or_null();
    if (md != NULL) {
      ciParametersTypeData* parameters_type_data = md->parameters_type_data();
      if (parameters_type_data != NULL) {
        ciTypeStackSlotEntries* parameters =  parameters_type_data->parameters();
        LIR_Opr mdp = LIR_OprFact::illegalOpr;
        bool has_receiver = !x->callee()->is_static();
        ciSignature* sig = x->callee()->signature();
        ciSignatureStream sig_stream(sig, has_receiver ? x->callee()->holder() : NULL);
        int i = 0; // to iterate on the Instructions
        Value arg = x->recv();
        bool not_null = false;
        int bci = x->bci_of_invoke();
        Bytecodes::Code bc = x->method()->java_code_at_bci(bci);
        // The first parameter is the receiver so that's what we start
        // with if it exists. One exception is method handle call to
        // virtual method: the receiver is in the args list
        if (arg == NULL || !Bytecodes::has_receiver(bc)) {
          i = 1;
          arg = x->profiled_arg_at(0);
          not_null = !x->arg_needs_null_check(0);
        }
        int k = 0; // to iterate on the profile data
        for (;;) {
          intptr_t profiled_k = parameters->type(k);
          ciKlass* exact = profile_type(md, md->byte_offset_of_slot(parameters_type_data, ParametersTypeData::type_offset(0)),
                                        in_bytes(ParametersTypeData::type_offset(k)) - in_bytes(ParametersTypeData::type_offset(0)),
                                        profiled_k, arg, mdp, not_null, sig_stream.next_klass(), NULL);
          // If the profile is known statically set it once for all and do not emit any code
          if (exact != NULL) {
            md->set_parameter_type(k, exact);
          }
          k++;
          if (k >= parameters_type_data->number_of_parameters()) {
#ifdef ASSERT
            int extra = 0;
            if (MethodData::profile_arguments() && TypeProfileParmsLimit != -1 &&
                x->nb_profiled_args() >= TypeProfileParmsLimit &&
                x->recv() != NULL && Bytecodes::has_receiver(bc)) {
              extra += 1;
            }
            assert(i == x->nb_profiled_args() - extra || (TypeProfileParmsLimit != -1 && TypeProfileArgsLimit > TypeProfileParmsLimit), "unused parameters?");
#endif
            break;
          }
          arg = x->profiled_arg_at(i);
          not_null = !x->arg_needs_null_check(i);
          i++;
        }
      }
    }
  }
}

void LIRGenerator::do_ProfileCall(ProfileCall* x) {
  // Need recv in a temporary register so it interferes with the other temporaries
  LIR_Opr recv = LIR_OprFact::illegalOpr;
  LIR_Opr mdo = new_register(T_OBJECT);
  // tmp is used to hold the counters on SPARC
  LIR_Opr tmp = new_pointer_register();

  if (x->nb_profiled_args() > 0) {
    profile_arguments(x);
  }

  // profile parameters on inlined method entry including receiver
  if (x->recv() != NULL || x->nb_profiled_args() > 0) {
    profile_parameters_at_call(x);
  }

  if (x->recv() != NULL) {
    LIRItem value(x->recv(), this);
    value.load_item();
    recv = new_register(T_OBJECT);
    __ move(value.result(), recv);
  }
  __ profile_call(x->method(), x->bci_of_invoke(), x->callee(), mdo, recv, tmp, x->known_holder());
}

void LIRGenerator::do_ProfileReturnType(ProfileReturnType* x) {
  int bci = x->bci_of_invoke();
  ciMethodData* md = x->method()->method_data_or_null();
  ciProfileData* data = md->bci_to_data(bci);
  assert(data->is_CallTypeData() || data->is_VirtualCallTypeData(), "wrong profile data type");
  ciReturnTypeEntry* ret = data->is_CallTypeData() ? ((ciCallTypeData*)data)->ret() : ((ciVirtualCallTypeData*)data)->ret();
  LIR_Opr mdp = LIR_OprFact::illegalOpr;

  bool ignored_will_link;
  ciSignature* signature_at_call = NULL;
  x->method()->get_method_at_bci(bci, ignored_will_link, &signature_at_call);

  // The offset within the MDO of the entry to update may be too large
  // to be used in load/store instructions on some platforms. So have
  // profile_type() compute the address of the profile in a register.
  ciKlass* exact = profile_type(md, md->byte_offset_of_slot(data, ret->type_offset()), 0,
                                ret->type(), x->ret(), mdp,
                                !x->needs_null_check(),
                                signature_at_call->return_type()->as_klass(),
                                x->callee()->signature()->return_type()->as_klass());
  if (exact != NULL) {
    md->set_return_type(bci, exact);
  }
}

void LIRGenerator::do_ProfileInvoke(ProfileInvoke* x) {
  // We can safely ignore accessors here, since c2 will inline them anyway,
  // accessors are also always mature.
  if (!x->inlinee()->is_accessor()) {
    CodeEmitInfo* info = state_for(x, x->state(), true);
    // Notify the runtime very infrequently only to take care of counter overflows
    int freq_log = Tier23InlineeNotifyFreqLog;
    double scale;
    if (_method->has_option_value("CompileThresholdScaling", scale)) {
      freq_log = Arguments::scaled_freq_log(freq_log, scale);
    }
    increment_event_counter_impl(info, x->inlinee(), right_n_bits(freq_log), InvocationEntryBci, false, true);
  }
}

void LIRGenerator::increment_event_counter(CodeEmitInfo* info, int bci, bool backedge) {
  int freq_log = 0;
  int level = compilation()->env()->comp_level();
  if (level == CompLevel_limited_profile) {
    freq_log = (backedge ? Tier2BackedgeNotifyFreqLog : Tier2InvokeNotifyFreqLog);
  } else if (level == CompLevel_full_profile) {
    freq_log = (backedge ? Tier3BackedgeNotifyFreqLog : Tier3InvokeNotifyFreqLog);
  } else {
    ShouldNotReachHere();
  }
  // Increment the appropriate invocation/backedge counter and notify the runtime.
  double scale;
  if (_method->has_option_value("CompileThresholdScaling", scale)) {
    freq_log = Arguments::scaled_freq_log(freq_log, scale);
  }
  increment_event_counter_impl(info, info->scope()->method(), right_n_bits(freq_log), bci, backedge, true);
}

void LIRGenerator::decrement_age(CodeEmitInfo* info) {
  ciMethod* method = info->scope()->method();
  MethodCounters* mc_adr = method->ensure_method_counters();
  if (mc_adr != NULL) {
    LIR_Opr mc = new_pointer_register();
    __ move(LIR_OprFact::intptrConst(mc_adr), mc);
    int offset = in_bytes(MethodCounters::nmethod_age_offset());
    LIR_Address* counter = new LIR_Address(mc, offset, T_INT);
    LIR_Opr result = new_register(T_INT);
    __ load(counter, result);
    __ sub(result, LIR_OprFact::intConst(1), result);
    __ store(result, counter);
    // DeoptimizeStub will reexecute from the current state in code info.
    CodeStub* deopt = new DeoptimizeStub(info, Deoptimization::Reason_tenured,
                                         Deoptimization::Action_make_not_entrant);
    __ cmp(lir_cond_lessEqual, result, LIR_OprFact::intConst(0));
    __ branch(lir_cond_lessEqual, T_INT, deopt);
  }
}


void LIRGenerator::increment_event_counter_impl(CodeEmitInfo* info,
                                                ciMethod *method, int frequency,
                                                int bci, bool backedge, bool notify) {
  assert(frequency == 0 || is_power_of_2(frequency + 1), "Frequency must be x^2 - 1 or 0");
  int level = _compilation->env()->comp_level();
  assert(level > CompLevel_simple, "Shouldn't be here");

  int offset = -1;
  LIR_Opr counter_holder = NULL;
  if (level == CompLevel_limited_profile) {
    MethodCounters* counters_adr = method->ensure_method_counters();
    if (counters_adr == NULL) {
      bailout("method counters allocation failed");
      return;
    }
    counter_holder = new_pointer_register();
    __ move(LIR_OprFact::intptrConst(counters_adr), counter_holder);
    offset = in_bytes(backedge ? MethodCounters::backedge_counter_offset() :
                                 MethodCounters::invocation_counter_offset());
  } else if (level == CompLevel_full_profile) {
    counter_holder = new_register(T_METADATA);
    offset = in_bytes(backedge ? MethodData::backedge_counter_offset() :
                                 MethodData::invocation_counter_offset());
    ciMethodData* md = method->method_data_or_null();
    assert(md != NULL, "Sanity");
    __ metadata2reg(md->constant_encoding(), counter_holder);
  } else {
    ShouldNotReachHere();
  }
  LIR_Address* counter = new LIR_Address(counter_holder, offset, T_INT);
  LIR_Opr result = new_register(T_INT);
  __ load(counter, result);
  __ add(result, LIR_OprFact::intConst(InvocationCounter::count_increment), result);
  __ store(result, counter);
  if (notify) {
    LIR_Opr meth = LIR_OprFact::metadataConst(method->constant_encoding());
    // The bci for info can point to cmp for if's we want the if bci
    CodeStub* overflow = new CounterOverflowStub(info, bci, meth);
    int freq = frequency << InvocationCounter::count_shift;
    if (freq == 0) {
      __ branch(lir_cond_always, T_ILLEGAL, overflow);
    } else {
      LIR_Opr mask = load_immediate(freq, T_INT);
      __ logical_and(result, mask, result);
      __ cmp(lir_cond_equal, result, LIR_OprFact::intConst(0));
      __ branch(lir_cond_equal, T_INT, overflow);
    }
    __ branch_destination(overflow->continuation());
  }
}

void LIRGenerator::do_RuntimeCall(RuntimeCall* x) {
  LIR_OprList* args = new LIR_OprList(x->number_of_arguments());
  BasicTypeList* signature = new BasicTypeList(x->number_of_arguments());

  if (x->pass_thread()) {
    signature->append(LP64_ONLY(T_LONG) NOT_LP64(T_INT));    // thread
    args->append(getThreadPointer());
  }

  for (int i = 0; i < x->number_of_arguments(); i++) {
    Value a = x->argument_at(i);
    LIRItem* item = new LIRItem(a, this);
    item->load_item();
    args->append(item->result());
    signature->append(as_BasicType(a->type()));
  }

  LIR_Opr result = call_runtime(signature, args, x->entry(), x->type(), NULL);
  if (x->type() == voidType) {
    set_no_result(x);
  } else {
    __ move(result, rlock_result(x));
  }
}

#ifdef ASSERT
void LIRGenerator::do_Assert(Assert *x) {
  ValueTag tag = x->x()->type()->tag();
  If::Condition cond = x->cond();

  LIRItem xitem(x->x(), this);
  LIRItem yitem(x->y(), this);
  LIRItem* xin = &xitem;
  LIRItem* yin = &yitem;

  assert(tag == intTag, "Only integer assertions are valid!");

  xin->load_item();
  yin->dont_load_item();

  set_no_result(x);

  LIR_Opr left = xin->result();
  LIR_Opr right = yin->result();

  __ lir_assert(lir_cond(x->cond()), left, right, x->message(), true);
}
#endif

void LIRGenerator::do_RangeCheckPredicate(RangeCheckPredicate *x) {


  Instruction *a = x->x();
  Instruction *b = x->y();
  if (!a || StressRangeCheckElimination) {
    assert(!b || StressRangeCheckElimination, "B must also be null");

    CodeEmitInfo *info = state_for(x, x->state());
    CodeStub* stub = new PredicateFailedStub(info);

    __ jump(stub);
  } else if (a->type()->as_IntConstant() && b->type()->as_IntConstant()) {
    int a_int = a->type()->as_IntConstant()->value();
    int b_int = b->type()->as_IntConstant()->value();

    bool ok = false;

    switch(x->cond()) {
      case Instruction::eql: ok = (a_int == b_int); break;
      case Instruction::neq: ok = (a_int != b_int); break;
      case Instruction::lss: ok = (a_int < b_int); break;
      case Instruction::leq: ok = (a_int <= b_int); break;
      case Instruction::gtr: ok = (a_int > b_int); break;
      case Instruction::geq: ok = (a_int >= b_int); break;
      case Instruction::aeq: ok = ((unsigned int)a_int >= (unsigned int)b_int); break;
      case Instruction::beq: ok = ((unsigned int)a_int <= (unsigned int)b_int); break;
      default: ShouldNotReachHere();
    }

    if (ok) {

      CodeEmitInfo *info = state_for(x, x->state());
      CodeStub* stub = new PredicateFailedStub(info);

      __ jump(stub);
    }
  } else {

    ValueTag tag = x->x()->type()->tag();
    If::Condition cond = x->cond();
    LIRItem xitem(x->x(), this);
    LIRItem yitem(x->y(), this);
    LIRItem* xin = &xitem;
    LIRItem* yin = &yitem;

    assert(tag == intTag, "Only integer deoptimizations are valid!");

    xin->load_item();
    yin->dont_load_item();
    set_no_result(x);

    LIR_Opr left = xin->result();
    LIR_Opr right = yin->result();

    CodeEmitInfo *info = state_for(x, x->state());
    CodeStub* stub = new PredicateFailedStub(info);

    __ cmp(lir_cond(cond), left, right);
    __ branch(lir_cond(cond), right->type(), stub);
  }
}


LIR_Opr LIRGenerator::call_runtime(Value arg1, address entry, ValueType* result_type, CodeEmitInfo* info) {
  LIRItemList args(1);
  LIRItem value(arg1, this);
  args.append(&value);
  BasicTypeList signature;
  signature.append(as_BasicType(arg1->type()));

  return call_runtime(&signature, &args, entry, result_type, info);
}


LIR_Opr LIRGenerator::call_runtime(Value arg1, Value arg2, address entry, ValueType* result_type, CodeEmitInfo* info) {
  LIRItemList args(2);
  LIRItem value1(arg1, this);
  LIRItem value2(arg2, this);
  args.append(&value1);
  args.append(&value2);
  BasicTypeList signature;
  signature.append(as_BasicType(arg1->type()));
  signature.append(as_BasicType(arg2->type()));

  return call_runtime(&signature, &args, entry, result_type, info);
}


LIR_Opr LIRGenerator::call_runtime(BasicTypeArray* signature, LIR_OprList* args,
                                   address entry, ValueType* result_type, CodeEmitInfo* info) {
  // get a result register
  LIR_Opr phys_reg = LIR_OprFact::illegalOpr;
  LIR_Opr result = LIR_OprFact::illegalOpr;
  if (result_type->tag() != voidTag) {
    result = new_register(result_type);
    phys_reg = result_register_for(result_type);
  }

  // move the arguments into the correct location
  CallingConvention* cc = frame_map()->c_calling_convention(signature);
  assert(cc->length() == args->length(), "argument mismatch");
  for (int i = 0; i < args->length(); i++) {
    LIR_Opr arg = args->at(i);
    LIR_Opr loc = cc->at(i);
    if (loc->is_register()) {
      __ move(arg, loc);
    } else {
      LIR_Address* addr = loc->as_address_ptr();
//           if (!can_store_as_constant(arg)) {
//             LIR_Opr tmp = new_register(arg->type());
//             __ move(arg, tmp);
//             arg = tmp;
//           }
      if (addr->type() == T_LONG || addr->type() == T_DOUBLE) {
        __ unaligned_move(arg, addr);
      } else {
        __ move(arg, addr);
      }
    }
  }

  if (info) {
    __ call_runtime(entry, getThreadTemp(), phys_reg, cc->args(), info);
  } else {
    __ call_runtime_leaf(entry, getThreadTemp(), phys_reg, cc->args());
  }
  if (result->is_valid()) {
    __ move(phys_reg, result);
  }
  return result;
}


LIR_Opr LIRGenerator::call_runtime(BasicTypeArray* signature, LIRItemList* args,
                                   address entry, ValueType* result_type, CodeEmitInfo* info) {
  // get a result register
  LIR_Opr phys_reg = LIR_OprFact::illegalOpr;
  LIR_Opr result = LIR_OprFact::illegalOpr;
  if (result_type->tag() != voidTag) {
    result = new_register(result_type);
    phys_reg = result_register_for(result_type);
  }

  // move the arguments into the correct location
  CallingConvention* cc = frame_map()->c_calling_convention(signature);

  assert(cc->length() == args->length(), "argument mismatch");
  for (int i = 0; i < args->length(); i++) {
    LIRItem* arg = args->at(i);
    LIR_Opr loc = cc->at(i);
    if (loc->is_register()) {
      arg->load_item_force(loc);
    } else {
      LIR_Address* addr = loc->as_address_ptr();
      arg->load_for_store(addr->type());
      if (addr->type() == T_LONG || addr->type() == T_DOUBLE) {
        __ unaligned_move(arg->result(), addr);
      } else {
        __ move(arg->result(), addr);
      }
    }
  }

  if (info) {
    __ call_runtime(entry, getThreadTemp(), phys_reg, cc->args(), info);
  } else {
    __ call_runtime_leaf(entry, getThreadTemp(), phys_reg, cc->args());
  }
  if (result->is_valid()) {
    __ move(phys_reg, result);
  }
  return result;
}

void LIRGenerator::do_MemBar(MemBar* x) {
  if (os::is_MP()) {
    LIR_Code code = x->code();
    switch(code) {
      case lir_membar_acquire   : __ membar_acquire(); break;
      case lir_membar_release   : __ membar_release(); break;
      case lir_membar           : __ membar(); break;
      case lir_membar_loadload  : __ membar_loadload(); break;
      case lir_membar_storestore: __ membar_storestore(); break;
      case lir_membar_loadstore : __ membar_loadstore(); break;
      case lir_membar_storeload : __ membar_storeload(); break;
      default                   : ShouldNotReachHere(); break;
    }
  }
}<|MERGE_RESOLUTION|>--- conflicted
+++ resolved
@@ -3071,28 +3071,6 @@
 }
 
 
-<<<<<<< HEAD
-void LIRGenerator::do_ClassIDIntrinsic(Intrinsic* x) {
-    CodeEmitInfo* info = state_for(x);
-    CodeEmitInfo* info2 = new CodeEmitInfo(info); // Clone for the second null check
-    BasicType klass_pointer_type = NOT_LP64(T_INT) LP64_ONLY(T_LONG);
-    assert(info != NULL, "must have info");
-    LIRItem arg(x->argument_at(1), this);
-    arg.load_item();
-    LIR_Opr klass = new_pointer_register();
-    __ move(new LIR_Address(arg.result(), java_lang_Class::klass_offset_in_bytes(), klass_pointer_type), klass, info);
-    LIR_Opr id = new_register(T_LONG);
-    ByteSize offset = TRACE_KLASS_TRACE_ID_OFFSET;
-    LIR_Address* trace_id_addr = new LIR_Address(klass, in_bytes(offset), T_LONG);
-    __ move(trace_id_addr, id);
-    __ logical_or(id, LIR_OprFact::longConst(0x01l), id);
-    __ store(id, trace_id_addr);
-    __ logical_and(id, LIR_OprFact::longConst(~0x3l), id);
-    __ move(id, rlock_result(x));
-}
-#endif
-=======
->>>>>>> 1edf3d34
 
 void LIRGenerator::do_Intrinsic(Intrinsic* x) {
   switch (x->id()) {
