--- conflicted
+++ resolved
@@ -1134,27 +1134,10 @@
     memmove(dst_addr, src_addr, length << l2es);
     return ac_ok;
   } else if (src->is_objArray() && dst->is_objArray()) {
-<<<<<<< HEAD
     if (UseCompressedOops) {  // will need for tiered
       narrowOop *src_addr  = objArrayOop(src)->obj_at_addr<narrowOop>(src_pos);
       narrowOop *dst_addr  = objArrayOop(dst)->obj_at_addr<narrowOop>(dst_pos);
       return obj_arraycopy_work(src, src_addr, dst, dst_addr, length);
-=======
-    oop* src_addr = objArrayOop(src)->obj_at_addr(src_pos);
-    oop* dst_addr = objArrayOop(dst)->obj_at_addr(dst_pos);
-    // For performance reasons, we assume we are using a card marking write
-    // barrier. The assert will fail if this is not the case.
-    // Note that we use the non-virtual inlineable variant of write_ref_array.
-    BarrierSet* bs = Universe::heap()->barrier_set();
-    assert(bs->has_write_ref_array_opt(),
-	   "Barrier set must have ref array opt");
-    if (src == dst) {
-      // same object, no check
-      Copy::conjoint_oops_atomic(src_addr, dst_addr, length);
-      bs->write_ref_array(MemRegion((HeapWord*)dst_addr,
-                                    (HeapWord*)(dst_addr + length)));
-      return ac_ok;
->>>>>>> 2571633a
     } else {
       oop *src_addr  = objArrayOop(src)->obj_at_addr<oop>(src_pos);
       oop *dst_addr  = objArrayOop(dst)->obj_at_addr<oop>(dst_pos);
