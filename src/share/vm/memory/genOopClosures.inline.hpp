#ifdef USE_PRAGMA_IDENT_HDR
#pragma ident "@(#)genOopClosures.inline.hpp	1.40 07/05/29 09:44:15 JVM"
#endif
/*
 * Copyright 2001-2008 Sun Microsystems, Inc.  All Rights Reserved.
 * DO NOT ALTER OR REMOVE COPYRIGHT NOTICES OR THIS FILE HEADER.
 *
 * This code is free software; you can redistribute it and/or modify it
 * under the terms of the GNU General Public License version 2 only, as
 * published by the Free Software Foundation.
 *
 * This code is distributed in the hope that it will be useful, but WITHOUT
 * ANY WARRANTY; without even the implied warranty of MERCHANTABILITY or
 * FITNESS FOR A PARTICULAR PURPOSE.  See the GNU General Public License
 * version 2 for more details (a copy is included in the LICENSE file that
 * accompanied this code).
 *
 * You should have received a copy of the GNU General Public License version
 * 2 along with this work; if not, write to the Free Software Foundation,
 * Inc., 51 Franklin St, Fifth Floor, Boston, MA 02110-1301 USA.
 *
 * Please contact Sun Microsystems, Inc., 4150 Network Circle, Santa Clara,
 * CA 95054 USA or visit www.sun.com if you need additional information or
 * have any questions.
 *  
 */

inline OopsInGenClosure::OopsInGenClosure(Generation* gen) :
  OopClosure(gen->ref_processor()), _orig_gen(gen), _rs(NULL) {
  set_generation(gen);
}

inline void OopsInGenClosure::set_generation(Generation* gen) {
  _gen = gen;
  _gen_boundary = _gen->reserved().start();
  // Barrier set for the heap, must be set after heap is initialized
  if (_rs == NULL) {
    GenRemSet* rs = SharedHeap::heap()->rem_set();
    assert(rs->rs_kind() == GenRemSet::CardTable, "Wrong rem set kind");
    _rs = (CardTableRS*)rs;
  }
}

template <class T> inline void OopsInGenClosure::do_barrier(T* p) {
  assert(generation()->is_in_reserved(p), "expected ref in generation");
  assert(!oopDesc::is_null(*p), "expected non-null object");
  oop obj = oopDesc::load_decode_heap_oop_not_null(p);
  // If p points to a younger generation, mark the card.
  if ((HeapWord*)obj < _gen_boundary) {
    _rs->inline_write_ref_field_gc(p, obj);
  }
}

inline void OopsInGenClosure::par_do_barrier(oop* p) {
  assert(generation()->is_in_reserved(p), "expected ref in generation");
  oop obj = *p;
  assert(obj != NULL, "expected non-null object");
  // If p points to a younger generation, mark the card.
  if ((HeapWord*)obj < gen_boundary()) {
    rs()->write_ref_field_gc_par(p, obj);
  }
}

// NOTE! Any changes made here should also be made
// in FastScanClosure::do_oop_work()
template <class T> inline void ScanClosure::do_oop_work(T* p) {
  T heap_oop = oopDesc::load_heap_oop(p);
  // Should we copy the obj?
  if (!oopDesc::is_null(heap_oop)) {
    oop obj = oopDesc::decode_heap_oop_not_null(heap_oop);
    if ((HeapWord*)obj < _boundary) {
      assert(!_g->to()->is_in_reserved(obj), "Scanning field twice?");
<<<<<<< HEAD
      oop new_obj = obj->is_forwarded() ? obj->forwardee()
                                        : _g->copy_to_survivor_space(obj);
      oopDesc::encode_store_heap_oop_not_null(p, new_obj);
=======
      if (obj->is_forwarded()) {
        *p = obj->forwardee();
      } else {        
        *p = _g->copy_to_survivor_space(obj, p);
      }
>>>>>>> 2571633a
    }
    if (_gc_barrier) {
      // Now call parent closure
      do_barrier(p);
    }
  }
}

inline void ScanClosure::do_oop_nv(oop* p)       { ScanClosure::do_oop_work(p); }
inline void ScanClosure::do_oop_nv(narrowOop* p) { ScanClosure::do_oop_work(p); }

// NOTE! Any changes made here should also be made
// in ScanClosure::do_oop_work()
template <class T> inline void FastScanClosure::do_oop_work(T* p) {
  T heap_oop = oopDesc::load_heap_oop(p);
  // Should we copy the obj?
  if (!oopDesc::is_null(heap_oop)) {
    oop obj = oopDesc::decode_heap_oop_not_null(heap_oop);
    if ((HeapWord*)obj < _boundary) {
      assert(!_g->to()->is_in_reserved(obj), "Scanning field twice?");
<<<<<<< HEAD
      oop new_obj = obj->is_forwarded() ? obj->forwardee()
                                        : _g->copy_to_survivor_space(obj);
      oopDesc::encode_store_heap_oop_not_null(p, new_obj);
=======
      if (obj->is_forwarded()) {
        *p = obj->forwardee();
      } else {        
        *p = _g->copy_to_survivor_space(obj, p);
      }
>>>>>>> 2571633a
      if (_gc_barrier) {
        // Now call parent closure
        do_barrier(p);
      }
    }
  }
}

inline void FastScanClosure::do_oop_nv(oop* p)       { FastScanClosure::do_oop_work(p); }
inline void FastScanClosure::do_oop_nv(narrowOop* p) { FastScanClosure::do_oop_work(p); }

// Note similarity to ScanClosure; the difference is that
// the barrier set is taken care of outside this closure.
template <class T> inline void ScanWeakRefClosure::do_oop_work(T* p) {
  assert(!oopDesc::is_null(*p), "null weak reference?");
  oop obj = oopDesc::load_decode_heap_oop_not_null(p);
  // weak references are sometimes scanned twice; must check
  // that to-space doesn't already contain this object
  if ((HeapWord*)obj < _boundary && !_g->to()->is_in_reserved(obj)) {
<<<<<<< HEAD
    oop new_obj = obj->is_forwarded() ? obj->forwardee()
                                      : _g->copy_to_survivor_space(obj);
    oopDesc::encode_store_heap_oop_not_null(p, new_obj);
=======
    if (obj->is_forwarded()) {
      *p = obj->forwardee();
    } else {        
      *p = _g->copy_to_survivor_space(obj, p);
    }
>>>>>>> 2571633a
  }
}

inline void ScanWeakRefClosure::do_oop_nv(oop* p)       { ScanWeakRefClosure::do_oop_work(p); }
inline void ScanWeakRefClosure::do_oop_nv(narrowOop* p) { ScanWeakRefClosure::do_oop_work(p); }<|MERGE_RESOLUTION|>--- conflicted
+++ resolved
@@ -70,17 +70,9 @@
     oop obj = oopDesc::decode_heap_oop_not_null(heap_oop);
     if ((HeapWord*)obj < _boundary) {
       assert(!_g->to()->is_in_reserved(obj), "Scanning field twice?");
-<<<<<<< HEAD
       oop new_obj = obj->is_forwarded() ? obj->forwardee()
                                         : _g->copy_to_survivor_space(obj);
       oopDesc::encode_store_heap_oop_not_null(p, new_obj);
-=======
-      if (obj->is_forwarded()) {
-        *p = obj->forwardee();
-      } else {        
-        *p = _g->copy_to_survivor_space(obj, p);
-      }
->>>>>>> 2571633a
     }
     if (_gc_barrier) {
       // Now call parent closure
@@ -101,17 +93,9 @@
     oop obj = oopDesc::decode_heap_oop_not_null(heap_oop);
     if ((HeapWord*)obj < _boundary) {
       assert(!_g->to()->is_in_reserved(obj), "Scanning field twice?");
-<<<<<<< HEAD
       oop new_obj = obj->is_forwarded() ? obj->forwardee()
                                         : _g->copy_to_survivor_space(obj);
       oopDesc::encode_store_heap_oop_not_null(p, new_obj);
-=======
-      if (obj->is_forwarded()) {
-        *p = obj->forwardee();
-      } else {        
-        *p = _g->copy_to_survivor_space(obj, p);
-      }
->>>>>>> 2571633a
       if (_gc_barrier) {
         // Now call parent closure
         do_barrier(p);
@@ -131,17 +115,9 @@
   // weak references are sometimes scanned twice; must check
   // that to-space doesn't already contain this object
   if ((HeapWord*)obj < _boundary && !_g->to()->is_in_reserved(obj)) {
-<<<<<<< HEAD
     oop new_obj = obj->is_forwarded() ? obj->forwardee()
                                       : _g->copy_to_survivor_space(obj);
     oopDesc::encode_store_heap_oop_not_null(p, new_obj);
-=======
-    if (obj->is_forwarded()) {
-      *p = obj->forwardee();
-    } else {        
-      *p = _g->copy_to_survivor_space(obj, p);
-    }
->>>>>>> 2571633a
   }
 }
 
