--- conflicted
+++ resolved
@@ -305,13 +305,8 @@
   
   // For non-youngest collection, the DefNewGeneration can contribute
   // "to-space".
-<<<<<<< HEAD
   virtual void contribute_scratch(ScratchBlock*& list, Generation* requestor,
                           size_t max_alloc_words);
-=======
-  void contribute_scratch(ScratchBlock*& list, Generation* requestor,
-			  size_t max_alloc_words);
->>>>>>> 2571633a
 
   // Reset for contribution of "to-space".
   virtual void reset_scratch();
