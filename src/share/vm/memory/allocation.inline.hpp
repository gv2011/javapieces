/*
 * Copyright (c) 1997, 2013, Oracle and/or its affiliates. All rights reserved.
 * DO NOT ALTER OR REMOVE COPYRIGHT NOTICES OR THIS FILE HEADER.
 *
 * This code is free software; you can redistribute it and/or modify it
 * under the terms of the GNU General Public License version 2 only, as
 * published by the Free Software Foundation.
 *
 * This code is distributed in the hope that it will be useful, but WITHOUT
 * ANY WARRANTY; without even the implied warranty of MERCHANTABILITY or
 * FITNESS FOR A PARTICULAR PURPOSE.  See the GNU General Public License
 * version 2 for more details (a copy is included in the LICENSE file that
 * accompanied this code).
 *
 * You should have received a copy of the GNU General Public License version
 * 2 along with this work; if not, write to the Free Software Foundation,
 * Inc., 51 Franklin St, Fifth Floor, Boston, MA 02110-1301 USA.
 *
 * Please contact Oracle, 500 Oracle Parkway, Redwood Shores, CA 94065 USA
 * or visit www.oracle.com if you need additional information or have any
 * questions.
 *
 */

#ifndef SHARE_VM_MEMORY_ALLOCATION_INLINE_HPP
#define SHARE_VM_MEMORY_ALLOCATION_INLINE_HPP

#include "runtime/os.hpp"

// Explicit C-heap memory management

void trace_heap_malloc(size_t size, const char* name, void *p);
void trace_heap_free(void *p);

#ifndef PRODUCT
// Increments unsigned long value for statistics (not atomic on MP).
inline void inc_stat_counter(volatile julong* dest, julong add_value) {
#if defined(SPARC) || defined(X86)
  // Sparc and X86 have atomic jlong (8 bytes) instructions
  julong value = Atomic::load((volatile jlong*)dest);
  value += add_value;
  Atomic::store((jlong)value, (volatile jlong*)dest);
#else
  // possible word-tearing during load/store
  *dest += add_value;
#endif
}
#endif

// allocate using malloc; will fail if no memory available
<<<<<<< HEAD
inline char* AllocateHeap(size_t size, const char* name = NULL,
     AllocFailType alloc_failmode = AllocFailStrategy::EXIT_OOM) {
  char* p = (char*) os::malloc(size);
=======
inline char* AllocateHeap(size_t size, MEMFLAGS flags, address pc = 0,
     AllocFailType alloc_failmode = AllocFailStrategy::EXIT_OOM) {
  if (pc == 0) {
    pc = CURRENT_PC;
  }
  char* p = (char*) os::malloc(size, flags, pc);
>>>>>>> 2204083c
  #ifdef ASSERT
  if (PrintMallocFree) trace_heap_malloc(size, "AllocateHeap", p);
  #endif
  if (p == NULL && alloc_failmode == AllocFailStrategy::EXIT_OOM)
    vm_exit_out_of_memory(size, "AllocateHeap");
  return p;
}

<<<<<<< HEAD
inline char* ReallocateHeap(char *old, size_t size, const char* name = NULL,
    AllocFailType alloc_failmode = AllocFailStrategy::EXIT_OOM) {
  char* p = (char*) os::realloc(old,size);
=======
inline char* ReallocateHeap(char *old, size_t size, MEMFLAGS flags,
    AllocFailType alloc_failmode = AllocFailStrategy::EXIT_OOM) {
  char* p = (char*) os::realloc(old, size, flags, CURRENT_PC);
>>>>>>> 2204083c
  #ifdef ASSERT
  if (PrintMallocFree) trace_heap_malloc(size, "ReallocateHeap", p);
  #endif
  if (p == NULL && alloc_failmode == AllocFailStrategy::EXIT_OOM)
    vm_exit_out_of_memory(size, "ReallocateHeap");
  return p;
}

inline void FreeHeap(void* p, MEMFLAGS memflags = mtInternal) {
  #ifdef ASSERT
  if (PrintMallocFree) trace_heap_free(p);
  #endif
  os::free(p, memflags);
}


template <MEMFLAGS F> void* CHeapObj<F>::operator new(size_t size,
      address caller_pc){
#ifdef ASSERT
    void* p = (void*)AllocateHeap(size, F, (caller_pc != 0 ? caller_pc : CALLER_PC));
    if (PrintMallocFree) trace_heap_malloc(size, "CHeapObj-new", p);
    return p;
#else
    return (void *) AllocateHeap(size, F, (caller_pc != 0 ? caller_pc : CALLER_PC));
#endif
  }

template <MEMFLAGS F> void* CHeapObj<F>::operator new (size_t size,
  const std::nothrow_t&  nothrow_constant, address caller_pc) {
#ifdef ASSERT
    void* p = os::malloc(size, F, (caller_pc != 0 ? caller_pc : CALLER_PC));
    if (PrintMallocFree) trace_heap_malloc(size, "CHeapObj-new", p);
    return p;
#else
    return os::malloc(size, F, (caller_pc != 0 ? caller_pc : CALLER_PC));
#endif
}

template <MEMFLAGS F> void CHeapObj<F>::operator delete(void* p){
   FreeHeap(p, F);
}

template <class E, MEMFLAGS F>
E* ArrayAllocator<E, F>::allocate(size_t length) {
  assert(_addr == NULL, "Already in use");

  _size = sizeof(E) * length;
  _use_malloc = _size < ArrayAllocatorMallocLimit;

  if (_use_malloc) {
    _addr = AllocateHeap(_size, F);
    if (_addr == NULL && _size >=  (size_t)os::vm_allocation_granularity()) {
      // malloc failed let's try with mmap instead
      _use_malloc = false;
    } else {
      return (E*)_addr;
    }
  }

  int alignment = os::vm_allocation_granularity();
  _size = align_size_up(_size, alignment);

  _addr = os::reserve_memory(_size, NULL, alignment, F);
  if (_addr == NULL) {
    vm_exit_out_of_memory(_size, "Allocator (reserve)");
  }

  os::commit_memory_or_exit(_addr, _size, !ExecMem, "Allocator (commit)");

  return (E*)_addr;
}

template<class E, MEMFLAGS F>
void ArrayAllocator<E, F>::free() {
  if (_addr != NULL) {
    if (_use_malloc) {
      FreeHeap(_addr, F);
    } else {
      os::release_memory(_addr, _size);
    }
    _addr = NULL;
  }
}

#endif // SHARE_VM_MEMORY_ALLOCATION_INLINE_HPP<|MERGE_RESOLUTION|>--- conflicted
+++ resolved
@@ -48,18 +48,12 @@
 #endif
 
 // allocate using malloc; will fail if no memory available
-<<<<<<< HEAD
-inline char* AllocateHeap(size_t size, const char* name = NULL,
-     AllocFailType alloc_failmode = AllocFailStrategy::EXIT_OOM) {
-  char* p = (char*) os::malloc(size);
-=======
 inline char* AllocateHeap(size_t size, MEMFLAGS flags, address pc = 0,
      AllocFailType alloc_failmode = AllocFailStrategy::EXIT_OOM) {
   if (pc == 0) {
     pc = CURRENT_PC;
   }
   char* p = (char*) os::malloc(size, flags, pc);
->>>>>>> 2204083c
   #ifdef ASSERT
   if (PrintMallocFree) trace_heap_malloc(size, "AllocateHeap", p);
   #endif
@@ -68,15 +62,9 @@
   return p;
 }
 
-<<<<<<< HEAD
-inline char* ReallocateHeap(char *old, size_t size, const char* name = NULL,
-    AllocFailType alloc_failmode = AllocFailStrategy::EXIT_OOM) {
-  char* p = (char*) os::realloc(old,size);
-=======
 inline char* ReallocateHeap(char *old, size_t size, MEMFLAGS flags,
     AllocFailType alloc_failmode = AllocFailStrategy::EXIT_OOM) {
   char* p = (char*) os::realloc(old, size, flags, CURRENT_PC);
->>>>>>> 2204083c
   #ifdef ASSERT
   if (PrintMallocFree) trace_heap_malloc(size, "ReallocateHeap", p);
   #endif
