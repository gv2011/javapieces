#ifdef USE_PRAGMA_IDENT_HDR
#pragma ident "@(#)iterator.hpp	1.38 07/05/05 17:05:52 JVM"
#endif
/*
 * Copyright 1997-2008 Sun Microsystems, Inc.  All Rights Reserved.
 * DO NOT ALTER OR REMOVE COPYRIGHT NOTICES OR THIS FILE HEADER.
 *
 * This code is free software; you can redistribute it and/or modify it
 * under the terms of the GNU General Public License version 2 only, as
 * published by the Free Software Foundation.
 *
 * This code is distributed in the hope that it will be useful, but WITHOUT
 * ANY WARRANTY; without even the implied warranty of MERCHANTABILITY or
 * FITNESS FOR A PARTICULAR PURPOSE.  See the GNU General Public License
 * version 2 for more details (a copy is included in the LICENSE file that
 * accompanied this code).
 *
 * You should have received a copy of the GNU General Public License version
 * 2 along with this work; if not, write to the Free Software Foundation,
 * Inc., 51 Franklin St, Fifth Floor, Boston, MA 02110-1301 USA.
 *
 * Please contact Sun Microsystems, Inc., 4150 Network Circle, Santa Clara,
 * CA 95054 USA or visit www.sun.com if you need additional information or
 * have any questions.
 *  
 */

// The following classes are C++ `closures` for iterating over objects, roots and spaces

class ReferenceProcessor;

// Closure provides abortability.

class Closure : public StackObj {
 protected:
  bool _abort;
  void set_abort() { _abort = true; }
 public:
  Closure() : _abort(false) {}
  // A subtype can use this mechanism to indicate to some iterator mapping
  // functions that the iteration should cease.
  bool abort() { return _abort; }
  void clear_abort() { _abort = false; }
};

// OopClosure is used for iterating through roots (oop*)

class OopClosure : public Closure {
 public:
  ReferenceProcessor* _ref_processor;
  OopClosure(ReferenceProcessor* rp) : _ref_processor(rp) { }
  OopClosure() : _ref_processor(NULL) { }
  virtual void do_oop(oop* o) = 0;
  virtual void do_oop_v(oop* o) { do_oop(o); }
  virtual void do_oop(narrowOop* o) = 0;
  virtual void do_oop_v(narrowOop* o) { do_oop(o); }

  // In support of post-processing of weak links of KlassKlass objects;
  // see KlassKlass::oop_oop_iterate().
  virtual const bool should_remember_klasses() const { return false;    }
  virtual void remember_klass(Klass* k) { /* do nothing */ }

  // If "true", invoke on nmethods (when scanning compiled frames).
  virtual const bool do_nmethods() const { return false; }

  // The methods below control how object iterations invoking this closure
  // should be performed:

  // If "true", invoke on header klass field.
  bool do_header() { return true; } // Note that this is non-virtual.
  // Controls how prefetching is done for invocations of this closure.
  Prefetch::style prefetch_style() { // Note that this is non-virtual.
    return Prefetch::do_none;
<<<<<<< HEAD
  }

  // True iff this closure may be safely applied more than once to an oop
  // location without an intervening "major reset" (like the end of a GC).
  virtual bool idempotent() { return false; }
  virtual bool apply_to_weak_ref_discovered_field() { return false; }
=======
  } 
>>>>>>> 2571633a
};

// ObjectClosure is used for iterating through an object space

class ObjectClosure : public Closure {
 public:
  // Called for each object.
  virtual void do_object(oop obj) = 0;
};


class BoolObjectClosure : public ObjectClosure {
 public:
  virtual bool do_object_b(oop obj) = 0;
};

// Applies an oop closure to all ref fields in objects iterated over in an
// object iteration.
class ObjectToOopClosure: public ObjectClosure {
  OopClosure* _cl;
public:
  void do_object(oop obj);
  ObjectToOopClosure(OopClosure* cl) : _cl(cl) {}
};

// A version of ObjectClosure with "memory" (see _previous_address below)
class UpwardsObjectClosure: public BoolObjectClosure {
  HeapWord* _previous_address;
 public:
  UpwardsObjectClosure() : _previous_address(NULL) { }
  void set_previous(HeapWord* addr) { _previous_address = addr; }
  HeapWord* previous()              { return _previous_address; }
  // A return value of "true" can be used by the caller to decide
  // if this object's end should *NOT* be recorded in
  // _previous_address above.
  virtual bool do_object_bm(oop obj, MemRegion mr) = 0;
};

// A version of ObjectClosure that is expected to be robust
// in the face of possibly uninitialized objects.
class ObjectClosureCareful : public ObjectClosure {
 public:
  virtual size_t do_object_careful_m(oop p, MemRegion mr) = 0;
  virtual size_t do_object_careful(oop p) = 0;
};

// The following are used in CompactibleFreeListSpace and
// ConcurrentMarkSweepGeneration.

// Blk closure (abstract class)
class BlkClosure : public StackObj {
 public:
  virtual size_t do_blk(HeapWord* addr) = 0;
};

// A version of BlkClosure that is expected to be robust
// in the face of possibly uninitialized objects.
class BlkClosureCareful : public BlkClosure {
 public:
  size_t do_blk(HeapWord* addr) {
    guarantee(false, "call do_blk_careful instead");
    return 0;
  }
  virtual size_t do_blk_careful(HeapWord* addr) = 0;
};

// SpaceClosure is used for iterating over spaces

class Space;
class CompactibleSpace;

class SpaceClosure : public StackObj {
 public:
  // Called for each space
  virtual void do_space(Space* s) = 0;
};

class CompactibleSpaceClosure : public StackObj {
 public:
  // Called for each compactible space
  virtual void do_space(CompactibleSpace* s) = 0;
};



// MonitorClosure is used for iterating over monitors in the monitors cache

class ObjectMonitor;

class MonitorClosure : public StackObj {
 public:
  // called for each monitor in cache
  virtual void do_monitor(ObjectMonitor* m) = 0;
};

// A closure that is applied without any arguments.
class VoidClosure : public StackObj {
 public:
  // I would have liked to declare this a pure virtual, but that breaks
  // in mysterious ways, for unknown reasons.
  virtual void do_void();
};


// YieldClosure is intended for use by iteration loops
// to incrementalize their work, allowing interleaving
// of an interruptable task so as to allow other
// threads to run (which may not otherwise be able to access
// exclusive resources, for instance). Additionally, the
// closure also allows for aborting an ongoing iteration
// by means of checking the return value from the polling
// call.
class YieldClosure : public StackObj {
  public:
   virtual bool should_return() = 0;
};

// Abstract closure for serializing data (read or write).

class SerializeOopClosure : public OopClosure {
public:
  // Return bool indicating whether closure implements read or write.
  virtual bool reading() const = 0;

  // Read/write the int pointed to by i.
  virtual void do_int(int* i) = 0;

  // Read/write the size_t pointed to by i.
  virtual void do_size_t(size_t* i) = 0;

  // Read/write the void pointer pointed to by p.
  virtual void do_ptr(void** p) = 0;

  // Read/write the HeapWord pointer pointed to be p.
  virtual void do_ptr(HeapWord** p) = 0;

  // Read/write the region specified.
  virtual void do_region(u_char* start, size_t size) = 0;

  // Check/write the tag.  If reading, then compare the tag against
  // the passed in value and fail is they don't match.  This allows
  // for verification that sections of the serialized data are of the
  // correct length.
  virtual void do_tag(int tag) = 0;
};<|MERGE_RESOLUTION|>--- conflicted
+++ resolved
@@ -71,16 +71,12 @@
   // Controls how prefetching is done for invocations of this closure.
   Prefetch::style prefetch_style() { // Note that this is non-virtual.
     return Prefetch::do_none;
-<<<<<<< HEAD
   }
 
   // True iff this closure may be safely applied more than once to an oop
   // location without an intervening "major reset" (like the end of a GC).
   virtual bool idempotent() { return false; }
   virtual bool apply_to_weak_ref_discovered_field() { return false; }
-=======
-  } 
->>>>>>> 2571633a
 };
 
 // ObjectClosure is used for iterating through an object space
