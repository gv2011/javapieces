--- conflicted
+++ resolved
@@ -712,11 +712,7 @@
 
     if (check_access &&
         // a) check if ACC_SUPER flag is set for the current class
-<<<<<<< HEAD
-        (current_klass->is_super() || !AllowNonVirtualCalls) && 
-=======
         (current_klass->is_super() || !AllowNonVirtualCalls) &&
->>>>>>> 7b452e39
         // b) check if the method class is a superclass of the current class (superclass relation is not reflexive!)
         current_klass->is_subtype_of(method_klass()) && current_klass() != method_klass() &&
         // c) check if the method is not <init>
