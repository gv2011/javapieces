--- conflicted
+++ resolved
@@ -281,10 +281,6 @@
  public:
   void pass_int()                                { /* ignore */ }
   void pass_long()                               { /* ignore */ }
-<<<<<<< HEAD
-#if defined(_LP64) || defined(ZERO)
-=======
->>>>>>> eb8bd999
   void pass_float()                              { /* ignore */ }
   void pass_double()                             { /* ignore */ }
   void pass_object()                             { set_one(offset()); }
