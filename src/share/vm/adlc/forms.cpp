--- conflicted
+++ resolved
@@ -37,13 +37,9 @@
 
 //------------------------------NameList---------------------------------------
 // reserved user-defined string
-<<<<<<< HEAD
 const char  *NameList::_signal   = "$$SIGNAL$$";
 const char  *NameList::_signal2  = "$$SIGNAL2$$";
 const char  *NameList::_signal3  = "$$SIGNAL3$$";
-=======
-const char  *NameList::_signal   = "$$SIGNAL$$";  
->>>>>>> 2571633a
 
 // Constructor and Destructor
 NameList::NameList() : _cur(0), _max(4), _iter(0), _justReset(true) { 
