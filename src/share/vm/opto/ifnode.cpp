/*
 * Copyright (c) 2000, 2011, Oracle and/or its affiliates. All rights reserved.
 * DO NOT ALTER OR REMOVE COPYRIGHT NOTICES OR THIS FILE HEADER.
 *
 * This code is free software; you can redistribute it and/or modify it
 * under the terms of the GNU General Public License version 2 only, as
 * published by the Free Software Foundation.
 *
 * This code is distributed in the hope that it will be useful, but WITHOUT
 * ANY WARRANTY; without even the implied warranty of MERCHANTABILITY or
 * FITNESS FOR A PARTICULAR PURPOSE.  See the GNU General Public License
 * version 2 for more details (a copy is included in the LICENSE file that
 * accompanied this code).
 *
 * You should have received a copy of the GNU General Public License version
 * 2 along with this work; if not, write to the Free Software Foundation,
 * Inc., 51 Franklin St, Fifth Floor, Boston, MA 02110-1301 USA.
 *
 * Please contact Oracle, 500 Oracle Parkway, Redwood Shores, CA 94065 USA
 * or visit www.oracle.com if you need additional information or have any
 * questions.
 *
 */

#include "precompiled.hpp"
#include "memory/allocation.inline.hpp"
#include "opto/addnode.hpp"
#include "opto/cfgnode.hpp"
#include "opto/connode.hpp"
#include "opto/loopnode.hpp"
#include "opto/phaseX.hpp"
#include "opto/runtime.hpp"
#include "opto/subnode.hpp"

// Portions of code courtesy of Clifford Click

// Optimization - Graph Style


extern int explicit_null_checks_elided;

//=============================================================================
//------------------------------Value------------------------------------------
// Return a tuple for whichever arm of the IF is reachable
const Type *IfNode::Value( PhaseTransform *phase ) const {
  if( !in(0) ) return Type::TOP;
  if( phase->type(in(0)) == Type::TOP )
    return Type::TOP;
  const Type *t = phase->type(in(1));
  if( t == Type::TOP )          // data is undefined
    return TypeTuple::IFNEITHER; // unreachable altogether
  if( t == TypeInt::ZERO )      // zero, or false
    return TypeTuple::IFFALSE;  // only false branch is reachable
  if( t == TypeInt::ONE )       // 1, or true
    return TypeTuple::IFTRUE;   // only true branch is reachable
  assert( t == TypeInt::BOOL, "expected boolean type" );

  return TypeTuple::IFBOTH;     // No progress
}

const RegMask &IfNode::out_RegMask() const {
  return RegMask::Empty;
}

//------------------------------split_if---------------------------------------
// Look for places where we merge constants, then test on the merged value.
// If the IF test will be constant folded on the path with the constant, we
// win by splitting the IF to before the merge point.
static Node* split_if(IfNode *iff, PhaseIterGVN *igvn) {
  // I could be a lot more general here, but I'm trying to squeeze this
  // in before the Christmas '98 break so I'm gonna be kinda restrictive
  // on the patterns I accept.  CNC

  // Look for a compare of a constant and a merged value
  Node *i1 = iff->in(1);
  if( !i1->is_Bool() ) return NULL;
  BoolNode *b = i1->as_Bool();
  Node *cmp = b->in(1);
  if( !cmp->is_Cmp() ) return NULL;
  i1 = cmp->in(1);
  if( i1 == NULL || !i1->is_Phi() ) return NULL;
  PhiNode *phi = i1->as_Phi();
  if( phi->is_copy() ) return NULL;
  Node *con2 = cmp->in(2);
  if( !con2->is_Con() ) return NULL;
  // See that the merge point contains some constants
  Node *con1=NULL;
  uint i4;
  for( i4 = 1; i4 < phi->req(); i4++ ) {
    con1 = phi->in(i4);
    if( !con1 ) return NULL;    // Do not optimize partially collapsed merges
    if( con1->is_Con() ) break; // Found a constant
    // Also allow null-vs-not-null checks
    const TypePtr *tp = igvn->type(con1)->isa_ptr();
    if( tp && tp->_ptr == TypePtr::NotNull )
      break;
  }
  if( i4 >= phi->req() ) return NULL; // Found no constants

  igvn->C->set_has_split_ifs(true); // Has chance for split-if

  // Make sure that the compare can be constant folded away
  Node *cmp2 = cmp->clone();
  cmp2->set_req(1,con1);
  cmp2->set_req(2,con2);
  const Type *t = cmp2->Value(igvn);
  // This compare is dead, so whack it!
  igvn->remove_dead_node(cmp2);
  if( !t->singleton() ) return NULL;

  // No intervening control, like a simple Call
  Node *r = iff->in(0);
  if( !r->is_Region() ) return NULL;
  if( phi->region() != r ) return NULL;
  // No other users of the cmp/bool
  if (b->outcnt() != 1 || cmp->outcnt() != 1) {
    //tty->print_cr("many users of cmp/bool");
    return NULL;
  }

  // Make sure we can determine where all the uses of merged values go
  for (DUIterator_Fast jmax, j = r->fast_outs(jmax); j < jmax; j++) {
    Node* u = r->fast_out(j);
    if( u == r ) continue;
    if( u == iff ) continue;
    if( u->outcnt() == 0 ) continue; // use is dead & ignorable
    if( !u->is_Phi() ) {
      /*
      if( u->is_Start() ) {
        tty->print_cr("Region has inlined start use");
      } else {
        tty->print_cr("Region has odd use");
        u->dump(2);
      }*/
      return NULL;
    }
    if( u != phi ) {
      // CNC - do not allow any other merged value
      //tty->print_cr("Merging another value");
      //u->dump(2);
      return NULL;
    }
    // Make sure we can account for all Phi uses
    for (DUIterator_Fast kmax, k = u->fast_outs(kmax); k < kmax; k++) {
      Node* v = u->fast_out(k); // User of the phi
      // CNC - Allow only really simple patterns.
      // In particular I disallow AddP of the Phi, a fairly common pattern
      if( v == cmp ) continue;  // The compare is OK
      if( (v->is_ConstraintCast()) &&
          v->in(0)->in(0) == iff )
        continue;               // CastPP/II of the IfNode is OK
      // Disabled following code because I cannot tell if exactly one
      // path dominates without a real dominator check. CNC 9/9/1999
      //uint vop = v->Opcode();
      //if( vop == Op_Phi ) {     // Phi from another merge point might be OK
      //  Node *r = v->in(0);     // Get controlling point
      //  if( !r ) return NULL;   // Degraded to a copy
      //  // Find exactly one path in (either True or False doms, but not IFF)
      //  int cnt = 0;
      //  for( uint i = 1; i < r->req(); i++ )
      //    if( r->in(i) && r->in(i)->in(0) == iff )
      //      cnt++;
      //  if( cnt == 1 ) continue; // Exactly one of True or False guards Phi
      //}
      if( !v->is_Call() ) {
        /*
        if( v->Opcode() == Op_AddP ) {
          tty->print_cr("Phi has AddP use");
        } else if( v->Opcode() == Op_CastPP ) {
          tty->print_cr("Phi has CastPP use");
        } else if( v->Opcode() == Op_CastII ) {
          tty->print_cr("Phi has CastII use");
        } else {
          tty->print_cr("Phi has use I cant be bothered with");
        }
        */
      }
      return NULL;

      /* CNC - Cut out all the fancy acceptance tests
      // Can we clone this use when doing the transformation?
      // If all uses are from Phis at this merge or constants, then YES.
      if( !v->in(0) && v != cmp ) {
        tty->print_cr("Phi has free-floating use");
        v->dump(2);
        return NULL;
      }
      for( uint l = 1; l < v->req(); l++ ) {
        if( (!v->in(l)->is_Phi() || v->in(l)->in(0) != r) &&
            !v->in(l)->is_Con() ) {
          tty->print_cr("Phi has use");
          v->dump(2);
          return NULL;
        } // End of if Phi-use input is neither Phi nor Constant
      } // End of for all inputs to Phi-use
      */
    } // End of for all uses of Phi
  } // End of for all uses of Region

  // Only do this if the IF node is in a sane state
  if (iff->outcnt() != 2)
    return NULL;

  // Got a hit!  Do the Mondo Hack!
  //
  //ABC  a1c   def   ghi            B     1     e     h   A C   a c   d f   g i
  // R - Phi - Phi - Phi            Rc - Phi - Phi - Phi   Rx - Phi - Phi - Phi
  //     cmp - 2                         cmp - 2               cmp - 2
  //       bool                            bool_c                bool_x
  //       if                               if_c                  if_x
  //      T  F                              T  F                  T  F
  // ..s..    ..t ..                   ..s..    ..t..        ..s..    ..t..
  //
  // Split the paths coming into the merge point into 2 separate groups of
  // merges.  On the left will be all the paths feeding constants into the
  // Cmp's Phi.  On the right will be the remaining paths.  The Cmp's Phi
  // will fold up into a constant; this will let the Cmp fold up as well as
  // all the control flow.  Below the original IF we have 2 control
  // dependent regions, 's' and 't'.  Now we will merge the two paths
  // just prior to 's' and 't' from the two IFs.  At least 1 path (and quite
  // likely 2 or more) will promptly constant fold away.
  PhaseGVN *phase = igvn;

  // Make a region merging constants and a region merging the rest
  uint req_c = 0;
  Node* predicate_proj = NULL;
  for (uint ii = 1; ii < r->req(); ii++) {
    if (phi->in(ii) == con1) {
      req_c++;
    }
    Node* proj = PhaseIdealLoop::find_predicate(r->in(ii));
    if (proj != NULL) {
      assert(predicate_proj == NULL, "only one predicate entry expected");
      predicate_proj = proj;
    }
  }
  Node* predicate_c = NULL;
  Node* predicate_x = NULL;
  bool counted_loop = r->is_CountedLoop();

  Node *region_c = new (igvn->C, req_c + 1) RegionNode(req_c + 1);
  Node *phi_c    = con1;
  uint  len      = r->req();
  Node *region_x = new (igvn->C, len - req_c) RegionNode(len - req_c);
  Node *phi_x    = PhiNode::make_blank(region_x, phi);
  for (uint i = 1, i_c = 1, i_x = 1; i < len; i++) {
    if (phi->in(i) == con1) {
      region_c->init_req( i_c++, r  ->in(i) );
      if (r->in(i) == predicate_proj)
        predicate_c = predicate_proj;
    } else {
      region_x->init_req( i_x,   r  ->in(i) );
      phi_x   ->init_req( i_x++, phi->in(i) );
      if (r->in(i) == predicate_proj)
        predicate_x = predicate_proj;
    }
  }
  if (predicate_c != NULL && (req_c > 1)) {
    assert(predicate_x == NULL, "only one predicate entry expected");
    predicate_c = NULL; // Do not clone predicate below merge point
  }
  if (predicate_x != NULL && ((len - req_c) > 2)) {
    assert(predicate_c == NULL, "only one predicate entry expected");
    predicate_x = NULL; // Do not clone predicate below merge point
  }

  // Register the new RegionNodes but do not transform them.  Cannot
  // transform until the entire Region/Phi conglomerate has been hacked
  // as a single huge transform.
  igvn->register_new_node_with_optimizer( region_c );
  igvn->register_new_node_with_optimizer( region_x );
  // Prevent the untimely death of phi_x.  Currently he has no uses.  He is
  // about to get one.  If this only use goes away, then phi_x will look dead.
  // However, he will be picking up some more uses down below.
  Node *hook = new (igvn->C, 4) Node(4);
  hook->init_req(0, phi_x);
  hook->init_req(1, phi_c);
  phi_x = phase->transform( phi_x );

  // Make the compare
  Node *cmp_c = phase->makecon(t);
  Node *cmp_x = cmp->clone();
  cmp_x->set_req(1,phi_x);
  cmp_x->set_req(2,con2);
  cmp_x = phase->transform(cmp_x);
  // Make the bool
  Node *b_c = phase->transform(new (igvn->C, 2) BoolNode(cmp_c,b->_test._test));
  Node *b_x = phase->transform(new (igvn->C, 2) BoolNode(cmp_x,b->_test._test));
  // Make the IfNode
  IfNode *iff_c = new (igvn->C, 2) IfNode(region_c,b_c,iff->_prob,iff->_fcnt);
  igvn->set_type_bottom(iff_c);
  igvn->_worklist.push(iff_c);
  hook->init_req(2, iff_c);

  IfNode *iff_x = new (igvn->C, 2) IfNode(region_x,b_x,iff->_prob, iff->_fcnt);
  igvn->set_type_bottom(iff_x);
  igvn->_worklist.push(iff_x);
  hook->init_req(3, iff_x);

  // Make the true/false arms
  Node *iff_c_t = phase->transform(new (igvn->C, 1) IfTrueNode (iff_c));
  Node *iff_c_f = phase->transform(new (igvn->C, 1) IfFalseNode(iff_c));
  if (predicate_c != NULL) {
    assert(predicate_x == NULL, "only one predicate entry expected");
    // Clone loop predicates to each path
    iff_c_t = igvn->clone_loop_predicates(predicate_c, iff_c_t, !counted_loop);
    iff_c_f = igvn->clone_loop_predicates(predicate_c, iff_c_f, !counted_loop);
  }
  Node *iff_x_t = phase->transform(new (igvn->C, 1) IfTrueNode (iff_x));
  Node *iff_x_f = phase->transform(new (igvn->C, 1) IfFalseNode(iff_x));
  if (predicate_x != NULL) {
    assert(predicate_c == NULL, "only one predicate entry expected");
    // Clone loop predicates to each path
    iff_x_t = igvn->clone_loop_predicates(predicate_x, iff_x_t, !counted_loop);
    iff_x_f = igvn->clone_loop_predicates(predicate_x, iff_x_f, !counted_loop);
  }

  // Merge the TRUE paths
  Node *region_s = new (igvn->C, 3) RegionNode(3);
  igvn->_worklist.push(region_s);
  region_s->init_req(1, iff_c_t);
  region_s->init_req(2, iff_x_t);
  igvn->register_new_node_with_optimizer( region_s );

  // Merge the FALSE paths
  Node *region_f = new (igvn->C, 3) RegionNode(3);
  igvn->_worklist.push(region_f);
  region_f->init_req(1, iff_c_f);
  region_f->init_req(2, iff_x_f);
  igvn->register_new_node_with_optimizer( region_f );

  igvn->hash_delete(cmp);// Remove soon-to-be-dead node from hash table.
  cmp->set_req(1,NULL);  // Whack the inputs to cmp because it will be dead
  cmp->set_req(2,NULL);
  // Check for all uses of the Phi and give them a new home.
  // The 'cmp' got cloned, but CastPP/IIs need to be moved.
  Node *phi_s = NULL;     // do not construct unless needed
  Node *phi_f = NULL;     // do not construct unless needed
  for (DUIterator_Last i2min, i2 = phi->last_outs(i2min); i2 >= i2min; --i2) {
    Node* v = phi->last_out(i2);// User of the phi
    igvn->hash_delete(v);       // Have to fixup other Phi users
    igvn->_worklist.push(v);
    uint vop = v->Opcode();
    Node *proj = NULL;
    if( vop == Op_Phi ) {       // Remote merge point
      Node *r = v->in(0);
      for (uint i3 = 1; i3 < r->req(); i3++)
        if (r->in(i3) && r->in(i3)->in(0) == iff) {
          proj = r->in(i3);
          break;
        }
    } else if( v->is_ConstraintCast() ) {
      proj = v->in(0);          // Controlling projection
    } else {
      assert( 0, "do not know how to handle this guy" );
    }

    Node *proj_path_data, *proj_path_ctrl;
    if( proj->Opcode() == Op_IfTrue ) {
      if( phi_s == NULL ) {
        // Only construct phi_s if needed, otherwise provides
        // interfering use.
        phi_s = PhiNode::make_blank(region_s,phi);
        phi_s->init_req( 1, phi_c );
        phi_s->init_req( 2, phi_x );
        hook->add_req(phi_s);
        phi_s = phase->transform(phi_s);
      }
      proj_path_data = phi_s;
      proj_path_ctrl = region_s;
    } else {
      if( phi_f == NULL ) {
        // Only construct phi_f if needed, otherwise provides
        // interfering use.
        phi_f = PhiNode::make_blank(region_f,phi);
        phi_f->init_req( 1, phi_c );
        phi_f->init_req( 2, phi_x );
        hook->add_req(phi_f);
        phi_f = phase->transform(phi_f);
      }
      proj_path_data = phi_f;
      proj_path_ctrl = region_f;
    }

    // Fixup 'v' for for the split
    if( vop == Op_Phi ) {       // Remote merge point
      uint i;
      for( i = 1; i < v->req(); i++ )
        if( v->in(i) == phi )
          break;
      v->set_req(i, proj_path_data );
    } else if( v->is_ConstraintCast() ) {
      v->set_req(0, proj_path_ctrl );
      v->set_req(1, proj_path_data );
    } else
      ShouldNotReachHere();
  }

  // Now replace the original iff's True/False with region_s/region_t.
  // This makes the original iff go dead.
  for (DUIterator_Last i3min, i3 = iff->last_outs(i3min); i3 >= i3min; --i3) {
    Node* p = iff->last_out(i3);
    assert( p->Opcode() == Op_IfTrue || p->Opcode() == Op_IfFalse, "" );
    Node *u = (p->Opcode() == Op_IfTrue) ? region_s : region_f;
    // Replace p with u
    igvn->add_users_to_worklist(p);
    for (DUIterator_Last lmin, l = p->last_outs(lmin); l >= lmin;) {
      Node* x = p->last_out(l);
      igvn->hash_delete(x);
      uint uses_found = 0;
      for( uint j = 0; j < x->req(); j++ ) {
        if( x->in(j) == p ) {
          x->set_req(j, u);
          uses_found++;
        }
      }
      l -= uses_found;    // we deleted 1 or more copies of this edge
    }
    igvn->remove_dead_node(p);
  }

  // Force the original merge dead
  igvn->hash_delete(r);
  // First, remove region's dead users.
  for (DUIterator_Last lmin, l = r->last_outs(lmin); l >= lmin;) {
    Node* u = r->last_out(l);
    if( u == r ) {
      r->set_req(0, NULL);
    } else {
      assert(u->outcnt() == 0, "only dead users");
      igvn->remove_dead_node(u);
    }
    l -= 1;
  }
  igvn->remove_dead_node(r);

  // Now remove the bogus extra edges used to keep things alive
  igvn->remove_dead_node( hook );

  // Must return either the original node (now dead) or a new node
  // (Do not return a top here, since that would break the uniqueness of top.)
  return new (igvn->C, 1) ConINode(TypeInt::ZERO);
}

//------------------------------is_range_check---------------------------------
// Return 0 if not a range check.  Return 1 if a range check and set index and
// offset.  Return 2 if we had to negate the test.  Index is NULL if the check
// is versus a constant.
int IfNode::is_range_check(Node* &range, Node* &index, jint &offset) {
  Node* b = in(1);
  if (b == NULL || !b->is_Bool())  return 0;
  BoolNode* bn = b->as_Bool();
  Node* cmp = bn->in(1);
  if (cmp == NULL)  return 0;
  if (cmp->Opcode() != Op_CmpU)  return 0;

  Node* l = cmp->in(1);
  Node* r = cmp->in(2);
  int flip_test = 1;
  if (bn->_test._test == BoolTest::le) {
    l = cmp->in(2);
    r = cmp->in(1);
    flip_test = 2;
  } else if (bn->_test._test != BoolTest::lt) {
    return 0;
  }
  if (l->is_top())  return 0;   // Top input means dead test
  if (r->Opcode() != Op_LoadRange)  return 0;

  // We have recognized one of these forms:
  //  Flip 1:  If (Bool[<] CmpU(l, LoadRange)) ...
  //  Flip 2:  If (Bool[<=] CmpU(LoadRange, l)) ...

  // Make sure it's a real range check by requiring an uncommon trap
  // along the OOB path.  Otherwise, it's possible that the user wrote
  // something which optimized to look like a range check but behaves
  // in some other way.
  Node* iftrap = proj_out(flip_test == 2 ? true : false);
  bool found_trap = false;
  if (iftrap != NULL) {
    Node* u = iftrap->unique_ctrl_out();
    if (u != NULL) {
      // It could be a merge point (Region) for uncommon trap.
      if (u->is_Region()) {
        Node* c = u->unique_ctrl_out();
        if (c != NULL) {
          iftrap = u;
          u = c;
        }
      }
      if (u->in(0) == iftrap && u->is_CallStaticJava()) {
        int req = u->as_CallStaticJava()->uncommon_trap_request();
        if (Deoptimization::trap_request_reason(req) ==
            Deoptimization::Reason_range_check) {
          found_trap = true;
        }
      }
    }
  }
  if (!found_trap)  return 0;   // sorry, no cigar

  // Look for index+offset form
  Node* ind = l;
  jint  off = 0;
  if (l->is_top()) {
    return 0;
  } else if (l->is_Add()) {
    if ((off = l->in(1)->find_int_con(0)) != 0) {
      ind = l->in(2);
    } else if ((off = l->in(2)->find_int_con(0)) != 0) {
      ind = l->in(1);
    }
  } else if ((off = l->find_int_con(-1)) >= 0) {
    // constant offset with no variable index
    ind = NULL;
  } else {
    // variable index with no constant offset (or dead negative index)
    off = 0;
  }

  // Return all the values:
  index  = ind;
  offset = off;
  range  = r;
  return flip_test;
}

//------------------------------adjust_check-----------------------------------
// Adjust (widen) a prior range check
static void adjust_check(Node* proj, Node* range, Node* index,
                         int flip, jint off_lo, PhaseIterGVN* igvn) {
  PhaseGVN *gvn = igvn;
  // Break apart the old check
  Node *iff = proj->in(0);
  Node *bol = iff->in(1);
  if( bol->is_top() ) return;   // In case a partially dead range check appears
  // bail (or bomb[ASSERT/DEBUG]) if NOT projection-->IfNode-->BoolNode
  DEBUG_ONLY( if( !bol->is_Bool() ) { proj->dump(3); fatal("Expect projection-->IfNode-->BoolNode"); } )
  if( !bol->is_Bool() ) return;

  Node *cmp = bol->in(1);
  // Compute a new check
  Node *new_add = gvn->intcon(off_lo);
  if( index ) {
    new_add = off_lo ? gvn->transform(new (gvn->C, 3) AddINode( index, new_add )) : index;
  }
  Node *new_cmp = (flip == 1)
    ? new (gvn->C, 3) CmpUNode( new_add, range )
    : new (gvn->C, 3) CmpUNode( range, new_add );
  new_cmp = gvn->transform(new_cmp);
  // See if no need to adjust the existing check
  if( new_cmp == cmp ) return;
  // Else, adjust existing check
  Node *new_bol = gvn->transform( new (gvn->C, 2) BoolNode( new_cmp, bol->as_Bool()->_test._test ) );
  igvn->hash_delete( iff );
  iff->set_req_X( 1, new_bol, igvn );
  igvn->_worklist.push( iff );
}

//------------------------------up_one_dom-------------------------------------
// Walk up the dominator tree one step.  Return NULL at root or true
// complex merges.  Skips through small diamonds.
Node* IfNode::up_one_dom(Node *curr, bool linear_only) {
  Node *dom = curr->in(0);
  if( !dom )                    // Found a Region degraded to a copy?
    return curr->nonnull_req(); // Skip thru it

  if( curr != dom )             // Normal walk up one step?
    return dom;

  // Use linear_only if we are still parsing, since we cannot
  // trust the regions to be fully filled in.
  if (linear_only)
    return NULL;

  if( dom->is_Root() )
    return NULL;

  // Else hit a Region.  Check for a loop header
  if( dom->is_Loop() )
    return dom->in(1);          // Skip up thru loops

  // Check for small diamonds
  Node *din1, *din2, *din3, *din4;
  if( dom->req() == 3 &&        // 2-path merge point
      (din1 = dom ->in(1)) &&   // Left  path exists
      (din2 = dom ->in(2)) &&   // Right path exists
      (din3 = din1->in(0)) &&   // Left  path up one
      (din4 = din2->in(0)) ) {  // Right path up one
    if( din3->is_Call() &&      // Handle a slow-path call on either arm
        (din3 = din3->in(0)) )
      din3 = din3->in(0);
    if( din4->is_Call() &&      // Handle a slow-path call on either arm
        (din4 = din4->in(0)) )
      din4 = din4->in(0);
    if( din3 == din4 && din3->is_If() )
      return din3;              // Skip around diamonds
  }

  // Give up the search at true merges
  return NULL;                  // Dead loop?  Or hit root?
}


//------------------------------filtered_int_type--------------------------------
// Return a possibly more restrictive type for val based on condition control flow for an if
const TypeInt* IfNode::filtered_int_type(PhaseGVN* gvn, Node *val, Node* if_proj) {
  assert(if_proj &&
         (if_proj->Opcode() == Op_IfTrue || if_proj->Opcode() == Op_IfFalse), "expecting an if projection");
  if (if_proj->in(0) && if_proj->in(0)->is_If()) {
    IfNode* iff = if_proj->in(0)->as_If();
    if (iff->in(1) && iff->in(1)->is_Bool()) {
      BoolNode* bol = iff->in(1)->as_Bool();
      if (bol->in(1) && bol->in(1)->is_Cmp()) {
        const CmpNode* cmp  = bol->in(1)->as_Cmp();
        if (cmp->in(1) == val) {
          const TypeInt* cmp2_t = gvn->type(cmp->in(2))->isa_int();
          if (cmp2_t != NULL) {
            jint lo = cmp2_t->_lo;
            jint hi = cmp2_t->_hi;
            BoolTest::mask msk = if_proj->Opcode() == Op_IfTrue ? bol->_test._test : bol->_test.negate();
            switch (msk) {
            case BoolTest::ne:
              // Can't refine type
              return NULL;
            case BoolTest::eq:
              return cmp2_t;
            case BoolTest::lt:
              lo = TypeInt::INT->_lo;
              if (hi - 1 < hi) {
                hi = hi - 1;
              }
              break;
            case BoolTest::le:
              lo = TypeInt::INT->_lo;
              break;
            case BoolTest::gt:
              if (lo + 1 > lo) {
                lo = lo + 1;
              }
              hi = TypeInt::INT->_hi;
              break;
            case BoolTest::ge:
              // lo unchanged
              hi = TypeInt::INT->_hi;
              break;
            }
            const TypeInt* rtn_t = TypeInt::make(lo, hi, cmp2_t->_widen);
            return rtn_t;
          }
        }
      }
    }
  }
  return NULL;
}

//------------------------------fold_compares----------------------------
// See if a pair of CmpIs can be converted into a CmpU.  In some cases
// the direction of this if is determined by the preceding if so it
// can be eliminate entirely.  Given an if testing (CmpI n c) check
// for an immediately control dependent if that is testing (CmpI n c2)
// and has one projection leading to this if and the other projection
// leading to a region that merges one of this ifs control
// projections.
//
//                   If
//                  / |
//                 /  |
//                /   |
//              If    |
//              /\    |
//             /  \   |
//            /    \  |
//           /    Region
//
Node* IfNode::fold_compares(PhaseGVN* phase) {
  if (!EliminateAutoBox || Opcode() != Op_If) return NULL;

  Node* this_cmp = in(1)->in(1);
  if (this_cmp != NULL && this_cmp->Opcode() == Op_CmpI &&
      this_cmp->in(2)->is_Con() && this_cmp->in(2) != phase->C->top()) {
    Node* ctrl = in(0);
    BoolNode* this_bool = in(1)->as_Bool();
    Node* n = this_cmp->in(1);
    int hi = this_cmp->in(2)->get_int();
    if (ctrl != NULL && ctrl->is_Proj() && ctrl->outcnt() == 1 &&
        ctrl->in(0)->is_If() &&
        ctrl->in(0)->outcnt() == 2 &&
        ctrl->in(0)->in(1)->is_Bool() &&
        ctrl->in(0)->in(1)->in(1)->Opcode() == Op_CmpI &&
        ctrl->in(0)->in(1)->in(1)->in(2)->is_Con() &&
        ctrl->in(0)->in(1)->in(1)->in(1) == n) {
      IfNode* dom_iff = ctrl->in(0)->as_If();
      Node* otherproj = dom_iff->proj_out(!ctrl->as_Proj()->_con);
      if (otherproj->outcnt() == 1 && otherproj->unique_out()->is_Region() &&
          this_bool->_test._test != BoolTest::ne && this_bool->_test._test != BoolTest::eq) {
        // Identify which proj goes to the region and which continues on
        RegionNode* region = otherproj->unique_out()->as_Region();
        Node* success = NULL;
        Node* fail = NULL;
        for (int i = 0; i < 2; i++) {
          Node* proj = proj_out(i);
          if (success == NULL && proj->outcnt() == 1 && proj->unique_out() == region) {
            success = proj;
          } else if (fail == NULL) {
            fail = proj;
          } else {
            success = fail = NULL;
          }
        }
        if (success != NULL && fail != NULL && !region->has_phi()) {
          int lo = dom_iff->in(1)->in(1)->in(2)->get_int();
          BoolNode* dom_bool = dom_iff->in(1)->as_Bool();
          Node* dom_cmp =  dom_bool->in(1);
          const TypeInt* failtype  = filtered_int_type(phase, n, ctrl);
          if (failtype != NULL) {
            const TypeInt* type2 = filtered_int_type(phase, n, fail);
            if (type2 != NULL) {
              failtype = failtype->join(type2)->is_int();
            } else {
              failtype = NULL;
            }
          }

          if (failtype != NULL &&
              dom_bool->_test._test != BoolTest::ne && dom_bool->_test._test != BoolTest::eq) {
            int bound = failtype->_hi - failtype->_lo + 1;
            if (failtype->_hi != max_jint && failtype->_lo != min_jint && bound > 1) {
              // Merge the two compares into a single unsigned compare by building  (CmpU (n - lo) hi)
              BoolTest::mask cond = fail->as_Proj()->_con ? BoolTest::lt : BoolTest::ge;
              Node* adjusted = phase->transform(new (phase->C, 3) SubINode(n, phase->intcon(failtype->_lo)));
              Node* newcmp = phase->transform(new (phase->C, 3) CmpUNode(adjusted, phase->intcon(bound)));
              Node* newbool = phase->transform(new (phase->C, 2) BoolNode(newcmp, cond));
              phase->hash_delete(dom_iff);
              dom_iff->set_req(1, phase->intcon(ctrl->as_Proj()->_con));
              phase->is_IterGVN()->_worklist.push(dom_iff);
              phase->hash_delete(this);
              set_req(1, newbool);
              return this;
            }
            if (failtype->_lo > failtype->_hi) {
              // previous if determines the result of this if so
              // replace Bool with constant
              phase->hash_delete(this);
              set_req(1, phase->intcon(success->as_Proj()->_con));
              return this;
            }
          }
        }
      }
    }
  }
  return NULL;
}

//------------------------------remove_useless_bool----------------------------
// Check for people making a useless boolean: things like
// if( (x < y ? true : false) ) { ... }
// Replace with if( x < y ) { ... }
static Node *remove_useless_bool(IfNode *iff, PhaseGVN *phase) {
  Node *i1 = iff->in(1);
  if( !i1->is_Bool() ) return NULL;
  BoolNode *bol = i1->as_Bool();

  Node *cmp = bol->in(1);
  if( cmp->Opcode() != Op_CmpI ) return NULL;

  // Must be comparing against a bool
  const Type *cmp2_t = phase->type( cmp->in(2) );
  if( cmp2_t != TypeInt::ZERO &&
      cmp2_t != TypeInt::ONE )
    return NULL;

  // Find a prior merge point merging the boolean
  i1 = cmp->in(1);
  if( !i1->is_Phi() ) return NULL;
  PhiNode *phi = i1->as_Phi();
  if( phase->type( phi ) != TypeInt::BOOL )
    return NULL;

  // Check for diamond pattern
  int true_path = phi->is_diamond_phi();
  if( true_path == 0 ) return NULL;

  // Make sure that iff and the control of the phi are different. This
  // should really only happen for dead control flow since it requires
  // an illegal cycle.
  if (phi->in(0)->in(1)->in(0) == iff) return NULL;

  // phi->region->if_proj->ifnode->bool->cmp
  BoolNode *bol2 = phi->in(0)->in(1)->in(0)->in(1)->as_Bool();

  // Now get the 'sense' of the test correct so we can plug in
  // either iff2->in(1) or its complement.
  int flip = 0;
  if( bol->_test._test == BoolTest::ne ) flip = 1-flip;
  else if( bol->_test._test != BoolTest::eq ) return NULL;
  if( cmp2_t == TypeInt::ZERO ) flip = 1-flip;

  const Type *phi1_t = phase->type( phi->in(1) );
  const Type *phi2_t = phase->type( phi->in(2) );
  // Check for Phi(0,1) and flip
  if( phi1_t == TypeInt::ZERO ) {
    if( phi2_t != TypeInt::ONE ) return NULL;
    flip = 1-flip;
  } else {
    // Check for Phi(1,0)
    if( phi1_t != TypeInt::ONE  ) return NULL;
    if( phi2_t != TypeInt::ZERO ) return NULL;
  }
  if( true_path == 2 ) {
    flip = 1-flip;
  }

  Node* new_bol = (flip ? phase->transform( bol2->negate(phase) ) : bol2);
  assert(new_bol != iff->in(1), "must make progress");
  iff->set_req(1, new_bol);
  // Intervening diamond probably goes dead
  phase->C->set_major_progress();
  return iff;
}

static IfNode* idealize_test(PhaseGVN* phase, IfNode* iff);

//------------------------------Ideal------------------------------------------
// Return a node which is more "ideal" than the current node.  Strip out
// control copies
Node *IfNode::Ideal(PhaseGVN *phase, bool can_reshape) {
  if (remove_dead_region(phase, can_reshape))  return this;
  // No Def-Use info?
  if (!can_reshape)  return NULL;
  PhaseIterGVN *igvn = phase->is_IterGVN();

  // Don't bother trying to transform a dead if
  if (in(0)->is_top())  return NULL;
  // Don't bother trying to transform an if with a dead test
  if (in(1)->is_top())  return NULL;
  // Another variation of a dead test
  if (in(1)->is_Con())  return NULL;
  // Another variation of a dead if
  if (outcnt() < 2)  return NULL;

  // Canonicalize the test.
  Node* idt_if = idealize_test(phase, this);
  if (idt_if != NULL)  return idt_if;

  // Try to split the IF
  Node *s = split_if(this, igvn);
  if (s != NULL)  return s;

  // Check for people making a useless boolean: things like
  // if( (x < y ? true : false) ) { ... }
  // Replace with if( x < y ) { ... }
  Node *bol2 = remove_useless_bool(this, phase);
  if( bol2 ) return bol2;

  // Setup to scan up the CFG looking for a dominating test
  Node *dom = in(0);
  Node *prev_dom = this;

  // Check for range-check vs other kinds of tests
  Node *index1, *range1;
  jint offset1;
  int flip1 = is_range_check(range1, index1, offset1);
  if( flip1 ) {
    Node *first_prev_dom = NULL;

    // Try to remove extra range checks.  All 'up_one_dom' gives up at merges
    // so all checks we inspect post-dominate the top-most check we find.
    // If we are going to fail the current check and we reach the top check
    // then we are guaranteed to fail, so just start interpreting there.
    // We 'expand' the top 2 range checks to include all post-dominating
    // checks.

    // The top 2 range checks seen
    Node *prev_chk1 = NULL;
    Node *prev_chk2 = NULL;
    // Low and high offsets seen so far
    jint off_lo = offset1;
    jint off_hi = offset1;

    // Scan for the top 2 checks and collect range of offsets
    for( int dist = 0; dist < 999; dist++ ) { // Range-Check scan limit
      if( dom->Opcode() == Op_If &&  // Not same opcode?
          prev_dom->in(0) == dom ) { // One path of test does dominate?
        if( dom == this ) return NULL; // dead loop
        // See if this is a range check
        Node *index2, *range2;
        jint offset2;
        int flip2 = dom->as_If()->is_range_check(range2, index2, offset2);
        // See if this is a _matching_ range check, checking against
        // the same array bounds.
        if( flip2 == flip1 && range2 == range1 && index2 == index1 &&
            dom->outcnt() == 2 ) {
          // Gather expanded bounds
          off_lo = MIN2(off_lo,offset2);
          off_hi = MAX2(off_hi,offset2);
          // Record top 2 range checks
          prev_chk2 = prev_chk1;
          prev_chk1 = prev_dom;
          // If we match the test exactly, then the top test covers
          // both our lower and upper bounds.
          if( dom->in(1) == in(1) )
            prev_chk2 = prev_chk1;
        }
      }
      prev_dom = dom;
      dom = up_one_dom( dom );
      if( !dom ) break;
    }


    // Attempt to widen the dominating range check to cover some later
    // ones.  Since range checks "fail" by uncommon-trapping to the
    // interpreter, widening a check can make us speculative enter the
    // interpreter.  If we see range-check deopt's, do not widen!
    if (!phase->C->allow_range_check_smearing())  return NULL;

    // Constant indices only need to check the upper bound.
    // Non-constance indices must check both low and high.
    if( index1 ) {
      // Didn't find 2 prior covering checks, so cannot remove anything.
      if( !prev_chk2 ) return NULL;
      // 'Widen' the offsets of the 1st and 2nd covering check
      adjust_check( prev_chk1, range1, index1, flip1, off_lo, igvn );
      // Do not call adjust_check twice on the same projection
      // as the first call may have transformed the BoolNode to a ConI
      if( prev_chk1 != prev_chk2 ) {
        adjust_check( prev_chk2, range1, index1, flip1, off_hi, igvn );
      }
      // Test is now covered by prior checks, dominate it out
      prev_dom = prev_chk2;
    } else {
      // Didn't find prior covering check, so cannot remove anything.
      if( !prev_chk1 ) return NULL;
      // 'Widen' the offset of the 1st and only covering check
      adjust_check( prev_chk1, range1, index1, flip1, off_hi, igvn );
      // Test is now covered by prior checks, dominate it out
      prev_dom = prev_chk1;
    }


  } else {                      // Scan for an equivalent test

    Node *cmp;
    int dist = 0;               // Cutoff limit for search
    int op = Opcode();
    if( op == Op_If &&
        (cmp=in(1)->in(1))->Opcode() == Op_CmpP ) {
      if( cmp->in(2) != NULL && // make sure cmp is not already dead
          cmp->in(2)->bottom_type() == TypePtr::NULL_PTR ) {
        dist = 64;              // Limit for null-pointer scans
      } else {
        dist = 4;               // Do not bother for random pointer tests
      }
    } else {
      dist = 4;                 // Limit for random junky scans
    }

    // Normal equivalent-test check.
    if( !dom ) return NULL;     // Dead loop?

    Node* result = fold_compares(phase);
    if (result != NULL) {
      return result;
    }

    // Search up the dominator tree for an If with an identical test
    while( dom->Opcode() != op    ||  // Not same opcode?
           dom->in(1)    != in(1) ||  // Not same input 1?
           (req() == 3 && dom->in(2) != in(2)) || // Not same input 2?
           prev_dom->in(0) != dom ) { // One path of test does not dominate?
      if( dist < 0 ) return NULL;

      dist--;
      prev_dom = dom;
      dom = up_one_dom( dom );
      if( !dom ) return NULL;
    }

    // Check that we did not follow a loop back to ourselves
    if( this == dom )
      return NULL;

    if( dist > 2 )              // Add to count of NULL checks elided
      explicit_null_checks_elided++;

  } // End of Else scan for an equivalent test

  // Hit!  Remove this IF
#ifndef PRODUCT
  if( TraceIterativeGVN ) {
    tty->print("   Removing IfNode: "); this->dump();
  }
  if( VerifyOpto && !phase->allow_progress() ) {
    // Found an equivalent dominating test,
    // we can not guarantee reaching a fix-point for these during iterativeGVN
    // since intervening nodes may not change.
    return NULL;
  }
#endif

  // Replace dominated IfNode
  dominated_by( prev_dom, igvn );

  // Must return either the original node (now dead) or a new node
  // (Do not return a top here, since that would break the uniqueness of top.)
  return new (phase->C, 1) ConINode(TypeInt::ZERO);
}

//------------------------------dominated_by-----------------------------------
void IfNode::dominated_by( Node *prev_dom, PhaseIterGVN *igvn ) {
  igvn->hash_delete(this);      // Remove self to prevent spurious V-N
  Node *idom = in(0);
  // Need opcode to decide which way 'this' test goes
  int prev_op = prev_dom->Opcode();
  Node *top = igvn->C->top(); // Shortcut to top

  // Loop predicates may have depending checks which should not
  // be skipped. For example, range check predicate has two checks
  // for lower and upper bounds.
  ProjNode* unc_proj = proj_out(1 - prev_dom->as_Proj()->_con)->as_Proj();
<<<<<<< HEAD
  if (PhaseIdealLoop::is_uncommon_trap_proj(unc_proj, true))
=======
  if (PhaseIdealLoop::is_uncommon_trap_proj(unc_proj, Deoptimization::Reason_predicate))
>>>>>>> 7b452e39
    prev_dom = idom;

  // Now walk the current IfNode's projections.
  // Loop ends when 'this' has no more uses.
  for (DUIterator_Last imin, i = last_outs(imin); i >= imin; --i) {
    Node *ifp = last_out(i);     // Get IfTrue/IfFalse
    igvn->add_users_to_worklist(ifp);
    // Check which projection it is and set target.
    // Data-target is either the dominating projection of the same type
    // or TOP if the dominating projection is of opposite type.
    // Data-target will be used as the new control edge for the non-CFG
    // nodes like Casts and Loads.
    Node *data_target = (ifp->Opcode() == prev_op) ? prev_dom : top;
    // Control-target is just the If's immediate dominator or TOP.
    Node *ctrl_target = (ifp->Opcode() == prev_op) ?     idom : top;

    // For each child of an IfTrue/IfFalse projection, reroute.
    // Loop ends when projection has no more uses.
    for (DUIterator_Last jmin, j = ifp->last_outs(jmin); j >= jmin; --j) {
      Node* s = ifp->last_out(j);   // Get child of IfTrue/IfFalse
      igvn->hash_delete(s);         // Yank from hash table before edge hacking
      if( !s->depends_only_on_test() ) {
        // Find the control input matching this def-use edge.
        // For Regions it may not be in slot 0.
        uint l;
        for( l = 0; s->in(l) != ifp; l++ ) { }
        s->set_req(l, ctrl_target);
      } else {                      // Else, for control producers,
        s->set_req(0, data_target); // Move child to data-target
      }
      igvn->_worklist.push(s);  // Revisit collapsed Phis
    } // End for each child of a projection

    igvn->remove_dead_node(ifp);
  } // End for each IfTrue/IfFalse child of If

  // Kill the IfNode
  igvn->remove_dead_node(this);
}

//------------------------------Identity---------------------------------------
// If the test is constant & we match, then we are the input Control
Node *IfTrueNode::Identity( PhaseTransform *phase ) {
  // Can only optimize if cannot go the other way
  const TypeTuple *t = phase->type(in(0))->is_tuple();
  return ( t == TypeTuple::IFNEITHER || t == TypeTuple::IFTRUE )
    ? in(0)->in(0)              // IfNode control
    : this;                     // no progress
}

//------------------------------dump_spec--------------------------------------
#ifndef PRODUCT
void IfNode::dump_spec(outputStream *st) const {
  st->print("P=%f, C=%f",_prob,_fcnt);
}
#endif

//------------------------------idealize_test----------------------------------
// Try to canonicalize tests better.  Peek at the Cmp/Bool/If sequence and
// come up with a canonical sequence.  Bools getting 'eq', 'gt' and 'ge' forms
// converted to 'ne', 'le' and 'lt' forms.  IfTrue/IfFalse get swapped as
// needed.
static IfNode* idealize_test(PhaseGVN* phase, IfNode* iff) {
  assert(iff->in(0) != NULL, "If must be live");

  if (iff->outcnt() != 2)  return NULL; // Malformed projections.
  Node* old_if_f = iff->proj_out(false);
  Node* old_if_t = iff->proj_out(true);

  // CountedLoopEnds want the back-control test to be TRUE, irregardless of
  // whether they are testing a 'gt' or 'lt' condition.  The 'gt' condition
  // happens in count-down loops
  if (iff->is_CountedLoopEnd())  return NULL;
  if (!iff->in(1)->is_Bool())  return NULL; // Happens for partially optimized IF tests
  BoolNode *b = iff->in(1)->as_Bool();
  BoolTest bt = b->_test;
  // Test already in good order?
  if( bt.is_canonical() )
    return NULL;

  // Flip test to be canonical.  Requires flipping the IfFalse/IfTrue and
  // cloning the IfNode.
  Node* new_b = phase->transform( new (phase->C, 2) BoolNode(b->in(1), bt.negate()) );
  if( !new_b->is_Bool() ) return NULL;
  b = new_b->as_Bool();

  PhaseIterGVN *igvn = phase->is_IterGVN();
  assert( igvn, "Test is not canonical in parser?" );

  // The IF node never really changes, but it needs to be cloned
  iff = new (phase->C, 2) IfNode( iff->in(0), b, 1.0-iff->_prob, iff->_fcnt);

  Node *prior = igvn->hash_find_insert(iff);
  if( prior ) {
    igvn->remove_dead_node(iff);
    iff = (IfNode*)prior;
  } else {
    // Cannot call transform on it just yet
    igvn->set_type_bottom(iff);
  }
  igvn->_worklist.push(iff);

  // Now handle projections.  Cloning not required.
  Node* new_if_f = (Node*)(new (phase->C, 1) IfFalseNode( iff ));
  Node* new_if_t = (Node*)(new (phase->C, 1) IfTrueNode ( iff ));

  igvn->register_new_node_with_optimizer(new_if_f);
  igvn->register_new_node_with_optimizer(new_if_t);
  // Flip test, so flip trailing control
  igvn->replace_node(old_if_f, new_if_t);
  igvn->replace_node(old_if_t, new_if_f);

  // Progress
  return iff;
}

//------------------------------Identity---------------------------------------
// If the test is constant & we match, then we are the input Control
Node *IfFalseNode::Identity( PhaseTransform *phase ) {
  // Can only optimize if cannot go the other way
  const TypeTuple *t = phase->type(in(0))->is_tuple();
  return ( t == TypeTuple::IFNEITHER || t == TypeTuple::IFFALSE )
    ? in(0)->in(0)              // IfNode control
    : this;                     // no progress
}<|MERGE_RESOLUTION|>--- conflicted
+++ resolved
@@ -1,5 +1,5 @@
 /*
- * Copyright (c) 2000, 2011, Oracle and/or its affiliates. All rights reserved.
+ * Copyright (c) 2000, 2010, Oracle and/or its affiliates. All rights reserved.
  * DO NOT ALTER OR REMOVE COPYRIGHT NOTICES OR THIS FILE HEADER.
  *
  * This code is free software; you can redistribute it and/or modify it
@@ -1021,11 +1021,7 @@
   // be skipped. For example, range check predicate has two checks
   // for lower and upper bounds.
   ProjNode* unc_proj = proj_out(1 - prev_dom->as_Proj()->_con)->as_Proj();
-<<<<<<< HEAD
-  if (PhaseIdealLoop::is_uncommon_trap_proj(unc_proj, true))
-=======
   if (PhaseIdealLoop::is_uncommon_trap_proj(unc_proj, Deoptimization::Reason_predicate))
->>>>>>> 7b452e39
     prev_dom = idom;
 
   // Now walk the current IfNode's projections.
