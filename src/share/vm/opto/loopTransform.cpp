--- conflicted
+++ resolved
@@ -1596,13 +1596,8 @@
 //------------------------------iteration_split_impl---------------------------
 bool IdealLoopTree::iteration_split_impl( PhaseIdealLoop *phase, Node_List &old_new ) {
   // Check and remove empty loops (spam micro-benchmarks)
-<<<<<<< HEAD
   if( policy_do_remove_empty_loop(phase) )
     return true;                     // Here we removed an empty loop
-=======
-  if( policy_do_remove_empty_loop(phase) ) 
-    return;                     // Here we removed an empty loop
->>>>>>> 2571633a
 
   bool should_peel = policy_peeling(phase); // Should we peel?
 
