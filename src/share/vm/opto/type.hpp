--- conflicted
+++ resolved
@@ -213,7 +213,6 @@
   const TypeAry    *is_ary() const;              // Array, NOT array pointer
   const TypePtr    *is_ptr() const;              // Asserts it is a ptr type
   const TypePtr    *isa_ptr() const;             // Returns NULL if not ptr type
-<<<<<<< HEAD
   const TypeRawPtr *isa_rawptr() const;          // NOT Java oop
   const TypeRawPtr *is_rawptr() const;           // Asserts is rawptr
   const TypeNarrowOop  *is_narrowoop() const;    // Java-style GC'd pointer
@@ -226,17 +225,6 @@
   const TypeInstPtr  *is_instptr() const;        // Instance
   const TypeAryPtr   *isa_aryptr() const;        // Returns NULL if not AryPtr
   const TypeAryPtr   *is_aryptr() const;         // Array oop
-=======
-  const TypeRawPtr *is_rawptr() const;           // NOT Java oop
-  const TypeOopPtr *isa_oopptr() const;          // Returns NULL if not ptr type
-  const TypeKlassPtr *isa_klassptr() const; // Returns NULL if not KlassPtr
-  const TypeKlassPtr *is_klassptr() const; // assert if not KlassPtr
-  const TypeOopPtr  *is_oopptr() const;          // Java-style GC'd pointer
-  const TypeInstPtr *isa_instptr() const;        // Returns NULL if not InstPtr
-  const TypeInstPtr *is_instptr() const;         // Instance
-  const TypeAryPtr *isa_aryptr() const;          // Returns NULL if not AryPtr
-  const TypeAryPtr *is_aryptr() const;           // Array oop  
->>>>>>> 2571633a
   virtual bool      is_finite() const;           // Has a finite value
   virtual bool      is_nan()    const;           // Is not a number (NaN)
 
@@ -1017,7 +1005,6 @@
 };
 
 //------------------------------accessors--------------------------------------
-<<<<<<< HEAD
 inline bool Type::is_ptr_to_narrowoop() const {
 #ifdef _LP64
   return (isa_oopptr() != NULL && is_oopptr()->is_ptr_to_narrowoop_nv());
@@ -1028,10 +1015,6 @@
 
 inline float Type::getf() const {
   assert( _base == FloatCon, "Not a FloatCon" );
-=======
-inline float Type::getf() const { 
-  assert( _base == FloatCon, "Not a FloatCon" ); 
->>>>>>> 2571633a
   return ((TypeF*)this)->_f;
 }
 
@@ -1108,7 +1091,6 @@
   return (_base >= OopPtr && _base <= KlassPtr) ? (TypeOopPtr*)this : NULL;
 }
 
-<<<<<<< HEAD
 inline const TypeRawPtr *Type::isa_rawptr() const {
   return (_base == RawPtr) ? (TypeRawPtr*)this : NULL;
 }
@@ -1116,11 +1098,6 @@
 inline const TypeRawPtr *Type::is_rawptr() const {
   assert( _base == RawPtr, "Not a raw pointer" );
   return (TypeRawPtr*)this;
-=======
-inline const TypeRawPtr *Type::is_rawptr() const { 
-  assert( _base == RawPtr, "Not a raw pointer" ); 
-  return (TypeRawPtr*)this; 
->>>>>>> 2571633a
 }
 
 inline const TypeInstPtr *Type::isa_instptr() const { 
