#ifdef USE_PRAGMA_IDENT_SRC
#pragma ident "@(#)addnode.cpp	1.142 07/10/23 13:12:52 JVM"
#endif
/*
 * Copyright 1997-2008 Sun Microsystems, Inc.  All Rights Reserved.
 * DO NOT ALTER OR REMOVE COPYRIGHT NOTICES OR THIS FILE HEADER.
 *
 * This code is free software; you can redistribute it and/or modify it
 * under the terms of the GNU General Public License version 2 only, as
 * published by the Free Software Foundation.
 *
 * This code is distributed in the hope that it will be useful, but WITHOUT
 * ANY WARRANTY; without even the implied warranty of MERCHANTABILITY or
 * FITNESS FOR A PARTICULAR PURPOSE.  See the GNU General Public License
 * version 2 for more details (a copy is included in the LICENSE file that
 * accompanied this code).
 *
 * You should have received a copy of the GNU General Public License version
 * 2 along with this work; if not, write to the Free Software Foundation,
 * Inc., 51 Franklin St, Fifth Floor, Boston, MA 02110-1301 USA.
 *
 * Please contact Sun Microsystems, Inc., 4150 Network Circle, Santa Clara,
 * CA 95054 USA or visit www.sun.com if you need additional information or
 * have any questions.
 *  
 */

// Portions of code courtesy of Clifford Click

#include "incls/_precompiled.incl"
#include "incls/_addnode.cpp.incl"

#define MAXFLOAT        ((float)3.40282346638528860e+38)

// Classic Add functionality.  This covers all the usual 'add' behaviors for
// an algebraic ring.  Add-integer, add-float, add-double, and binary-or are
// all inherited from this class.  The various identity values are supplied
// by virtual functions.


//=============================================================================
//------------------------------hash-------------------------------------------
// Hash function over AddNodes.  Needs to be commutative; i.e., I swap 
// (commute) inputs to AddNodes willy-nilly so the hash function must return
// the same value in the presence of edge swapping.
uint AddNode::hash() const {
  return (uintptr_t)in(1) + (uintptr_t)in(2) + Opcode();
}

//------------------------------Identity---------------------------------------
// If either input is a constant 0, return the other input.  
Node *AddNode::Identity( PhaseTransform *phase ) {
  const Type *zero = add_id();  // The additive identity
  if( phase->type( in(1) )->higher_equal( zero ) ) return in(2);
  if( phase->type( in(2) )->higher_equal( zero ) ) return in(1);
  return this;
}

//------------------------------commute----------------------------------------
// Commute operands to move loads and constants to the right.
static bool commute( Node *add, int con_left, int con_right ) {
  Node *in1 = add->in(1);
  Node *in2 = add->in(2);

  // Convert "1+x" into "x+1".
  // Right is a constant; leave it
  if( con_right ) return false;
  // Left is a constant; move it right.
  if( con_left ) {
    add->swap_edges(1, 2);
    return true;
  }

  // Convert "Load+x" into "x+Load".
  // Now check for loads
  if (in2->is_Load()) {
    if (!in1->is_Load()) {
      // already x+Load to return
      return false;
    }
    // both are loads, so fall through to sort inputs by idx
  } else if( in1->is_Load() ) {
    // Left is a Load and Right is not; move it right.
    add->swap_edges(1, 2);
    return true;
  }

  PhiNode *phi;
  // Check for tight loop increments: Loop-phi of Add of loop-phi
  if( in1->is_Phi() && (phi = in1->as_Phi()) && !phi->is_copy() && phi->region()->is_Loop() && phi->in(2)==add)
    return false;
  if( in2->is_Phi() && (phi = in2->as_Phi()) && !phi->is_copy() && phi->region()->is_Loop() && phi->in(2)==add){
    add->swap_edges(1, 2);
    return true;
  }

  // Otherwise, sort inputs (commutativity) to help value numbering.
  if( in1->_idx > in2->_idx ) {
    add->swap_edges(1, 2);
    return true;
  }
  return false;
}

//------------------------------Idealize---------------------------------------
// If we get here, we assume we are associative!
Node *AddNode::Ideal(PhaseGVN *phase, bool can_reshape) {
  const Type *t1 = phase->type( in(1) );
  const Type *t2 = phase->type( in(2) );
  int con_left  = t1->singleton();
  int con_right = t2->singleton();

  // Check for commutative operation desired
  if( commute(this,con_left,con_right) ) return this;

  AddNode *progress = NULL;             // Progress flag

  // Convert "(x+1)+2" into "x+(1+2)".  If the right input is a
  // constant, and the left input is an add of a constant, flatten the
  // expression tree.
  Node *add1 = in(1);
  Node *add2 = in(2);
  int add1_op = add1->Opcode();
  int this_op = Opcode();
  if( con_right && t2 != Type::TOP && // Right input is a constant?
      add1_op == this_op ) { // Left input is an Add?

    // Type of left _in right input
    const Type *t12 = phase->type( add1->in(2) ); 
    if( t12->singleton() && t12 != Type::TOP ) { // Left input is an add of a constant?
      // Check for rare case of closed data cycle which can happen inside
      // unreachable loops. In these cases the computation is undefined.
#ifdef ASSERT
      Node *add11    = add1->in(1);
      int   add11_op = add11->Opcode();
      if( (add1 == add1->in(1))
         || (add11_op == this_op && add11->in(1) == add1) ) {
        assert(false, "dead loop in AddNode::Ideal");
      }
#endif
      // The Add of the flattened expression
      Node *x1 = add1->in(1);
      Node *x2 = phase->makecon( add1->as_Add()->add_ring( t2, t12 ));
      PhaseIterGVN *igvn = phase->is_IterGVN();
      if( igvn ) {
        set_req_X(2,x2,igvn);
        set_req_X(1,x1,igvn);
      } else {
        set_req(2,x2);
        set_req(1,x1);
      }
      progress = this;            // Made progress
      add1 = in(1);
      add1_op = add1->Opcode();
    }
  }

  // Convert "(x+1)+y" into "(x+y)+1".  Push constants down the expression tree.
  if( add1_op == this_op && !con_right ) {
    Node *a12 = add1->in(2);
    const Type *t12 = phase->type( a12 );
    if( t12->singleton() && t12 != Type::TOP && (add1 != add1->in(1)) &&
       !(add1->in(1)->is_Phi() && add1->in(1)->as_Phi()->is_tripcount()) ) {
      assert(add1->in(1) != this, "dead loop in AddNode::Ideal");
      add2 = add1->clone();
      add2->set_req(2, in(2));
      add2 = phase->transform(add2);
      set_req(1, add2);
      set_req(2, a12);
      progress = this;
      add2 = a12;
    }
  }

  // Convert "x+(y+1)" into "(x+y)+1".  Push constants down the expression tree.
  int add2_op = add2->Opcode();
  if( add2_op == this_op && !con_left ) {
    Node *a22 = add2->in(2);
    const Type *t22 = phase->type( a22 );
    if( t22->singleton() && t22 != Type::TOP && (add2 != add2->in(1)) &&
       !(add2->in(1)->is_Phi() && add2->in(1)->as_Phi()->is_tripcount()) ) {
      assert(add2->in(1) != this, "dead loop in AddNode::Ideal");
      Node *addx = add2->clone();
      addx->set_req(1, in(1));
      addx->set_req(2, add2->in(1));
      addx = phase->transform(addx);
      set_req(1, addx);
      set_req(2, a22);
      progress = this;
    }
  }

  return progress;
}

//------------------------------Value-----------------------------------------
// An add node sums it's two _in.  If one input is an RSD, we must mixin
// the other input's symbols.
const Type *AddNode::Value( PhaseTransform *phase ) const {
  // Either input is TOP ==> the result is TOP
  const Type *t1 = phase->type( in(1) );
  const Type *t2 = phase->type( in(2) );
  if( t1 == Type::TOP ) return Type::TOP;
  if( t2 == Type::TOP ) return Type::TOP;

  // Either input is BOTTOM ==> the result is the local BOTTOM
  const Type *bot = bottom_type();
  if( (t1 == bot) || (t2 == bot) ||
      (t1 == Type::BOTTOM) || (t2 == Type::BOTTOM) ) 
    return bot;

  // Check for an addition involving the additive identity
  const Type *tadd = add_of_identity( t1, t2 );
  if( tadd ) return tadd;

  return add_ring(t1,t2);               // Local flavor of type addition
}

//------------------------------add_identity-----------------------------------
// Check for addition of the identity
const Type *AddNode::add_of_identity( const Type *t1, const Type *t2 ) const {
  const Type *zero = add_id();  // The additive identity
  if( t1->higher_equal( zero ) ) return t2;
  if( t2->higher_equal( zero ) ) return t1;

  return NULL;
}


//=============================================================================
//------------------------------Idealize---------------------------------------
Node *AddINode::Ideal(PhaseGVN *phase, bool can_reshape) {
  Node* in1 = in(1);
  Node* in2 = in(2);
  int op1 = in1->Opcode();
  int op2 = in2->Opcode();
  // Fold (con1-x)+con2 into (con1+con2)-x
  if ( op1 == Op_AddI && op2 == Op_SubI ) {
    // Swap edges to try optimizations below
    in1 = in2;
    in2 = in(1);
    op1 = op2;
    op2 = in2->Opcode();
  }
  if( op1 == Op_SubI ) {
    const Type *t_sub1 = phase->type( in1->in(1) );
    const Type *t_2    = phase->type( in2        );
    if( t_sub1->singleton() && t_2->singleton() && t_sub1 != Type::TOP && t_2 != Type::TOP )
      return new (phase->C, 3) SubINode(phase->makecon( add_ring( t_sub1, t_2 ) ),
                              in1->in(2) );
    // Convert "(a-b)+(c-d)" into "(a+c)-(b+d)"
    if( op2 == Op_SubI ) {
      // Check for dead cycle: d = (a-b)+(c-d)
<<<<<<< HEAD
      assert( in1->in(2) != this && in2->in(2) != this,
=======
      assert( in(1)->in(2) != this && in(2)->in(2) != this, 
>>>>>>> 2571633a
              "dead loop in AddINode::Ideal" );
      Node *sub  = new (phase->C, 3) SubINode(NULL, NULL);
      sub->init_req(1, phase->transform(new (phase->C, 3) AddINode(in1->in(1), in2->in(1) ) ));
      sub->init_req(2, phase->transform(new (phase->C, 3) AddINode(in1->in(2), in2->in(2) ) ));
      return sub;
    }
    // Convert "(a-b)+(b+c)" into "(a+c)"
    if( op2 == Op_AddI && in1->in(2) == in2->in(1) ) {
      assert(in1->in(1) != this && in2->in(2) != this,"dead loop in AddINode::Ideal");
      return new (phase->C, 3) AddINode(in1->in(1), in2->in(2));
    }
    // Convert "(a-b)+(c+b)" into "(a+c)"
    if( op2 == Op_AddI && in1->in(2) == in2->in(2) ) {
      assert(in1->in(1) != this && in2->in(1) != this,"dead loop in AddINode::Ideal");
      return new (phase->C, 3) AddINode(in1->in(1), in2->in(1));
    }
    // Convert "(a-b)+(b-c)" into "(a-c)"
    if( op2 == Op_SubI && in1->in(2) == in2->in(1) ) {
      assert(in1->in(1) != this && in2->in(2) != this,"dead loop in AddINode::Ideal");
      return new (phase->C, 3) SubINode(in1->in(1), in2->in(2));
    }
    // Convert "(a-b)+(c-a)" into "(c-b)"
    if( op2 == Op_SubI && in1->in(1) == in2->in(2) ) {
      assert(in1->in(2) != this && in2->in(1) != this,"dead loop in AddINode::Ideal");
      return new (phase->C, 3) SubINode(in2->in(1), in1->in(2));
    }
  }

  // Convert "x+(0-y)" into "(x-y)"
<<<<<<< HEAD
  if( op2 == Op_SubI && phase->type(in2->in(1)) == TypeInt::ZERO )
    return new (phase->C, 3) SubINode(in1, in2->in(2) );

  // Convert "(0-y)+x" into "(x-y)"
  if( op1 == Op_SubI && phase->type(in1->in(1)) == TypeInt::ZERO )
    return new (phase->C, 3) SubINode( in2, in1->in(2) );
=======
  if( op2 == Op_SubI && phase->type(in(2)->in(1)) == TypeInt::ZERO ) 
    return new (phase->C, 3) SubINode(in(1), in(2)->in(2) );

  // Convert "(0-y)+x" into "(x-y)"
  if( op1 == Op_SubI && phase->type(in(1)->in(1)) == TypeInt::ZERO ) 
    return new (phase->C, 3) SubINode( in(2), in(1)->in(2) );
>>>>>>> 2571633a

  // Convert (x>>>z)+y into (x+(y<<z))>>>z for small constant z and y.
  // Helps with array allocation math constant folding
  // See 4790063:
  // Unrestricted transformation is unsafe for some runtime values of 'x'
  // ( x ==  0, z == 1, y == -1 ) fails
  // ( x == -5, z == 1, y ==  1 ) fails
  // Transform works for small z and small negative y when the addition
  // (x + (y << z)) does not cross zero.
  // Implement support for negative y and (x >= -(y << z))
  // Have not observed cases where type information exists to support 
  // positive y and (x <= -(y << z))
  if( op1 == Op_URShiftI && op2 == Op_ConI &&
      in1->in(2)->Opcode() == Op_ConI ) {
    jint z = phase->type( in1->in(2) )->is_int()->get_con() & 0x1f; // only least significant 5 bits matter
    jint y = phase->type( in2 )->is_int()->get_con();

    if( z < 5 && -5 < y && y < 0 ) {
      const Type *t_in11 = phase->type(in1->in(1));
      if( t_in11 != Type::TOP && (t_in11->is_int()->_lo >= -(y << z)) ) {
        Node *a = phase->transform( new (phase->C, 3) AddINode( in1->in(1), phase->intcon(y<<z) ) );
        return new (phase->C, 3) URShiftINode( a, in1->in(2) );
      }
    }
  }
  
  return AddNode::Ideal(phase, can_reshape);
}


//------------------------------Identity---------------------------------------
// Fold (x-y)+y  OR  y+(x-y)  into  x
Node *AddINode::Identity( PhaseTransform *phase ) {
  if( in(1)->Opcode() == Op_SubI && phase->eqv(in(1)->in(2),in(2)) ) {
    return in(1)->in(1);
  }
  else if( in(2)->Opcode() == Op_SubI && phase->eqv(in(2)->in(2),in(1)) ) {
    return in(2)->in(1);
  }
  return AddNode::Identity(phase);
}


//------------------------------add_ring---------------------------------------
// Supplied function returns the sum of the inputs.  Guaranteed never
// to be passed a TOP or BOTTOM type, these are filtered out by
// pre-check.
const Type *AddINode::add_ring( const Type *t0, const Type *t1 ) const {
  const TypeInt *r0 = t0->is_int(); // Handy access
  const TypeInt *r1 = t1->is_int();  
  int lo = r0->_lo + r1->_lo;
  int hi = r0->_hi + r1->_hi;
  if( !(r0->is_con() && r1->is_con()) ) {
    // Not both constants, compute approximate result
    if( (r0->_lo & r1->_lo) < 0 && lo >= 0 ) {
      lo = min_jint; hi = max_jint; // Underflow on the low side
    }
    if( (~(r0->_hi | r1->_hi)) < 0 && hi < 0 ) {
      lo = min_jint; hi = max_jint; // Overflow on the high side
    }
    if( lo > hi ) {               // Handle overflow
      lo = min_jint; hi = max_jint;
    }
  } else {
    // both constants, compute precise result using 'lo' and 'hi'
    // Semantics define overflow and underflow for integer addition
    // as expected.  In particular: 0x80000000 + 0x80000000 --> 0x0
  }
  return TypeInt::make( lo, hi, MAX2(r0->_widen,r1->_widen) );
}


//=============================================================================
//------------------------------Idealize---------------------------------------
Node *AddLNode::Ideal(PhaseGVN *phase, bool can_reshape) {
  Node* in1 = in(1);
  Node* in2 = in(2);
  int op1 = in1->Opcode();
  int op2 = in2->Opcode();
  // Fold (con1-x)+con2 into (con1+con2)-x
  if ( op1 == Op_AddL && op2 == Op_SubL ) {
    // Swap edges to try optimizations below
    in1 = in2;
    in2 = in(1);
    op1 = op2;
    op2 = in2->Opcode();
  }
  // Fold (con1-x)+con2 into (con1+con2)-x
  if( op1 == Op_SubL ) {
    const Type *t_sub1 = phase->type( in1->in(1) );
    const Type *t_2    = phase->type( in2        );
    if( t_sub1->singleton() && t_2->singleton() && t_sub1 != Type::TOP && t_2 != Type::TOP )
      return new (phase->C, 3) SubLNode(phase->makecon( add_ring( t_sub1, t_2 ) ),
                              in1->in(2) );
    // Convert "(a-b)+(c-d)" into "(a+c)-(b+d)"
    if( op2 == Op_SubL ) {
      // Check for dead cycle: d = (a-b)+(c-d)
<<<<<<< HEAD
      assert( in1->in(2) != this && in2->in(2) != this,
=======
      assert( in(1)->in(2) != this && in(2)->in(2) != this, 
>>>>>>> 2571633a
              "dead loop in AddLNode::Ideal" );
      Node *sub  = new (phase->C, 3) SubLNode(NULL, NULL);
      sub->init_req(1, phase->transform(new (phase->C, 3) AddLNode(in1->in(1), in2->in(1) ) ));
      sub->init_req(2, phase->transform(new (phase->C, 3) AddLNode(in1->in(2), in2->in(2) ) ));
      return sub;
    }
    // Convert "(a-b)+(b+c)" into "(a+c)"
    if( op2 == Op_AddL && in1->in(2) == in2->in(1) ) {
      assert(in1->in(1) != this && in2->in(2) != this,"dead loop in AddLNode::Ideal");
      return new (phase->C, 3) AddLNode(in1->in(1), in2->in(2));
    }
    // Convert "(a-b)+(c+b)" into "(a+c)"
    if( op2 == Op_AddL && in1->in(2) == in2->in(2) ) {
      assert(in1->in(1) != this && in2->in(1) != this,"dead loop in AddLNode::Ideal");
      return new (phase->C, 3) AddLNode(in1->in(1), in2->in(1));
    }
    // Convert "(a-b)+(b-c)" into "(a-c)"
    if( op2 == Op_SubL && in1->in(2) == in2->in(1) ) {
      assert(in1->in(1) != this && in2->in(2) != this,"dead loop in AddLNode::Ideal");
      return new (phase->C, 3) SubLNode(in1->in(1), in2->in(2));
    }
    // Convert "(a-b)+(c-a)" into "(c-b)"
    if( op2 == Op_SubL && in1->in(1) == in1->in(2) ) {
      assert(in1->in(2) != this && in2->in(1) != this,"dead loop in AddLNode::Ideal");
      return new (phase->C, 3) SubLNode(in2->in(1), in1->in(2));
    }
  }

  // Convert "x+(0-y)" into "(x-y)"
<<<<<<< HEAD
  if( op2 == Op_SubL && phase->type(in2->in(1)) == TypeLong::ZERO )
    return new (phase->C, 3) SubLNode( in1, in2->in(2) );

  // Convert "(0-y)+x" into "(x-y)"
  if( op1 == Op_SubL && phase->type(in1->in(1)) == TypeInt::ZERO )
    return new (phase->C, 3) SubLNode( in2, in1->in(2) );
=======
  if( op2 == Op_SubL && phase->type(in(2)->in(1)) == TypeLong::ZERO ) 
    return new (phase->C, 3) SubLNode(in(1), in(2)->in(2) );
>>>>>>> 2571633a

  // Convert "X+X+X+X+X...+X+Y" into "k*X+Y" or really convert "X+(X+Y)"
  // into "(X<<1)+Y" and let shift-folding happen.
  if( op2 == Op_AddL &&
<<<<<<< HEAD
      in2->in(1) == in1 &&
      op1 != Op_ConL &&
=======
      in(2)->in(1) == in(1) &&
      op1 != Op_ConL && 
>>>>>>> 2571633a
      0 ) {
    Node *shift = phase->transform(new (phase->C, 3) LShiftLNode(in1,phase->intcon(1)));
    return new (phase->C, 3) AddLNode(shift,in2->in(2));
  }

  return AddNode::Ideal(phase, can_reshape);
}


//------------------------------Identity---------------------------------------
// Fold (x-y)+y  OR  y+(x-y)  into  x
Node *AddLNode::Identity( PhaseTransform *phase ) {
  if( in(1)->Opcode() == Op_SubL && phase->eqv(in(1)->in(2),in(2)) ) {
    return in(1)->in(1);
  }
  else if( in(2)->Opcode() == Op_SubL && phase->eqv(in(2)->in(2),in(1)) ) {
    return in(2)->in(1);
  }
  return AddNode::Identity(phase);
}


//------------------------------add_ring---------------------------------------
// Supplied function returns the sum of the inputs.  Guaranteed never
// to be passed a TOP or BOTTOM type, these are filtered out by
// pre-check.
const Type *AddLNode::add_ring( const Type *t0, const Type *t1 ) const {
  const TypeLong *r0 = t0->is_long(); // Handy access
  const TypeLong *r1 = t1->is_long();
  jlong lo = r0->_lo + r1->_lo;
  jlong hi = r0->_hi + r1->_hi;
  if( !(r0->is_con() && r1->is_con()) ) {
    // Not both constants, compute approximate result
    if( (r0->_lo & r1->_lo) < 0 && lo >= 0 ) {
      lo =min_jlong; hi = max_jlong; // Underflow on the low side
    }
    if( (~(r0->_hi | r1->_hi)) < 0 && hi < 0 ) {
      lo = min_jlong; hi = max_jlong; // Overflow on the high side
    }
    if( lo > hi ) {               // Handle overflow
      lo = min_jlong; hi = max_jlong;
    }
  } else {
    // both constants, compute precise result using 'lo' and 'hi'
    // Semantics define overflow and underflow for integer addition
    // as expected.  In particular: 0x80000000 + 0x80000000 --> 0x0
  }
  return TypeLong::make( lo, hi, MAX2(r0->_widen,r1->_widen) );
}


//=============================================================================
//------------------------------add_of_identity--------------------------------
// Check for addition of the identity
const Type *AddFNode::add_of_identity( const Type *t1, const Type *t2 ) const {
  // x ADD 0  should return x unless 'x' is a -zero
  // 
  // const Type *zero = add_id();     // The additive identity
  // jfloat f1 = t1->getf();
  // jfloat f2 = t2->getf();
  // 
  // if( t1->higher_equal( zero ) ) return t2;
  // if( t2->higher_equal( zero ) ) return t1;

  return NULL;
}

//------------------------------add_ring---------------------------------------
// Supplied function returns the sum of the inputs.
// This also type-checks the inputs for sanity.  Guaranteed never to
// be passed a TOP or BOTTOM type, these are filtered out by pre-check.
const Type *AddFNode::add_ring( const Type *t0, const Type *t1 ) const {
  // We must be adding 2 float constants.
  return TypeF::make( t0->getf() + t1->getf() );
}

//------------------------------Ideal------------------------------------------
Node *AddFNode::Ideal(PhaseGVN *phase, bool can_reshape) {
  if( IdealizedNumerics && !phase->C->method()->is_strict() ) {
    return AddNode::Ideal(phase, can_reshape); // commutative and associative transforms
  }

  // Floating point additions are not associative because of boundary conditions (infinity)
  return commute(this,
                 phase->type( in(1) )->singleton(),
                 phase->type( in(2) )->singleton() ) ? this : NULL;
}


//=============================================================================
//------------------------------add_of_identity--------------------------------
// Check for addition of the identity
const Type *AddDNode::add_of_identity( const Type *t1, const Type *t2 ) const {
  // x ADD 0  should return x unless 'x' is a -zero
  // 
  // const Type *zero = add_id();     // The additive identity
  // jfloat f1 = t1->getf();
  // jfloat f2 = t2->getf();
  // 
  // if( t1->higher_equal( zero ) ) return t2;
  // if( t2->higher_equal( zero ) ) return t1;

  return NULL;
}
//------------------------------add_ring---------------------------------------
// Supplied function returns the sum of the inputs.
// This also type-checks the inputs for sanity.  Guaranteed never to
// be passed a TOP or BOTTOM type, these are filtered out by pre-check.
const Type *AddDNode::add_ring( const Type *t0, const Type *t1 ) const {
  // We must be adding 2 double constants.
  return TypeD::make( t0->getd() + t1->getd() );
}

//------------------------------Ideal------------------------------------------
Node *AddDNode::Ideal(PhaseGVN *phase, bool can_reshape) {
  if( IdealizedNumerics && !phase->C->method()->is_strict() ) {
    return AddNode::Ideal(phase, can_reshape); // commutative and associative transforms
  }

  // Floating point additions are not associative because of boundary conditions (infinity)
  return commute(this,
                 phase->type( in(1) )->singleton(),
                 phase->type( in(2) )->singleton() ) ? this : NULL;
}


//=============================================================================
//------------------------------Identity---------------------------------------
// If one input is a constant 0, return the other input.
Node *AddPNode::Identity( PhaseTransform *phase ) {
  return ( phase->type( in(Offset) )->higher_equal( TypeX_ZERO ) ) ? in(Address) : this;
}

//------------------------------Idealize---------------------------------------
Node *AddPNode::Ideal(PhaseGVN *phase, bool can_reshape) {
  // Bail out if dead inputs
  if( phase->type( in(Address) ) == Type::TOP ) return NULL;

  // If the left input is an add of a constant, flatten the expression tree.
  const Node *n = in(Address);
  if (n->is_AddP() && n->in(Base) == in(Base)) {
    const AddPNode *addp = n->as_AddP(); // Left input is an AddP
    assert( !addp->in(Address)->is_AddP() || 
             addp->in(Address)->as_AddP() != addp,
            "dead loop in AddPNode::Ideal" );
    // Type of left input's right input
    const Type *t = phase->type( addp->in(Offset) );
    if( t == Type::TOP ) return NULL;
    const TypeX *t12 = t->is_intptr_t();
    if( t12->is_con() ) {       // Left input is an add of a constant?
      // If the right input is a constant, combine constants
      const Type *temp_t2 = phase->type( in(Offset) );
      if( temp_t2 == Type::TOP ) return NULL;
      const TypeX *t2 = temp_t2->is_intptr_t();
      Node* address;
      Node* offset;
      if( t2->is_con() ) {
        // The Add of the flattened expression
        address = addp->in(Address);
        offset  = phase->MakeConX(t2->get_con() + t12->get_con());
      } else {
        // Else move the constant to the right.  ((A+con)+B) into ((A+B)+con)
        address = phase->transform(new (phase->C, 4) AddPNode(in(Base),addp->in(Address),in(Offset)));
        offset  = addp->in(Offset);
      }
      PhaseIterGVN *igvn = phase->is_IterGVN();
      if( igvn ) {
        set_req_X(Address,address,igvn);
        set_req_X(Offset,offset,igvn);
      } else {
        set_req(Address,address);
        set_req(Offset,offset);
      }
      return this;
    }
  }

  // Raw pointers?
  if( in(Base)->bottom_type() == Type::TOP ) {
    // If this is a NULL+long form (from unsafe accesses), switch to a rawptr.
    if (phase->type(in(Address)) == TypePtr::NULL_PTR) {
      Node* offset = in(Offset);
      return new (phase->C, 2) CastX2PNode(offset);
    }
  }

  // If the right is an add of a constant, push the offset down.
  // Convert: (ptr + (offset+con)) into (ptr+offset)+con.
  // The idea is to merge array_base+scaled_index groups together,
  // and only have different constant offsets from the same base.
  const Node *add = in(Offset);
  if( add->Opcode() == Op_AddX && add->in(1) != add ) {
    const Type *t22 = phase->type( add->in(2) );
    if( t22->singleton() && (t22 != Type::TOP) ) {  // Right input is an add of a constant?
      set_req(Address, phase->transform(new (phase->C, 4) AddPNode(in(Base),in(Address),add->in(1))));
      set_req(Offset, add->in(2));
      return this;              // Made progress
    }
  }

  return NULL;                  // No progress
}

//------------------------------bottom_type------------------------------------
// Bottom-type is the pointer-type with unknown offset.
const Type *AddPNode::bottom_type() const { 
  if (in(Address) == NULL)  return TypePtr::BOTTOM;
  const TypePtr *tp = in(Address)->bottom_type()->isa_ptr();
  if( !tp ) return Type::TOP;   // TOP input means TOP output
  assert( in(Offset)->Opcode() != Op_ConP, "" );
  const Type *t = in(Offset)->bottom_type();
  if( t == Type::TOP )
    return tp->add_offset(Type::OffsetTop);
  const TypeX *tx = t->is_intptr_t();
  intptr_t txoffset = Type::OffsetBot;
  if (tx->is_con()) {   // Left input is an add of a constant?
    txoffset = tx->get_con();
  }
  return tp->add_offset(txoffset);
}

//------------------------------Value------------------------------------------
const Type *AddPNode::Value( PhaseTransform *phase ) const {
  // Either input is TOP ==> the result is TOP
  const Type *t1 = phase->type( in(Address) );
  const Type *t2 = phase->type( in(Offset) );
  if( t1 == Type::TOP ) return Type::TOP;
  if( t2 == Type::TOP ) return Type::TOP;

  // Left input is a pointer
  const TypePtr *p1 = t1->isa_ptr();
  // Right input is an int
  const TypeX *p2 = t2->is_intptr_t();
  // Add 'em
  intptr_t p2offset = Type::OffsetBot;
  if (p2->is_con()) {   // Left input is an add of a constant?
    p2offset = p2->get_con();
  }
  return p1->add_offset(p2offset);
}

//------------------------Ideal_base_and_offset--------------------------------
// Split an oop pointer into a base and offset.
// (The offset might be Type::OffsetBot in the case of an array.)
// Return the base, or NULL if failure.
Node* AddPNode::Ideal_base_and_offset(Node* ptr, PhaseTransform* phase,
                                      // second return value:
                                      intptr_t& offset) {
  if (ptr->is_AddP()) {
    Node* base = ptr->in(AddPNode::Base);
    Node* addr = ptr->in(AddPNode::Address);
    Node* offs = ptr->in(AddPNode::Offset);
    if (base == addr || base->is_top()) {
      offset = phase->find_intptr_t_con(offs, Type::OffsetBot);
      if (offset != Type::OffsetBot) {
        return addr;
      }
    }
  }
  offset = Type::OffsetBot;
  return NULL;
}

//------------------------------unpack_offsets----------------------------------
// Collect the AddP offset values into the elements array, giving up
// if there are more than length.
int AddPNode::unpack_offsets(Node* elements[], int length) {
  int count = 0;
  Node* addr = this;
  Node* base = addr->in(AddPNode::Base);
  while (addr->is_AddP()) {
    if (addr->in(AddPNode::Base) != base) {
      // give up
      return -1;
    }
    elements[count++] = addr->in(AddPNode::Offset);
    if (count == length) {
      // give up
      return -1;
    }
    addr = addr->in(AddPNode::Address);
  }
  return count;
}

//------------------------------match_edge-------------------------------------
// Do we Match on this edge index or not?  Do not match base pointer edge
uint AddPNode::match_edge(uint idx) const {
  return idx > Base;
}

//---------------------------mach_bottom_type----------------------------------
// Utility function for use by ADLC.  Implements bottom_type for matched AddP.
const Type *AddPNode::mach_bottom_type( const MachNode* n) {
  Node* base = n->in(Base);
  const Type *t = base->bottom_type();
  if ( t == Type::TOP ) {
    // an untyped pointer
    return TypeRawPtr::BOTTOM;
  }
  const TypePtr* tp = t->isa_oopptr();
  if ( tp == NULL )  return t;
  if ( tp->_offset == TypePtr::OffsetBot )  return tp;

  // We must carefully add up the various offsets...
  intptr_t offset = 0;
  const TypePtr* tptr = NULL;

  uint numopnds = n->num_opnds();
  uint index = n->oper_input_base();
  for ( uint i = 1; i < numopnds; i++ ) {
    MachOper *opnd = n->_opnds[i];
    // Check for any interesting operand info.
    // In particular, check for both memory and non-memory operands.
    // %%%%% Clean this up: use xadd_offset
    intptr_t con = opnd->constant();
    if ( con == TypePtr::OffsetBot )  goto bottom_out;
    offset += con;
    con = opnd->constant_disp();
    if ( con == TypePtr::OffsetBot )  goto bottom_out;
    offset += con;
    if( opnd->scale() != 0 ) goto bottom_out;

    // Check each operand input edge.  Find the 1 allowed pointer
    // edge.  Other edges must be index edges; track exact constant
    // inputs and otherwise assume the worst.
    for ( uint j = opnd->num_edges(); j > 0; j-- ) {
      Node* edge = n->in(index++);
      const Type*    et  = edge->bottom_type();
      const TypeX*   eti = et->isa_intptr_t();
      if ( eti == NULL ) {
        // there must be one pointer among the operands
        guarantee(tptr == NULL, "must be only one pointer operand");
        tptr = et->isa_oopptr();
        guarantee(tptr != NULL, "non-int operand must be pointer");
        if (tptr->higher_equal(tp->add_offset(tptr->offset())))
          tp = tptr; // Set more precise type for bailout
        continue;
      }
      if ( eti->_hi != eti->_lo )  goto bottom_out;
      offset += eti->_lo;
    }
  }
  guarantee(tptr != NULL, "must be exactly one pointer operand");
  return tptr->add_offset(offset);

 bottom_out:
  return tp->add_offset(TypePtr::OffsetBot);
}

//=============================================================================
//------------------------------Identity---------------------------------------
Node *OrINode::Identity( PhaseTransform *phase ) {
  // x | x => x
  if (phase->eqv(in(1), in(2))) {
    return in(1);
  }

  return AddNode::Identity(phase);
}

//------------------------------add_ring---------------------------------------
// Supplied function returns the sum of the inputs IN THE CURRENT RING.  For
// the logical operations the ring's ADD is really a logical OR function.
// This also type-checks the inputs for sanity.  Guaranteed never to
// be passed a TOP or BOTTOM type, these are filtered out by pre-check.
const Type *OrINode::add_ring( const Type *t0, const Type *t1 ) const {
  const TypeInt *r0 = t0->is_int(); // Handy access
  const TypeInt *r1 = t1->is_int();

  // If both args are bool, can figure out better types
  if ( r0 == TypeInt::BOOL ) {
    if ( r1 == TypeInt::ONE) {
      return TypeInt::ONE;
    } else if ( r1 == TypeInt::BOOL ) {
      return TypeInt::BOOL;
    }
  } else if ( r0 == TypeInt::ONE ) {
    if ( r1 == TypeInt::BOOL ) {
      return TypeInt::ONE;
    }
  }

  // If either input is not a constant, just return all integers.
  if( !r0->is_con() || !r1->is_con() )
    return TypeInt::INT;        // Any integer, but still no symbols.

  // Otherwise just OR them bits.
  return TypeInt::make( r0->get_con() | r1->get_con() );
}

//=============================================================================
//------------------------------Identity---------------------------------------
Node *OrLNode::Identity( PhaseTransform *phase ) {
  // x | x => x
  if (phase->eqv(in(1), in(2))) {
    return in(1);
  }

  return AddNode::Identity(phase); 
}

//------------------------------add_ring---------------------------------------
const Type *OrLNode::add_ring( const Type *t0, const Type *t1 ) const {
  const TypeLong *r0 = t0->is_long(); // Handy access
  const TypeLong *r1 = t1->is_long();

  // If either input is not a constant, just return all integers.
  if( !r0->is_con() || !r1->is_con() )
    return TypeLong::LONG;      // Any integer, but still no symbols.

  // Otherwise just OR them bits.
  return TypeLong::make( r0->get_con() | r1->get_con() );
}

//=============================================================================
//------------------------------add_ring---------------------------------------
// Supplied function returns the sum of the inputs IN THE CURRENT RING.  For
// the logical operations the ring's ADD is really a logical OR function.
// This also type-checks the inputs for sanity.  Guaranteed never to
// be passed a TOP or BOTTOM type, these are filtered out by pre-check.
const Type *XorINode::add_ring( const Type *t0, const Type *t1 ) const {
  const TypeInt *r0 = t0->is_int(); // Handy access
  const TypeInt *r1 = t1->is_int();

  // Complementing a boolean?
  if( r0 == TypeInt::BOOL && ( r1 == TypeInt::ONE 
			       || r1 == TypeInt::BOOL))
    return TypeInt::BOOL;

  if( !r0->is_con() || !r1->is_con() ) // Not constants
    return TypeInt::INT;        // Any integer, but still no symbols.

  // Otherwise just XOR them bits.
  return TypeInt::make( r0->get_con() ^ r1->get_con() );
}

//=============================================================================
//------------------------------add_ring---------------------------------------
const Type *XorLNode::add_ring( const Type *t0, const Type *t1 ) const {
  const TypeLong *r0 = t0->is_long(); // Handy access
  const TypeLong *r1 = t1->is_long();

  // If either input is not a constant, just return all integers.
  if( !r0->is_con() || !r1->is_con() )
    return TypeLong::LONG;      // Any integer, but still no symbols.

  // Otherwise just OR them bits.
  return TypeLong::make( r0->get_con() ^ r1->get_con() );
}

//=============================================================================
//------------------------------add_ring---------------------------------------
// Supplied function returns the sum of the inputs.
const Type *MaxINode::add_ring( const Type *t0, const Type *t1 ) const {
  const TypeInt *r0 = t0->is_int(); // Handy access
  const TypeInt *r1 = t1->is_int();

  // Otherwise just MAX them bits.
  return TypeInt::make( MAX2(r0->_lo,r1->_lo), MAX2(r0->_hi,r1->_hi), MAX2(r0->_widen,r1->_widen) );
}

//=============================================================================
//------------------------------Idealize---------------------------------------
// MINs show up in range-check loop limit calculations.  Look for
// "MIN2(x+c0,MIN2(y,x+c1))".  Pick the smaller constant: "MIN2(x+c0,y)"
Node *MinINode::Ideal(PhaseGVN *phase, bool can_reshape) {
  Node *progress = NULL;
  // Force a right-spline graph
  Node *l = in(1);
  Node *r = in(2);
  // Transform  MinI1( MinI2(a,b), c)  into  MinI1( a, MinI2(b,c) )
  // to force a right-spline graph for the rest of MinINode::Ideal().
  if( l->Opcode() == Op_MinI ) {
    assert( l != l->in(1), "dead loop in MinINode::Ideal" );
    r = phase->transform(new (phase->C, 3) MinINode(l->in(2),r));
    l = l->in(1);
    set_req(1, l);
    set_req(2, r);
    return this;
  }

  // Get left input & constant
  Node *x = l;
  int x_off = 0;
  if( x->Opcode() == Op_AddI && // Check for "x+c0" and collect constant
      x->in(2)->is_Con() ) {
    const Type *t = x->in(2)->bottom_type();
    if( t == Type::TOP ) return NULL;  // No progress
    x_off = t->is_int()->get_con();
    x = x->in(1);
  }

  // Scan a right-spline-tree for MINs
  Node *y = r;
  int y_off = 0;
  // Check final part of MIN tree
  if( y->Opcode() == Op_AddI && // Check for "y+c1" and collect constant
      y->in(2)->is_Con() ) {
    const Type *t = y->in(2)->bottom_type();
    if( t == Type::TOP ) return NULL;  // No progress
    y_off = t->is_int()->get_con();
    y = y->in(1);
  }
  if( x->_idx > y->_idx && r->Opcode() != Op_MinI ) {
    swap_edges(1, 2);
    return this;
  }


  if( r->Opcode() == Op_MinI ) {
    assert( r != r->in(2), "dead loop in MinINode::Ideal" );
    y = r->in(1);
    // Check final part of MIN tree
    if( y->Opcode() == Op_AddI &&// Check for "y+c1" and collect constant
        y->in(2)->is_Con() ) {
      const Type *t = y->in(2)->bottom_type();
      if( t == Type::TOP ) return NULL;  // No progress
      y_off = t->is_int()->get_con();
      y = y->in(1);
    }

    if( x->_idx > y->_idx ) 
      return new (phase->C, 3) MinINode(r->in(1),phase->transform(new (phase->C, 3) MinINode(l,r->in(2))));
    
    // See if covers: MIN2(x+c0,MIN2(y+c1,z))
    if( !phase->eqv(x,y) ) return NULL;
    // If (y == x) transform MIN2(x+c0, MIN2(x+c1,z)) into 
    // MIN2(x+c0 or x+c1 which less, z).
    return new (phase->C, 3) MinINode(phase->transform(new (phase->C, 3) AddINode(x,phase->intcon(MIN2(x_off,y_off)))),r->in(2));
  } else {
    // See if covers: MIN2(x+c0,y+c1)
    if( !phase->eqv(x,y) ) return NULL;
    // If (y == x) transform MIN2(x+c0,x+c1) into x+c0 or x+c1 which less.
    return new (phase->C, 3) AddINode(x,phase->intcon(MIN2(x_off,y_off)));
  }

}

//------------------------------add_ring---------------------------------------
// Supplied function returns the sum of the inputs.
const Type *MinINode::add_ring( const Type *t0, const Type *t1 ) const {
  const TypeInt *r0 = t0->is_int(); // Handy access
  const TypeInt *r1 = t1->is_int();

  // Otherwise just MIN them bits.
  return TypeInt::make( MIN2(r0->_lo,r1->_lo), MIN2(r0->_hi,r1->_hi), MAX2(r0->_widen,r1->_widen) );
}<|MERGE_RESOLUTION|>--- conflicted
+++ resolved
@@ -251,11 +251,7 @@
     // Convert "(a-b)+(c-d)" into "(a+c)-(b+d)"
     if( op2 == Op_SubI ) {
       // Check for dead cycle: d = (a-b)+(c-d)
-<<<<<<< HEAD
       assert( in1->in(2) != this && in2->in(2) != this,
-=======
-      assert( in(1)->in(2) != this && in(2)->in(2) != this, 
->>>>>>> 2571633a
               "dead loop in AddINode::Ideal" );
       Node *sub  = new (phase->C, 3) SubINode(NULL, NULL);
       sub->init_req(1, phase->transform(new (phase->C, 3) AddINode(in1->in(1), in2->in(1) ) ));
@@ -285,21 +281,12 @@
   }
 
   // Convert "x+(0-y)" into "(x-y)"
-<<<<<<< HEAD
   if( op2 == Op_SubI && phase->type(in2->in(1)) == TypeInt::ZERO )
     return new (phase->C, 3) SubINode(in1, in2->in(2) );
 
   // Convert "(0-y)+x" into "(x-y)"
   if( op1 == Op_SubI && phase->type(in1->in(1)) == TypeInt::ZERO )
     return new (phase->C, 3) SubINode( in2, in1->in(2) );
-=======
-  if( op2 == Op_SubI && phase->type(in(2)->in(1)) == TypeInt::ZERO ) 
-    return new (phase->C, 3) SubINode(in(1), in(2)->in(2) );
-
-  // Convert "(0-y)+x" into "(x-y)"
-  if( op1 == Op_SubI && phase->type(in(1)->in(1)) == TypeInt::ZERO ) 
-    return new (phase->C, 3) SubINode( in(2), in(1)->in(2) );
->>>>>>> 2571633a
 
   // Convert (x>>>z)+y into (x+(y<<z))>>>z for small constant z and y.
   // Helps with array allocation math constant folding
@@ -397,11 +384,7 @@
     // Convert "(a-b)+(c-d)" into "(a+c)-(b+d)"
     if( op2 == Op_SubL ) {
       // Check for dead cycle: d = (a-b)+(c-d)
-<<<<<<< HEAD
       assert( in1->in(2) != this && in2->in(2) != this,
-=======
-      assert( in(1)->in(2) != this && in(2)->in(2) != this, 
->>>>>>> 2571633a
               "dead loop in AddLNode::Ideal" );
       Node *sub  = new (phase->C, 3) SubLNode(NULL, NULL);
       sub->init_req(1, phase->transform(new (phase->C, 3) AddLNode(in1->in(1), in2->in(1) ) ));
@@ -431,28 +414,18 @@
   }
 
   // Convert "x+(0-y)" into "(x-y)"
-<<<<<<< HEAD
   if( op2 == Op_SubL && phase->type(in2->in(1)) == TypeLong::ZERO )
     return new (phase->C, 3) SubLNode( in1, in2->in(2) );
 
   // Convert "(0-y)+x" into "(x-y)"
   if( op1 == Op_SubL && phase->type(in1->in(1)) == TypeInt::ZERO )
     return new (phase->C, 3) SubLNode( in2, in1->in(2) );
-=======
-  if( op2 == Op_SubL && phase->type(in(2)->in(1)) == TypeLong::ZERO ) 
-    return new (phase->C, 3) SubLNode(in(1), in(2)->in(2) );
->>>>>>> 2571633a
 
   // Convert "X+X+X+X+X...+X+Y" into "k*X+Y" or really convert "X+(X+Y)"
   // into "(X<<1)+Y" and let shift-folding happen.
   if( op2 == Op_AddL &&
-<<<<<<< HEAD
       in2->in(1) == in1 &&
       op1 != Op_ConL &&
-=======
-      in(2)->in(1) == in(1) &&
-      op1 != Op_ConL && 
->>>>>>> 2571633a
       0 ) {
     Node *shift = phase->transform(new (phase->C, 3) LShiftLNode(in1,phase->intcon(1)));
     return new (phase->C, 3) AddLNode(shift,in2->in(2));
