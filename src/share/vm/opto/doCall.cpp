/*
 * Copyright (c) 1998, 2010, Oracle and/or its affiliates. All rights reserved.
 * DO NOT ALTER OR REMOVE COPYRIGHT NOTICES OR THIS FILE HEADER.
 *
 * This code is free software; you can redistribute it and/or modify it
 * under the terms of the GNU General Public License version 2 only, as
 * published by the Free Software Foundation.
 *
 * This code is distributed in the hope that it will be useful, but WITHOUT
 * ANY WARRANTY; without even the implied warranty of MERCHANTABILITY or
 * FITNESS FOR A PARTICULAR PURPOSE.  See the GNU General Public License
 * version 2 for more details (a copy is included in the LICENSE file that
 * accompanied this code).
 *
 * You should have received a copy of the GNU General Public License version
 * 2 along with this work; if not, write to the Free Software Foundation,
 * Inc., 51 Franklin St, Fifth Floor, Boston, MA 02110-1301 USA.
 *
 * Please contact Oracle, 500 Oracle Parkway, Redwood Shores, CA 94065 USA
 * or visit www.oracle.com if you need additional information or have any
 * questions.
 *
 */

#include "incls/_precompiled.incl"
#include "incls/_doCall.cpp.incl"

#ifndef PRODUCT
void trace_type_profile(ciMethod *method, int depth, int bci, ciMethod *prof_method, ciKlass *prof_klass, int site_count, int receiver_count) {
  if (TraceTypeProfile || PrintInlining || PrintOptoInlining) {
    tty->print("   ");
    for( int i = 0; i < depth; i++ ) tty->print("  ");
    if (!PrintOpto) {
      method->print_short_name();
      tty->print(" ->");
    }
    tty->print(" @ %d  ", bci);
    prof_method->print_short_name();
    tty->print("  >>TypeProfile (%d/%d counts) = ", receiver_count, site_count);
    prof_klass->name()->print_symbol();
    tty->print_cr(" (%d bytes)", prof_method->code_size());
  }
}
#endif

CallGenerator* Compile::call_generator(ciMethod* call_method, int vtable_index, bool call_is_virtual,
                                       JVMState* jvms, bool allow_inline,
                                       float prof_factor) {
  CallGenerator* cg;

  // Dtrace currently doesn't work unless all calls are vanilla
  if (env()->dtrace_method_probes()) {
    allow_inline = false;
  }

  // Note: When we get profiling during stage-1 compiles, we want to pull
  // from more specific profile data which pertains to this inlining.
  // Right now, ignore the information in jvms->caller(), and do method[bci].
  ciCallProfile profile = jvms->method()->call_profile_at_bci(jvms->bci());

  // See how many times this site has been invoked.
  int site_count = profile.count();
  int receiver_count = -1;
  if (call_is_virtual && UseTypeProfile && profile.has_receiver(0)) {
    // Receivers in the profile structure are ordered by call counts
    // so that the most called (major) receiver is profile.receiver(0).
    receiver_count = profile.receiver_count(0);
  }

  CompileLog* log = this->log();
  if (log != NULL) {
    int rid = (receiver_count >= 0)? log->identify(profile.receiver(0)): -1;
    int r2id = (rid != -1 && profile.has_receiver(1))? log->identify(profile.receiver(1)):-1;
    log->begin_elem("call method='%d' count='%d' prof_factor='%g'",
                    log->identify(call_method), site_count, prof_factor);
    if (call_is_virtual)  log->print(" virtual='1'");
    if (allow_inline)     log->print(" inline='1'");
    if (receiver_count >= 0) {
      log->print(" receiver='%d' receiver_count='%d'", rid, receiver_count);
      if (profile.has_receiver(1)) {
        log->print(" receiver2='%d' receiver2_count='%d'", r2id, profile.receiver_count(1));
      }
    }
    log->end_elem();
  }

  // Special case the handling of certain common, profitable library
  // methods.  If these methods are replaced with specialized code,
  // then we return it as the inlined version of the call.
  // We do this before the strict f.p. check below because the
  // intrinsics handle strict f.p. correctly.
  if (allow_inline) {
    cg = find_intrinsic(call_method, call_is_virtual);
    if (cg != NULL)  return cg;
  }

  // Do not inline strict fp into non-strict code, or the reverse
  bool caller_method_is_strict = jvms->method()->is_strict();
  if( caller_method_is_strict ^ call_method->is_strict() ) {
    allow_inline = false;
  }

  // Attempt to inline...
  if (allow_inline) {
    // The profile data is only partly attributable to this caller,
    // scale back the call site information.
    float past_uses = jvms->method()->scale_count(site_count, prof_factor);
    // This is the number of times we expect the call code to be used.
    float expected_uses = past_uses;

    // Try inlining a bytecoded method:
    if (!call_is_virtual) {
      InlineTree* ilt;
      if (UseOldInlining) {
        ilt = InlineTree::find_subtree_from_root(this->ilt(), jvms->caller(), jvms->method());
      } else {
        // Make a disembodied, stateless ILT.
        // TO DO:  When UseOldInlining is removed, copy the ILT code elsewhere.
        float site_invoke_ratio = prof_factor;
        // Note:  ilt is for the root of this parse, not the present call site.
        ilt = new InlineTree(this, jvms->method(), jvms->caller(), site_invoke_ratio, 0);
      }
      WarmCallInfo scratch_ci;
      if (!UseOldInlining)
        scratch_ci.init(jvms, call_method, profile, prof_factor);
      WarmCallInfo* ci = ilt->ok_to_inline(call_method, jvms, profile, &scratch_ci);
      assert(ci != &scratch_ci, "do not let this pointer escape");
      bool allow_inline   = (ci != NULL && !ci->is_cold());
      bool require_inline = (allow_inline && ci->is_hot());

      if (allow_inline) {
        CallGenerator* cg = CallGenerator::for_inline(call_method, expected_uses);
        if (require_inline && cg != NULL && should_delay_inlining(call_method, jvms)) {
          // Delay the inlining of this method to give us the
          // opportunity to perform some high level optimizations
          // first.
          return CallGenerator::for_late_inline(call_method, cg);
        }
        if (cg == NULL) {
          // Fall through.
        } else if (require_inline || !InlineWarmCalls) {
          return cg;
        } else {
          CallGenerator* cold_cg = call_generator(call_method, vtable_index, call_is_virtual, jvms, false, prof_factor);
          return CallGenerator::for_warm_call(ci, cold_cg, cg);
        }
      }
    }

    // Try using the type profile.
    if (call_is_virtual && site_count > 0 && receiver_count > 0) {
      // The major receiver's count >= TypeProfileMajorReceiverPercent of site_count.
      bool have_major_receiver = (100.*profile.receiver_prob(0) >= (float)TypeProfileMajorReceiverPercent);
      ciMethod* receiver_method = NULL;
      if (have_major_receiver || profile.morphism() == 1 ||
          (profile.morphism() == 2 && UseBimorphicInlining)) {
        // receiver_method = profile.method();
        // Profiles do not suggest methods now.  Look it up in the major receiver.
        receiver_method = call_method->resolve_invoke(jvms->method()->holder(),
                                                      profile.receiver(0));
      }
      if (receiver_method != NULL) {
        // The single majority receiver sufficiently outweighs the minority.
        CallGenerator* hit_cg = this->call_generator(receiver_method,
              vtable_index, !call_is_virtual, jvms, allow_inline, prof_factor);
        if (hit_cg != NULL) {
          // Look up second receiver.
          CallGenerator* next_hit_cg = NULL;
          ciMethod* next_receiver_method = NULL;
          if (profile.morphism() == 2 && UseBimorphicInlining) {
            next_receiver_method = call_method->resolve_invoke(jvms->method()->holder(),
                                                               profile.receiver(1));
            if (next_receiver_method != NULL) {
              next_hit_cg = this->call_generator(next_receiver_method,
                                  vtable_index, !call_is_virtual, jvms,
                                  allow_inline, prof_factor);
              if (next_hit_cg != NULL && !next_hit_cg->is_inline() &&
                  have_major_receiver && UseOnlyInlinedBimorphic) {
                  // Skip if we can't inline second receiver's method
                  next_hit_cg = NULL;
              }
            }
          }
          CallGenerator* miss_cg;
          Deoptimization::DeoptReason reason = (profile.morphism() == 2) ?
                                    Deoptimization::Reason_bimorphic :
                                    Deoptimization::Reason_class_check;
          if (( profile.morphism() == 1 ||
               (profile.morphism() == 2 && next_hit_cg != NULL) ) &&
              !too_many_traps(jvms->method(), jvms->bci(), reason)
             ) {
            // Generate uncommon trap for class check failure path
            // in case of monomorphic or bimorphic virtual call site.
            miss_cg = CallGenerator::for_uncommon_trap(call_method, reason,
                        Deoptimization::Action_maybe_recompile);
          } else {
            // Generate virtual call for class check failure path
            // in case of polymorphic virtual call site.
            miss_cg = CallGenerator::for_virtual_call(call_method, vtable_index);
          }
          if (miss_cg != NULL) {
            if (next_hit_cg != NULL) {
              NOT_PRODUCT(trace_type_profile(jvms->method(), jvms->depth(), jvms->bci(), next_receiver_method, profile.receiver(1), site_count, profile.receiver_count(1)));
              // We don't need to record dependency on a receiver here and below.
              // Whenever we inline, the dependency is added by Parse::Parse().
              miss_cg = CallGenerator::for_predicted_call(profile.receiver(1), miss_cg, next_hit_cg, PROB_MAX);
            }
            if (miss_cg != NULL) {
              NOT_PRODUCT(trace_type_profile(jvms->method(), jvms->depth(), jvms->bci(), receiver_method, profile.receiver(0), site_count, receiver_count));
              cg = CallGenerator::for_predicted_call(profile.receiver(0), miss_cg, hit_cg, profile.receiver_prob(0));
              if (cg != NULL)  return cg;
            }
          }
        }
      }
    }
  }

  // Do MethodHandle calls.
  if (call_method->is_method_handle_invoke()) {
    if (jvms->method()->java_code_at_bci(jvms->bci()) != Bytecodes::_invokedynamic) {
      GraphKit kit(jvms);
      Node* n = kit.argument(0);

      if (n->Opcode() == Op_ConP) {
        const TypeOopPtr* oop_ptr = n->bottom_type()->is_oopptr();
        ciObject* const_oop = oop_ptr->const_oop();
        ciMethodHandle* method_handle = const_oop->as_method_handle();

        // Set the actually called method to have access to the class
        // and signature in the MethodHandleCompiler.
        method_handle->set_callee(call_method);

        // Get an adapter for the MethodHandle.
        ciMethod* target_method = method_handle->get_method_handle_adapter();

        CallGenerator* hit_cg = this->call_generator(target_method, vtable_index, false, jvms, true, prof_factor);
        if (hit_cg != NULL && hit_cg->is_inline())
          return hit_cg;
      }

      return CallGenerator::for_direct_call(call_method);
    }
    else {
      // Get the MethodHandle from the CallSite.
      ciMethod* caller_method = jvms->method();
      ciBytecodeStream str(caller_method);
      str.force_bci(jvms->bci());  // Set the stream to the invokedynamic bci.
      ciCallSite*     call_site     = str.get_call_site();
      ciMethodHandle* method_handle = call_site->get_target();

      // Set the actually called method to have access to the class
      // and signature in the MethodHandleCompiler.
      method_handle->set_callee(call_method);

      // Get an adapter for the MethodHandle.
      ciMethod* target_method = method_handle->get_invokedynamic_adapter();

      CallGenerator* hit_cg = this->call_generator(target_method, vtable_index, false, jvms, true, prof_factor);
      if (hit_cg != NULL && hit_cg->is_inline()) {
        CallGenerator* miss_cg = CallGenerator::for_dynamic_call(call_method);
        return CallGenerator::for_predicted_dynamic_call(method_handle, miss_cg, hit_cg, prof_factor);
      }

      // If something failed, generate a normal dynamic call.
      return CallGenerator::for_dynamic_call(call_method);
    }
  }

  // There was no special inlining tactic, or it bailed out.
  // Use a more generic tactic, like a simple call.
  if (call_is_virtual) {
    return CallGenerator::for_virtual_call(call_method, vtable_index);
  } else {
    // Class Hierarchy Analysis or Type Profile reveals a unique target,
    // or it is a static or special call.
    return CallGenerator::for_direct_call(call_method, should_delay_inlining(call_method, jvms));
<<<<<<< HEAD
=======
  }
}

// Return true for methods that shouldn't be inlined early so that
// they are easier to analyze and optimize as intrinsics.
bool Compile::should_delay_inlining(ciMethod* call_method, JVMState* jvms) {
  if (has_stringbuilder()) {

    if ((call_method->holder() == C->env()->StringBuilder_klass() ||
         call_method->holder() == C->env()->StringBuffer_klass()) &&
        (jvms->method()->holder() == C->env()->StringBuilder_klass() ||
         jvms->method()->holder() == C->env()->StringBuffer_klass())) {
      // Delay SB calls only when called from non-SB code
      return false;
    }

    switch (call_method->intrinsic_id()) {
      case vmIntrinsics::_StringBuilder_void:
      case vmIntrinsics::_StringBuilder_int:
      case vmIntrinsics::_StringBuilder_String:
      case vmIntrinsics::_StringBuilder_append_char:
      case vmIntrinsics::_StringBuilder_append_int:
      case vmIntrinsics::_StringBuilder_append_String:
      case vmIntrinsics::_StringBuilder_toString:
      case vmIntrinsics::_StringBuffer_void:
      case vmIntrinsics::_StringBuffer_int:
      case vmIntrinsics::_StringBuffer_String:
      case vmIntrinsics::_StringBuffer_append_char:
      case vmIntrinsics::_StringBuffer_append_int:
      case vmIntrinsics::_StringBuffer_append_String:
      case vmIntrinsics::_StringBuffer_toString:
      case vmIntrinsics::_Integer_toString:
        return true;

      case vmIntrinsics::_String_String:
        {
          Node* receiver = jvms->map()->in(jvms->argoff() + 1);
          if (receiver->is_Proj() && receiver->in(0)->is_CallStaticJava()) {
            CallStaticJavaNode* csj = receiver->in(0)->as_CallStaticJava();
            ciMethod* m = csj->method();
            if (m != NULL &&
                (m->intrinsic_id() == vmIntrinsics::_StringBuffer_toString ||
                 m->intrinsic_id() == vmIntrinsics::_StringBuilder_toString))
              // Delay String.<init>(new SB())
              return true;
          }
          return false;
        }

      default:
        return false;
    }
>>>>>>> eb8bd999
  }
  return false;
}

// Return true for methods that shouldn't be inlined early so that
// they are easier to analyze and optimize as intrinsics.
bool Compile::should_delay_inlining(ciMethod* call_method, JVMState* jvms) {
  if (has_stringbuilder()) {

    if ((call_method->holder() == C->env()->StringBuilder_klass() ||
         call_method->holder() == C->env()->StringBuffer_klass()) &&
        (jvms->method()->holder() == C->env()->StringBuilder_klass() ||
         jvms->method()->holder() == C->env()->StringBuffer_klass())) {
      // Delay SB calls only when called from non-SB code
      return false;
    }

    switch (call_method->intrinsic_id()) {
      case vmIntrinsics::_StringBuilder_void:
      case vmIntrinsics::_StringBuilder_int:
      case vmIntrinsics::_StringBuilder_String:
      case vmIntrinsics::_StringBuilder_append_char:
      case vmIntrinsics::_StringBuilder_append_int:
      case vmIntrinsics::_StringBuilder_append_String:
      case vmIntrinsics::_StringBuilder_toString:
      case vmIntrinsics::_StringBuffer_void:
      case vmIntrinsics::_StringBuffer_int:
      case vmIntrinsics::_StringBuffer_String:
      case vmIntrinsics::_StringBuffer_append_char:
      case vmIntrinsics::_StringBuffer_append_int:
      case vmIntrinsics::_StringBuffer_append_String:
      case vmIntrinsics::_StringBuffer_toString:
      case vmIntrinsics::_Integer_toString:
        return true;

      case vmIntrinsics::_String_String:
        {
          Node* receiver = jvms->map()->in(jvms->argoff() + 1);
          if (receiver->is_Proj() && receiver->in(0)->is_CallStaticJava()) {
            CallStaticJavaNode* csj = receiver->in(0)->as_CallStaticJava();
            ciMethod* m = csj->method();
            if (m != NULL &&
                (m->intrinsic_id() == vmIntrinsics::_StringBuffer_toString ||
                 m->intrinsic_id() == vmIntrinsics::_StringBuilder_toString))
              // Delay String.<init>(new SB())
              return true;
          }
          return false;
        }

      default:
        return false;
    }
  }
  return false;
}


// uncommon-trap call-sites where callee is unloaded, uninitialized or will not link
bool Parse::can_not_compile_call_site(ciMethod *dest_method, ciInstanceKlass* klass) {
  // Additional inputs to consider...
  // bc      = bc()
  // caller  = method()
  // iter().get_method_holder_index()
  assert( dest_method->is_loaded(), "ciTypeFlow should not let us get here" );
  // Interface classes can be loaded & linked and never get around to
  // being initialized.  Uncommon-trap for not-initialized static or
  // v-calls.  Let interface calls happen.
  ciInstanceKlass* holder_klass = dest_method->holder();
<<<<<<< HEAD
  if (!holder_klass->is_initialized() &&
=======
  if (!holder_klass->is_being_initialized() &&
      !holder_klass->is_initialized() &&
>>>>>>> eb8bd999
      !holder_klass->is_interface()) {
    uncommon_trap(Deoptimization::Reason_uninitialized,
                  Deoptimization::Action_reinterpret,
                  holder_klass);
    return true;
  }

  assert(dest_method->will_link(method()->holder(), klass, bc()), "dest_method: typeflow responsibility");
  return false;
}


//------------------------------do_call----------------------------------------
// Handle your basic call.  Inline if we can & want to, else just setup call.
void Parse::do_call() {
  // It's likely we are going to add debug info soon.
  // Also, if we inline a guy who eventually needs debug info for this JVMS,
  // our contribution to it is cleaned up right here.
  kill_dead_locals();

  // Set frequently used booleans
  bool is_virtual = bc() == Bytecodes::_invokevirtual;
  bool is_virtual_or_interface = is_virtual || bc() == Bytecodes::_invokeinterface;
  bool has_receiver = is_virtual_or_interface || bc() == Bytecodes::_invokespecial;
  bool is_invokedynamic = bc() == Bytecodes::_invokedynamic;

  // Find target being called
  bool             will_link;
  ciMethod*        dest_method   = iter().get_method(will_link);
  ciInstanceKlass* holder_klass  = dest_method->holder();
  ciKlass* holder = iter().get_declared_method_holder();
  ciInstanceKlass* klass = ciEnv::get_instance_klass_for_declared_method_holder(holder);

  int nargs = dest_method->arg_size();
  if (is_invokedynamic)  nargs -= 1;

  // uncommon-trap when callee is unloaded, uninitialized or will not link
  // bailout when too many arguments for register representation
  if (!will_link || can_not_compile_call_site(dest_method, klass)) {
#ifndef PRODUCT
    if (PrintOpto && (Verbose || WizardMode)) {
      method()->print_name(); tty->print_cr(" can not compile call at bci %d to:", bci());
      dest_method->print_name(); tty->cr();
    }
#endif
    return;
  }
  assert(holder_klass->is_loaded(), "");
  assert((dest_method->is_static() || is_invokedynamic) == !has_receiver , "must match bc");
  // Note: this takes into account invokeinterface of methods declared in java/lang/Object,
  // which should be invokevirtuals but according to the VM spec may be invokeinterfaces
  assert(holder_klass->is_interface() || holder_klass->super() == NULL || (bc() != Bytecodes::_invokeinterface), "must match bc");
  // Note:  In the absence of miranda methods, an abstract class K can perform
  // an invokevirtual directly on an interface method I.m if K implements I.

  // ---------------------
  // Does Class Hierarchy Analysis reveal only a single target of a v-call?
  // Then we may inline or make a static call, but become dependent on there being only 1 target.
  // Does the call-site type profile reveal only one receiver?
  // Then we may introduce a run-time check and inline on the path where it succeeds.
  // The other path may uncommon_trap, check for another receiver, or do a v-call.

  // Choose call strategy.
  bool call_is_virtual = is_virtual_or_interface;
  int vtable_index = methodOopDesc::invalid_vtable_index;
  ciMethod* call_method = dest_method;

  // Try to get the most accurate receiver type
  if (is_virtual_or_interface) {
    Node*             receiver_node = stack(sp() - nargs);
    const TypeOopPtr* receiver_type = _gvn.type(receiver_node)->isa_oopptr();
    ciMethod* optimized_virtual_method = optimize_inlining(method(), bci(), klass, dest_method, receiver_type);

    // Have the call been sufficiently improved such that it is no longer a virtual?
    if (optimized_virtual_method != NULL) {
      call_method     = optimized_virtual_method;
      call_is_virtual = false;
    } else if (!UseInlineCaches && is_virtual && call_method->is_loaded()) {
      // We can make a vtable call at this site
      vtable_index = call_method->resolve_vtable_index(method()->holder(), klass);
    }
  }

  // Note:  It's OK to try to inline a virtual call.
  // The call generator will not attempt to inline a polymorphic call
  // unless it knows how to optimize the receiver dispatch.
  bool try_inline = (C->do_inlining() || InlineAccessors);

  // ---------------------
  inc_sp(- nargs);              // Temporarily pop args for JVM state of call
  JVMState* jvms = sync_jvms();

  // ---------------------
  // Decide call tactic.
  // This call checks with CHA, the interpreter profile, intrinsics table, etc.
  // It decides whether inlining is desirable or not.
  CallGenerator* cg = C->call_generator(call_method, vtable_index, call_is_virtual, jvms, try_inline, prof_factor());

  // ---------------------
  // Round double arguments before call
  round_double_arguments(dest_method);

#ifndef PRODUCT
  // bump global counters for calls
  count_compiled_calls(false/*at_method_entry*/, cg->is_inline());

  // Record first part of parsing work for this call
  parse_histogram()->record_change();
#endif // not PRODUCT

  assert(jvms == this->jvms(), "still operating on the right JVMS");
  assert(jvms_in_sync(),       "jvms must carry full info into CG");

  // save across call, for a subsequent cast_not_null.
  Node* receiver = has_receiver ? argument(0) : NULL;

  // Bump method data counters (We profile *before* the call is made
  // because exceptions don't return to the call site.)
  profile_call(receiver);

  JVMState* new_jvms;
  if ((new_jvms = cg->generate(jvms)) == NULL) {
    // When inlining attempt fails (e.g., too many arguments),
    // it may contaminate the current compile state, making it
    // impossible to pull back and try again.  Once we call
    // cg->generate(), we are committed.  If it fails, the whole
    // compilation task is compromised.
    if (failing())  return;
#ifndef PRODUCT
    if (PrintOpto || PrintOptoInlining || PrintInlining) {
      // Only one fall-back, so if an intrinsic fails, ignore any bytecodes.
      if (cg->is_intrinsic() && call_method->code_size() > 0) {
        tty->print("Bailed out of intrinsic, will not inline: ");
        call_method->print_name(); tty->cr();
      }
    }
#endif
    // This can happen if a library intrinsic is available, but refuses
    // the call site, perhaps because it did not match a pattern the
    // intrinsic was expecting to optimize.  The fallback position is
    // to call out-of-line.
    try_inline = false;  // Inline tactic bailed out.
    cg = C->call_generator(call_method, vtable_index, call_is_virtual, jvms, try_inline, prof_factor());
    if ((new_jvms = cg->generate(jvms)) == NULL) {
      guarantee(failing(), "call failed to generate:  calls should work");
      return;
    }
  }

  if (cg->is_inline()) {
    // Accumulate has_loops estimate
    C->set_has_loops(C->has_loops() || call_method->has_loops());
    C->env()->notice_inlined_method(call_method);
  }

  // Reset parser state from [new_]jvms, which now carries results of the call.
  // Return value (if any) is already pushed on the stack by the cg.
  add_exception_states_from(new_jvms);
  if (new_jvms->map()->control() == top()) {
    stop_and_kill_map();
  } else {
    assert(new_jvms->same_calls_as(jvms), "method/bci left unchanged");
    set_jvms(new_jvms);
  }

  if (!stopped()) {
    // This was some sort of virtual call, which did a null check for us.
    // Now we can assert receiver-not-null, on the normal return path.
    if (receiver != NULL && cg->is_virtual()) {
      Node* cast = cast_not_null(receiver);
      // %%% assert(receiver == cast, "should already have cast the receiver");
    }

    // Round double result after a call from strict to non-strict code
    round_double_result(dest_method);

    // If the return type of the method is not loaded, assert that the
    // value we got is a null.  Otherwise, we need to recompile.
    if (!dest_method->return_type()->is_loaded()) {
#ifndef PRODUCT
      if (PrintOpto && (Verbose || WizardMode)) {
        method()->print_name(); tty->print_cr(" asserting nullness of result at bci: %d", bci());
        dest_method->print_name(); tty->cr();
      }
#endif
      if (C->log() != NULL) {
        C->log()->elem("assert_null reason='return' klass='%d'",
                       C->log()->identify(dest_method->return_type()));
      }
      // If there is going to be a trap, put it at the next bytecode:
      set_bci(iter().next_bci());
      do_null_assert(peek(), T_OBJECT);
      set_bci(iter().cur_bci()); // put it back
    }
  }

  // Restart record of parsing work after possible inlining of call
#ifndef PRODUCT
  parse_histogram()->set_initial_state(bc());
#endif
}

//---------------------------catch_call_exceptions-----------------------------
// Put a Catch and CatchProj nodes behind a just-created call.
// Send their caught exceptions to the proper handler.
// This may be used after a call to the rethrow VM stub,
// when it is needed to process unloaded exception classes.
void Parse::catch_call_exceptions(ciExceptionHandlerStream& handlers) {
  // Exceptions are delivered through this channel:
  Node* i_o = this->i_o();

  // Add a CatchNode.
  GrowableArray<int>* bcis = new (C->node_arena()) GrowableArray<int>(C->node_arena(), 8, 0, -1);
  GrowableArray<const Type*>* extypes = new (C->node_arena()) GrowableArray<const Type*>(C->node_arena(), 8, 0, NULL);
  GrowableArray<int>* saw_unloaded = new (C->node_arena()) GrowableArray<int>(C->node_arena(), 8, 0, 0);

  for (; !handlers.is_done(); handlers.next()) {
    ciExceptionHandler* h        = handlers.handler();
    int                 h_bci    = h->handler_bci();
    ciInstanceKlass*    h_klass  = h->is_catch_all() ? env()->Throwable_klass() : h->catch_klass();
    // Do not introduce unloaded exception types into the graph:
    if (!h_klass->is_loaded()) {
      if (saw_unloaded->contains(h_bci)) {
        /* We've already seen an unloaded exception with h_bci,
           so don't duplicate. Duplication will cause the CatchNode to be
           unnecessarily large. See 4713716. */
        continue;
      } else {
        saw_unloaded->append(h_bci);
      }
    }
    const Type*         h_extype = TypeOopPtr::make_from_klass(h_klass);
    // (We use make_from_klass because it respects UseUniqueSubclasses.)
    h_extype = h_extype->join(TypeInstPtr::NOTNULL);
    assert(!h_extype->empty(), "sanity");
    // Note:  It's OK if the BCIs repeat themselves.
    bcis->append(h_bci);
    extypes->append(h_extype);
  }

  int len = bcis->length();
  CatchNode *cn = new (C, 2) CatchNode(control(), i_o, len+1);
  Node *catch_ = _gvn.transform(cn);

  // now branch with the exception state to each of the (potential)
  // handlers
  for(int i=0; i < len; i++) {
    // Setup JVM state to enter the handler.
    PreserveJVMState pjvms(this);
    // Locals are just copied from before the call.
    // Get control from the CatchNode.
    int handler_bci = bcis->at(i);
    Node* ctrl = _gvn.transform( new (C, 1) CatchProjNode(catch_, i+1,handler_bci));
    // This handler cannot happen?
    if (ctrl == top())  continue;
    set_control(ctrl);

    // Create exception oop
    const TypeInstPtr* extype = extypes->at(i)->is_instptr();
    Node *ex_oop = _gvn.transform(new (C, 2) CreateExNode(extypes->at(i), ctrl, i_o));

    // Handle unloaded exception classes.
    if (saw_unloaded->contains(handler_bci)) {
      // An unloaded exception type is coming here.  Do an uncommon trap.
#ifndef PRODUCT
      // We do not expect the same handler bci to take both cold unloaded
      // and hot loaded exceptions.  But, watch for it.
      if (extype->is_loaded()) {
        tty->print_cr("Warning: Handler @%d takes mixed loaded/unloaded exceptions in ");
        method()->print_name(); tty->cr();
      } else if (PrintOpto && (Verbose || WizardMode)) {
        tty->print("Bailing out on unloaded exception type ");
        extype->klass()->print_name();
        tty->print(" at bci:%d in ", bci());
        method()->print_name(); tty->cr();
      }
#endif
      // Emit an uncommon trap instead of processing the block.
      set_bci(handler_bci);
      push_ex_oop(ex_oop);
      uncommon_trap(Deoptimization::Reason_unloaded,
                    Deoptimization::Action_reinterpret,
                    extype->klass(), "!loaded exception");
      set_bci(iter().cur_bci()); // put it back
      continue;
    }

    // go to the exception handler
    if (handler_bci < 0) {     // merge with corresponding rethrow node
      throw_to_exit(make_exception_state(ex_oop));
    } else {                      // Else jump to corresponding handle
      push_ex_oop(ex_oop);        // Clear stack and push just the oop.
      merge_exception(handler_bci);
    }
  }

  // The first CatchProj is for the normal return.
  // (Note:  If this is a call to rethrow_Java, this node goes dead.)
  set_control(_gvn.transform( new (C, 1) CatchProjNode(catch_, CatchProjNode::fall_through_index, CatchProjNode::no_handler_bci)));
}


//----------------------------catch_inline_exceptions--------------------------
// Handle all exceptions thrown by an inlined method or individual bytecode.
// Common case 1: we have no handler, so all exceptions merge right into
// the rethrow case.
// Case 2: we have some handlers, with loaded exception klasses that have
// no subklasses.  We do a Deutsch-Shiffman style type-check on the incoming
// exception oop and branch to the handler directly.
// Case 3: We have some handlers with subklasses or are not loaded at
// compile-time.  We have to call the runtime to resolve the exception.
// So we insert a RethrowCall and all the logic that goes with it.
void Parse::catch_inline_exceptions(SafePointNode* ex_map) {
  // Caller is responsible for saving away the map for normal control flow!
  assert(stopped(), "call set_map(NULL) first");
  assert(method()->has_exception_handlers(), "don't come here w/o work to do");

  Node* ex_node = saved_ex_oop(ex_map);
  if (ex_node == top()) {
    // No action needed.
    return;
  }
  const TypeInstPtr* ex_type = _gvn.type(ex_node)->isa_instptr();
  NOT_PRODUCT(if (ex_type==NULL) tty->print_cr("*** Exception not InstPtr"));
  if (ex_type == NULL)
    ex_type = TypeOopPtr::make_from_klass(env()->Throwable_klass())->is_instptr();

  // determine potential exception handlers
  ciExceptionHandlerStream handlers(method(), bci(),
                                    ex_type->klass()->as_instance_klass(),
                                    ex_type->klass_is_exact());

  // Start executing from the given throw state.  (Keep its stack, for now.)
  // Get the exception oop as known at compile time.
  ex_node = use_exception_state(ex_map);

  // Get the exception oop klass from its header
  Node* ex_klass_node = NULL;
  if (has_ex_handler() && !ex_type->klass_is_exact()) {
    Node* p = basic_plus_adr( ex_node, ex_node, oopDesc::klass_offset_in_bytes());
    ex_klass_node = _gvn.transform( LoadKlassNode::make(_gvn, immutable_memory(), p, TypeInstPtr::KLASS, TypeKlassPtr::OBJECT) );

    // Compute the exception klass a little more cleverly.
    // Obvious solution is to simple do a LoadKlass from the 'ex_node'.
    // However, if the ex_node is a PhiNode, I'm going to do a LoadKlass for
    // each arm of the Phi.  If I know something clever about the exceptions
    // I'm loading the class from, I can replace the LoadKlass with the
    // klass constant for the exception oop.
    if( ex_node->is_Phi() ) {
      ex_klass_node = new (C, ex_node->req()) PhiNode( ex_node->in(0), TypeKlassPtr::OBJECT );
      for( uint i = 1; i < ex_node->req(); i++ ) {
        Node* p = basic_plus_adr( ex_node->in(i), ex_node->in(i), oopDesc::klass_offset_in_bytes() );
        Node* k = _gvn.transform( LoadKlassNode::make(_gvn, immutable_memory(), p, TypeInstPtr::KLASS, TypeKlassPtr::OBJECT) );
        ex_klass_node->init_req( i, k );
      }
      _gvn.set_type(ex_klass_node, TypeKlassPtr::OBJECT);

    }
  }

  // Scan the exception table for applicable handlers.
  // If none, we can call rethrow() and be done!
  // If precise (loaded with no subklasses), insert a D.S. style
  // pointer compare to the correct handler and loop back.
  // If imprecise, switch to the Rethrow VM-call style handling.

  int remaining = handlers.count_remaining();

  // iterate through all entries sequentially
  for (;!handlers.is_done(); handlers.next()) {
    ciExceptionHandler* handler = handlers.handler();

    if (handler->is_rethrow()) {
      // If we fell off the end of the table without finding an imprecise
      // exception klass (and without finding a generic handler) then we
      // know this exception is not handled in this method.  We just rethrow
      // the exception into the caller.
      throw_to_exit(make_exception_state(ex_node));
      return;
    }

    // exception handler bci range covers throw_bci => investigate further
    int handler_bci = handler->handler_bci();

    if (remaining == 1) {
      push_ex_oop(ex_node);        // Push exception oop for handler
#ifndef PRODUCT
      if (PrintOpto && WizardMode) {
        tty->print_cr("  Catching every inline exception bci:%d -> handler_bci:%d", bci(), handler_bci);
      }
#endif
      merge_exception(handler_bci); // jump to handler
      return;                   // No more handling to be done here!
    }

    // Get the handler's klass
    ciInstanceKlass* klass = handler->catch_klass();

    if (!klass->is_loaded()) {  // klass is not loaded?
      // fall through into catch_call_exceptions which will emit a
      // handler with an uncommon trap.
      break;
    }

    if (klass->is_interface())  // should not happen, but...
      break;                    // bail out

    // Check the type of the exception against the catch type
    const TypeKlassPtr *tk = TypeKlassPtr::make(klass);
    Node* con = _gvn.makecon(tk);
    Node* not_subtype_ctrl = gen_subtype_check(ex_klass_node, con);
    if (!stopped()) {
      PreserveJVMState pjvms(this);
      const TypeInstPtr* tinst = TypeOopPtr::make_from_klass_unique(klass)->cast_to_ptr_type(TypePtr::NotNull)->is_instptr();
      assert(klass->has_subklass() || tinst->klass_is_exact(), "lost exactness");
      Node* ex_oop = _gvn.transform(new (C, 2) CheckCastPPNode(control(), ex_node, tinst));
      push_ex_oop(ex_oop);      // Push exception oop for handler
#ifndef PRODUCT
      if (PrintOpto && WizardMode) {
        tty->print("  Catching inline exception bci:%d -> handler_bci:%d -- ", bci(), handler_bci);
        klass->print_name();
        tty->cr();
      }
#endif
      merge_exception(handler_bci);
    }
    set_control(not_subtype_ctrl);

    // Come here if exception does not match handler.
    // Carry on with more handler checks.
    --remaining;
  }

  assert(!stopped(), "you should return if you finish the chain");

  // Oops, need to call into the VM to resolve the klasses at runtime.
  // Note:  This call must not deoptimize, since it is not a real at this bci!
  kill_dead_locals();

  make_runtime_call(RC_NO_LEAF | RC_MUST_THROW,
                    OptoRuntime::rethrow_Type(),
                    OptoRuntime::rethrow_stub(),
                    NULL, NULL,
                    ex_node);

  // Rethrow is a pure call, no side effects, only a result.
  // The result cannot be allocated, so we use I_O

  // Catch exceptions from the rethrow
  catch_call_exceptions(handlers);
}


// (Note:  Moved add_debug_info into GraphKit::add_safepoint_edges.)


#ifndef PRODUCT
void Parse::count_compiled_calls(bool at_method_entry, bool is_inline) {
  if( CountCompiledCalls ) {
    if( at_method_entry ) {
      // bump invocation counter if top method (for statistics)
      if (CountCompiledCalls && depth() == 1) {
        const TypeInstPtr* addr_type = TypeInstPtr::make(method());
        Node* adr1 = makecon(addr_type);
        Node* adr2 = basic_plus_adr(adr1, adr1, in_bytes(methodOopDesc::compiled_invocation_counter_offset()));
        increment_counter(adr2);
      }
    } else if (is_inline) {
      switch (bc()) {
      case Bytecodes::_invokevirtual:   increment_counter(SharedRuntime::nof_inlined_calls_addr()); break;
      case Bytecodes::_invokeinterface: increment_counter(SharedRuntime::nof_inlined_interface_calls_addr()); break;
      case Bytecodes::_invokestatic:
      case Bytecodes::_invokedynamic:
      case Bytecodes::_invokespecial:   increment_counter(SharedRuntime::nof_inlined_static_calls_addr()); break;
      default: fatal("unexpected call bytecode");
      }
    } else {
      switch (bc()) {
      case Bytecodes::_invokevirtual:   increment_counter(SharedRuntime::nof_normal_calls_addr()); break;
      case Bytecodes::_invokeinterface: increment_counter(SharedRuntime::nof_interface_calls_addr()); break;
      case Bytecodes::_invokestatic:
      case Bytecodes::_invokedynamic:
      case Bytecodes::_invokespecial:   increment_counter(SharedRuntime::nof_static_calls_addr()); break;
      default: fatal("unexpected call bytecode");
      }
    }
  }
}
#endif //PRODUCT


// Identify possible target method and inlining style
ciMethod* Parse::optimize_inlining(ciMethod* caller, int bci, ciInstanceKlass* klass,
                                   ciMethod *dest_method, const TypeOopPtr* receiver_type) {
  // only use for virtual or interface calls

  // If it is obviously final, do not bother to call find_monomorphic_target,
  // because the class hierarchy checks are not needed, and may fail due to
  // incompletely loaded classes.  Since we do our own class loading checks
  // in this module, we may confidently bind to any method.
  if (dest_method->can_be_statically_bound()) {
    return dest_method;
  }

  // Attempt to improve the receiver
  bool actual_receiver_is_exact = false;
  ciInstanceKlass* actual_receiver = klass;
  if (receiver_type != NULL) {
    // Array methods are all inherited from Object, and are monomorphic.
    if (receiver_type->isa_aryptr() &&
        dest_method->holder() == env()->Object_klass()) {
      return dest_method;
    }

    // All other interesting cases are instance klasses.
    if (!receiver_type->isa_instptr()) {
      return NULL;
    }

    ciInstanceKlass *ikl = receiver_type->klass()->as_instance_klass();
    if (ikl->is_loaded() && ikl->is_initialized() && !ikl->is_interface() &&
        (ikl == actual_receiver || ikl->is_subtype_of(actual_receiver))) {
      // ikl is a same or better type than the original actual_receiver,
      // e.g. static receiver from bytecodes.
      actual_receiver = ikl;
      // Is the actual_receiver exact?
      actual_receiver_is_exact = receiver_type->klass_is_exact();
    }
  }

  ciInstanceKlass*   calling_klass = caller->holder();
  ciMethod* cha_monomorphic_target = dest_method->find_monomorphic_target(calling_klass, klass, actual_receiver);
  if (cha_monomorphic_target != NULL) {
    assert(!cha_monomorphic_target->is_abstract(), "");
    // Look at the method-receiver type.  Does it add "too much information"?
    ciKlass*    mr_klass = cha_monomorphic_target->holder();
    const Type* mr_type  = TypeInstPtr::make(TypePtr::BotPTR, mr_klass);
    if (receiver_type == NULL || !receiver_type->higher_equal(mr_type)) {
      // Calling this method would include an implicit cast to its holder.
      // %%% Not yet implemented.  Would throw minor asserts at present.
      // %%% The most common wins are already gained by +UseUniqueSubclasses.
      // To fix, put the higher_equal check at the call of this routine,
      // and add a CheckCastPP to the receiver.
      if (TraceDependencies) {
        tty->print_cr("found unique CHA method, but could not cast up");
        tty->print("  method  = ");
        cha_monomorphic_target->print();
        tty->cr();
      }
      if (C->log() != NULL) {
        C->log()->elem("missed_CHA_opportunity klass='%d' method='%d'",
                       C->log()->identify(klass),
                       C->log()->identify(cha_monomorphic_target));
      }
      cha_monomorphic_target = NULL;
    }
  }
  if (cha_monomorphic_target != NULL) {
    // Hardwiring a virtual.
    // If we inlined because CHA revealed only a single target method,
    // then we are dependent on that target method not getting overridden
    // by dynamic class loading.  Be sure to test the "static" receiver
    // dest_method here, as opposed to the actual receiver, which may
    // falsely lead us to believe that the receiver is final or private.
    C->dependencies()->assert_unique_concrete_method(actual_receiver, cha_monomorphic_target);
    return cha_monomorphic_target;
  }

  // If the type is exact, we can still bind the method w/o a vcall.
  // (This case comes after CHA so we can see how much extra work it does.)
  if (actual_receiver_is_exact) {
    // In case of evolution, there is a dependence on every inlined method, since each
    // such method can be changed when its class is redefined.
    ciMethod* exact_method = dest_method->resolve_invoke(calling_klass, actual_receiver);
    if (exact_method != NULL) {
#ifndef PRODUCT
      if (PrintOpto) {
        tty->print("  Calling method via exact type @%d --- ", bci);
        exact_method->print_name();
        tty->cr();
      }
#endif
      return exact_method;
    }
  }

  return NULL;
}<|MERGE_RESOLUTION|>--- conflicted
+++ resolved
@@ -275,8 +275,6 @@
     // Class Hierarchy Analysis or Type Profile reveals a unique target,
     // or it is a static or special call.
     return CallGenerator::for_direct_call(call_method, should_delay_inlining(call_method, jvms));
-<<<<<<< HEAD
-=======
   }
 }
 
@@ -329,60 +327,6 @@
       default:
         return false;
     }
->>>>>>> eb8bd999
-  }
-  return false;
-}
-
-// Return true for methods that shouldn't be inlined early so that
-// they are easier to analyze and optimize as intrinsics.
-bool Compile::should_delay_inlining(ciMethod* call_method, JVMState* jvms) {
-  if (has_stringbuilder()) {
-
-    if ((call_method->holder() == C->env()->StringBuilder_klass() ||
-         call_method->holder() == C->env()->StringBuffer_klass()) &&
-        (jvms->method()->holder() == C->env()->StringBuilder_klass() ||
-         jvms->method()->holder() == C->env()->StringBuffer_klass())) {
-      // Delay SB calls only when called from non-SB code
-      return false;
-    }
-
-    switch (call_method->intrinsic_id()) {
-      case vmIntrinsics::_StringBuilder_void:
-      case vmIntrinsics::_StringBuilder_int:
-      case vmIntrinsics::_StringBuilder_String:
-      case vmIntrinsics::_StringBuilder_append_char:
-      case vmIntrinsics::_StringBuilder_append_int:
-      case vmIntrinsics::_StringBuilder_append_String:
-      case vmIntrinsics::_StringBuilder_toString:
-      case vmIntrinsics::_StringBuffer_void:
-      case vmIntrinsics::_StringBuffer_int:
-      case vmIntrinsics::_StringBuffer_String:
-      case vmIntrinsics::_StringBuffer_append_char:
-      case vmIntrinsics::_StringBuffer_append_int:
-      case vmIntrinsics::_StringBuffer_append_String:
-      case vmIntrinsics::_StringBuffer_toString:
-      case vmIntrinsics::_Integer_toString:
-        return true;
-
-      case vmIntrinsics::_String_String:
-        {
-          Node* receiver = jvms->map()->in(jvms->argoff() + 1);
-          if (receiver->is_Proj() && receiver->in(0)->is_CallStaticJava()) {
-            CallStaticJavaNode* csj = receiver->in(0)->as_CallStaticJava();
-            ciMethod* m = csj->method();
-            if (m != NULL &&
-                (m->intrinsic_id() == vmIntrinsics::_StringBuffer_toString ||
-                 m->intrinsic_id() == vmIntrinsics::_StringBuilder_toString))
-              // Delay String.<init>(new SB())
-              return true;
-          }
-          return false;
-        }
-
-      default:
-        return false;
-    }
   }
   return false;
 }
@@ -399,12 +343,8 @@
   // being initialized.  Uncommon-trap for not-initialized static or
   // v-calls.  Let interface calls happen.
   ciInstanceKlass* holder_klass = dest_method->holder();
-<<<<<<< HEAD
-  if (!holder_klass->is_initialized() &&
-=======
   if (!holder_klass->is_being_initialized() &&
       !holder_klass->is_initialized() &&
->>>>>>> eb8bd999
       !holder_klass->is_interface()) {
     uncommon_trap(Deoptimization::Reason_uninitialized,
                   Deoptimization::Action_reinterpret,
