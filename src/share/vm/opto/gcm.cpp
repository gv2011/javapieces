#ifdef USE_PRAGMA_IDENT_SRC
#pragma ident "@(#)gcm.cpp	1.259 08/07/10 14:40:09 JVM"
#endif
/*
 * Copyright 1997-2008 Sun Microsystems, Inc.  All Rights Reserved.
 * DO NOT ALTER OR REMOVE COPYRIGHT NOTICES OR THIS FILE HEADER.
 *
 * This code is free software; you can redistribute it and/or modify it
 * under the terms of the GNU General Public License version 2 only, as
 * published by the Free Software Foundation.
 *
 * This code is distributed in the hope that it will be useful, but WITHOUT
 * ANY WARRANTY; without even the implied warranty of MERCHANTABILITY or
 * FITNESS FOR A PARTICULAR PURPOSE.  See the GNU General Public License
 * version 2 for more details (a copy is included in the LICENSE file that
 * accompanied this code).
 *
 * You should have received a copy of the GNU General Public License version
 * 2 along with this work; if not, write to the Free Software Foundation,
 * Inc., 51 Franklin St, Fifth Floor, Boston, MA 02110-1301 USA.
 *
 * Please contact Sun Microsystems, Inc., 4150 Network Circle, Santa Clara,
 * CA 95054 USA or visit www.sun.com if you need additional information or
 * have any questions.
 *  
 */

// Portions of code courtesy of Clifford Click

// Optimization - Graph Style

#include "incls/_precompiled.incl"
#include "incls/_gcm.cpp.incl"

// To avoid float value underflow
#define MIN_BLOCK_FREQUENCY 1.e-35f

//----------------------------schedule_node_into_block-------------------------
// Insert node n into block b. Look for projections of n and make sure they
// are in b also.
void PhaseCFG::schedule_node_into_block( Node *n, Block *b ) {
  // Set basic block of n, Add n to b, 
  _bbs.map(n->_idx, b);
  b->add_inst(n);

  // After Matching, nearly any old Node may have projections trailing it.
  // These are usually machine-dependent flags.  In any case, they might
  // float to another block below this one.  Move them up.
  for (DUIterator_Fast imax, i = n->fast_outs(imax); i < imax; i++) {
    Node*  use  = n->fast_out(i);
    if (use->is_Proj()) {         
      Block* buse = _bbs[use->_idx];
      if (buse != b) {              // In wrong block?
        if (buse != NULL)
          buse->find_remove(use);   // Remove from wrong block
        _bbs.map(use->_idx, b);     // Re-insert in this block
        b->add_inst(use);
      }
    }
  }
}
    

//------------------------------schedule_pinned_nodes--------------------------
// Set the basic block for Nodes pinned into blocks
void PhaseCFG::schedule_pinned_nodes( VectorSet &visited ) {
  // Allocate node stack of size C->unique()+8 to avoid frequent realloc
  GrowableArray <Node *> spstack(C->unique()+8);
  spstack.push(_root);
  while ( spstack.is_nonempty() ) {
    Node *n = spstack.pop();
    if( !visited.test_set(n->_idx) ) { // Test node and flag it as visited
      if( n->pinned() && !_bbs.lookup(n->_idx) ) {  // Pinned?  Nail it down!
        Node *input = n->in(0);
        assert( input, "pinned Node must have Control" );
        while( !input->is_block_start() )
          input = input->in(0);
        Block *b = _bbs[input->_idx];  // Basic block of controlling input
        schedule_node_into_block(n, b);
      }
      for( int i = n->req() - 1; i >= 0; --i ) {  // For all inputs
        if( n->in(i) != NULL )
          spstack.push(n->in(i));
      }
    }
  }
}

#ifdef ASSERT
// Assert that new input b2 is dominated by all previous inputs.
// Check this by by seeing that it is dominated by b1, the deepest
// input observed until b2.
static void assert_dom(Block* b1, Block* b2, Node* n, Block_Array &bbs) {
  if (b1 == NULL)  return;
  assert(b1->_dom_depth < b2->_dom_depth, "sanity");
  Block* tmp = b2;
  while (tmp != b1 && tmp != NULL) {
    tmp = tmp->_idom;      
  }
  if (tmp != b1) {
    // Detected an unschedulable graph.  Print some nice stuff and die.
    tty->print_cr("!!! Unschedulable graph !!!");
    for (uint j=0; j<n->len(); j++) { // For all inputs
      Node* inn = n->in(j); // Get input
      if (inn == NULL)  continue;  // Ignore NULL, missing inputs
      Block* inb = bbs[inn->_idx];
      tty->print("B%d idom=B%d depth=%2d ",inb->_pre_order, 
                 inb->_idom ? inb->_idom->_pre_order : 0, inb->_dom_depth);
      inn->dump();
    }
    tty->print("Failing node: ");
    n->dump();
    assert(false, "unscheduable graph");
  }
}
#endif

static Block* find_deepest_input(Node* n, Block_Array &bbs) {
  // Find the last input dominated by all other inputs.
  Block* deepb           = NULL;        // Deepest block so far
  int    deepb_dom_depth = 0;
  for (uint k = 0; k < n->len(); k++) { // For all inputs
    Node* inn = n->in(k);               // Get input
    if (inn == NULL)  continue;         // Ignore NULL, missing inputs
    Block* inb = bbs[inn->_idx];
    assert(inb != NULL, "must already have scheduled this input");
    if (deepb_dom_depth < (int) inb->_dom_depth) {
      // The new inb must be dominated by the previous deepb.
      // The various inputs must be linearly ordered in the dom
      // tree, or else there will not be a unique deepest block.
      DEBUG_ONLY(assert_dom(deepb, inb, n, bbs));
      deepb = inb;                      // Save deepest block
      deepb_dom_depth = deepb->_dom_depth;
    }
  }
  assert(deepb != NULL, "must be at least one input to n");
  return deepb;
}


//------------------------------schedule_early---------------------------------
// Find the earliest Block any instruction can be placed in.  Some instructions
// are pinned into Blocks.  Unpinned instructions can appear in last block in 
// which all their inputs occur.
bool PhaseCFG::schedule_early(VectorSet &visited, Node_List &roots) {
  // Allocate stack with enough space to avoid frequent realloc
  Node_Stack nstack(roots.Size() + 8); // (unique >> 1) + 24 from Java2D stats
  // roots.push(_root); _root will be processed among C->top() inputs
  roots.push(C->top());
  visited.set(C->top()->_idx);

  while (roots.size() != 0) {
    // Use local variables nstack_top_n & nstack_top_i to cache values
    // on stack's top.
    Node *nstack_top_n = roots.pop();
    uint  nstack_top_i = 0;
//while_nstack_nonempty:
    while (true) {
      // Get parent node and next input's index from stack's top.
      Node *n = nstack_top_n;
      uint  i = nstack_top_i;

      if (i == 0) {
        // Special control input processing.
        // While I am here, go ahead and look for Nodes which are taking control
        // from a is_block_proj Node.  After I inserted RegionNodes to make proper
        // blocks, the control at a is_block_proj more properly comes from the
        // Region being controlled by the block_proj Node.  
        const Node *in0 = n->in(0);
        if (in0 != NULL) {              // Control-dependent?
          const Node *p = in0->is_block_proj();
          if (p != NULL && p != n) {    // Control from a block projection?
            // Find trailing Region
            Block *pb = _bbs[in0->_idx]; // Block-projection already has basic block
            uint j = 0;
            if (pb->_num_succs != 1) {  // More then 1 successor?
              // Search for successor
              uint max = pb->_nodes.size();
              assert( max > 1, "" );
              uint start = max - pb->_num_succs;
              // Find which output path belongs to projection
              for (j = start; j < max; j++) {
                if( pb->_nodes[j] == in0 )
                  break;
              }
              assert( j < max, "must find" );
              // Change control to match head of successor basic block
              j -= start;
            }
            n->set_req(0, pb->_succs[j]->head());
          }
        } else {               // n->in(0) == NULL
          if (n->req() == 1) { // This guy is a constant with NO inputs?
            n->set_req(0, _root);
          }
        }
      }

      // First, visit all inputs and force them to get a block.  If an
      // input is already in a block we quit following inputs (to avoid
      // cycles). Instead we put that Node on a worklist to be handled
      // later (since IT'S inputs may not have a block yet).
      bool done = true;              // Assume all n's inputs will be processed
      while (i < n->len()) {         // For all inputs
        Node *in = n->in(i);         // Get input
        ++i; 
        if (in == NULL) continue;    // Ignore NULL, missing inputs
        int is_visited = visited.test_set(in->_idx);
        if (!_bbs.lookup(in->_idx)) { // Missing block selection?
          if (is_visited) {
            // assert( !visited.test(in->_idx), "did not schedule early" );
            return false;
          }
          nstack.push(n, i);         // Save parent node and next input's index.
          nstack_top_n = in;         // Process current input now.
          nstack_top_i = 0;
          done = false;              // Not all n's inputs processed. 
          break; // continue while_nstack_nonempty;
        } else if (!is_visited) {    // Input not yet visited?
          roots.push(in);            // Visit this guy later, using worklist
        }
      }
      if (done) {
        // All of n's inputs have been processed, complete post-processing.

        // Some instructions are pinned into a block.  These include Region,
        // Phi, Start, Return, and other control-dependent instructions and
        // any projections which depend on them.
        if (!n->pinned()) {
          // Set earliest legal block.
          _bbs.map(n->_idx, find_deepest_input(n, _bbs));
        }

        if (nstack.is_empty()) {
          // Finished all nodes on stack. 
          // Process next node on the worklist 'roots'.
          break;
        }
        // Get saved parent node and next input's index. 
        nstack_top_n = nstack.node();
        nstack_top_i = nstack.index();
        nstack.pop();
      } //    if (done)
    }   // while (true)
  }     // while (roots.size() != 0)
  return true;
}

//------------------------------dom_lca----------------------------------------
// Find least common ancestor in dominator tree
// LCA is a current notion of LCA, to be raised above 'this'.
// As a convenient boundary condition, return 'this' if LCA is NULL.
// Find the LCA of those two nodes.
Block* Block::dom_lca(Block* LCA) {
  if (LCA == NULL || LCA == this)  return this;

  Block* anc = this;
  while (anc->_dom_depth > LCA->_dom_depth)
    anc = anc->_idom;           // Walk up till anc is as high as LCA

  while (LCA->_dom_depth > anc->_dom_depth)
    LCA = LCA->_idom;           // Walk up till LCA is as high as anc

  while (LCA != anc) {          // Walk both up till they are the same
    LCA = LCA->_idom;
    anc = anc->_idom;
  }

  return LCA;
}

//--------------------------raise_LCA_above_use--------------------------------
// We are placing a definition, and have been given a def->use edge.
// The definition must dominate the use, so move the LCA upward in the
// dominator tree to dominate the use.  If the use is a phi, adjust
// the LCA only with the phi input paths which actually use this def.
static Block* raise_LCA_above_use(Block* LCA, Node* use, Node* def, Block_Array &bbs) {
  Block* buse = bbs[use->_idx];
  if (buse == NULL)    return LCA;   // Unused killing Projs have no use block
  if (!use->is_Phi())  return buse->dom_lca(LCA);
  uint pmax = use->req();       // Number of Phi inputs
  // Why does not this loop just break after finding the matching input to
  // the Phi?  Well...it's like this.  I do not have true def-use/use-def
  // chains.  Means I cannot distinguish, from the def-use direction, which
  // of many use-defs lead from the same use to the same def.  That is, this
  // Phi might have several uses of the same def.  Each use appears in a 
  // different predecessor block.  But when I enter here, I cannot distinguish
  // which use-def edge I should find the predecessor block for.  So I find
  // them all.  Means I do a little extra work if a Phi uses the same value
  // more than once.
  for (uint j=1; j<pmax; j++) { // For all inputs
    if (use->in(j) == def) {    // Found matching input?
      Block* pred = bbs[buse->pred(j)->_idx];
      LCA = pred->dom_lca(LCA);
    }
  }
  return LCA;
}

//----------------------------raise_LCA_above_marks----------------------------
// Return a new LCA that dominates LCA and any of its marked predecessors.
// Search all my parents up to 'early' (exclusive), looking for predecessors
// which are marked with the given index.  Return the LCA (in the dom tree)
// of all marked blocks.  If there are none marked, return the original
// LCA.
static Block* raise_LCA_above_marks(Block* LCA, node_idx_t mark,
                                    Block* early, Block_Array &bbs) {
  Block_List worklist;
  worklist.push(LCA);
  while (worklist.size() > 0) {
    Block* mid = worklist.pop();
    if (mid == early)  continue;  // stop searching here

    // Test and set the visited bit.
    if (mid->raise_LCA_visited() == mark)  continue;  // already visited

    // Don't process the current LCA, otherwise the search may terminate early
    if (mid != LCA && mid->raise_LCA_mark() == mark) {
      // Raise the LCA.
      LCA = mid->dom_lca(LCA);
      if (LCA == early)  break;   // stop searching everywhere
      assert(early->dominates(LCA), "early is high enough");
      // Resume searching at that point, skipping intermediate levels.
      worklist.push(LCA);
      if (LCA == mid)
        continue; // Don't mark as visited to avoid early termination.
    } else {
      // Keep searching through this block's predecessors.
      for (uint j = 1, jmax = mid->num_preds(); j < jmax; j++) {
        Block* mid_parent = bbs[ mid->pred(j)->_idx ];
        worklist.push(mid_parent);
      }
    }
    mid->set_raise_LCA_visited(mark);
  }
  return LCA;
}

//--------------------------memory_early_block--------------------------------
// This is a variation of find_deepest_input, the heart of schedule_early.
// Find the "early" block for a load, if we considered only memory and
// address inputs, that is, if other data inputs were ignored.
//
// Because a subset of edges are considered, the resulting block will 
// be earlier (at a shallower dom_depth) than the true schedule_early 
// point of the node. We compute this earlier block as a more permissive
// site for anti-dependency insertion, but only if subsume_loads is enabled.
static Block* memory_early_block(Node* load, Block* early, Block_Array &bbs) {
  Node* base;
  Node* index;
  Node* store = load->in(MemNode::Memory);
  load->as_Mach()->memory_inputs(base, index);
  
  assert(base != NodeSentinel && index != NodeSentinel,
         "unexpected base/index inputs");
  
  Node* mem_inputs[4];
  int mem_inputs_length = 0;
  if (base != NULL)  mem_inputs[mem_inputs_length++] = base;
  if (index != NULL) mem_inputs[mem_inputs_length++] = index;
  if (store != NULL) mem_inputs[mem_inputs_length++] = store;

  // In the comparision below, add one to account for the control input,
  // which may be null, but always takes up a spot in the in array.
  if (mem_inputs_length + 1 < (int) load->req()) {
    // This "load" has more inputs than just the memory, base and index inputs.
    // For purposes of checking anti-dependences, we need to start 
    // from the early block of only the address portion of the instruction, 
    // and ignore other blocks that may have factored into the wider 
    // schedule_early calculation.
    if (load->in(0) != NULL) mem_inputs[mem_inputs_length++] = load->in(0);

    Block* deepb           = NULL;        // Deepest block so far
    int    deepb_dom_depth = 0;
    for (int i = 0; i < mem_inputs_length; i++) {
      Block* inb = bbs[mem_inputs[i]->_idx];
      if (deepb_dom_depth < (int) inb->_dom_depth) {
        // The new inb must be dominated by the previous deepb.
        // The various inputs must be linearly ordered in the dom
        // tree, or else there will not be a unique deepest block.
        DEBUG_ONLY(assert_dom(deepb, inb, load, bbs));
        deepb = inb;                      // Save deepest block
        deepb_dom_depth = deepb->_dom_depth;
      }
    }
    early = deepb;
  }

  return early;
}

//--------------------------insert_anti_dependences---------------------------
// A load may need to witness memory that nearby stores can overwrite.
// For each nearby store, either insert an "anti-dependence" edge
// from the load to the store, or else move LCA upward to force the
// load to (eventually) be scheduled in a block above the store.
//
// Do not add edges to stores on distinct control-flow paths;
// only add edges to stores which might interfere.
//
// Return the (updated) LCA.  There will not be any possibly interfering
// store between the load's "early block" and the updated LCA.
// Any stores in the updated LCA will have new precedence edges
// back to the load.  The caller is expected to schedule the load
// in the LCA, in which case the precedence edges will make LCM
// preserve anti-dependences.  The caller may also hoist the load
// above the LCA, if it is not the early block.
Block* PhaseCFG::insert_anti_dependences(Block* LCA, Node* load, bool verify) {
  assert(load->needs_anti_dependence_check(), "must be a load of some sort");
  assert(LCA != NULL, "");
  DEBUG_ONLY(Block* LCA_orig = LCA);

  // Compute the alias index.  Loads and stores with different alias indices
  // do not need anti-dependence edges.
  uint load_alias_idx = C->get_alias_index(load->adr_type());
#ifdef ASSERT
  if (load_alias_idx == Compile::AliasIdxBot && C->AliasLevel() > 0 &&
      (PrintOpto || VerifyAliases ||
       PrintMiscellaneous && (WizardMode || Verbose))) {
    // Load nodes should not consume all of memory.
    // Reporting a bottom type indicates a bug in adlc.
    // If some particular type of node validly consumes all of memory,
    // sharpen the preceding "if" to exclude it, so we can catch bugs here.
    tty->print_cr("*** Possible Anti-Dependence Bug:  Load consumes all of memory.");
    load->dump(2);
    if (VerifyAliases)  assert(load_alias_idx != Compile::AliasIdxBot, "");
  }
#endif
  assert(load_alias_idx || (load->is_Mach() && load->as_Mach()->ideal_Opcode() == Op_StrComp), 
         "String compare is only known 'load' that does not conflict with any stores");

  if (!C->alias_type(load_alias_idx)->is_rewritable()) {
    // It is impossible to spoil this load by putting stores before it,
    // because we know that the stores will never update the value
    // which 'load' must witness.
    return LCA;
  }

  node_idx_t load_index = load->_idx;

  // Note the earliest legal placement of 'load', as determined by
  // by the unique point in the dom tree where all memory effects
  // and other inputs are first available.  (Computed by schedule_early.)
  // For normal loads, 'early' is the shallowest place (dom graph wise)
  // to look for anti-deps between this load and any store.
  Block* early = _bbs[load_index];

  // If we are subsuming loads, compute an "early" block that only considers
  // memory or address inputs. This block may be different than the 
  // schedule_early block in that it could be at an even shallower depth in the 
  // dominator tree, and allow for a broader discovery of anti-dependences.
  if (C->subsume_loads()) {
    early = memory_early_block(load, early, _bbs);
  }

  ResourceArea *area = Thread::current()->resource_area();
  Node_List worklist_mem(area);     // prior memory state to store
  Node_List worklist_store(area);   // possible-def to explore
  Node_List worklist_visited(area); // visited mergemem nodes
  Node_List non_early_stores(area); // all relevant stores outside of early
  bool must_raise_LCA = false;

#ifdef TRACK_PHI_INPUTS
  // %%% This extra checking fails because MergeMem nodes are not GVNed.
  // Provide "phi_inputs" to check if every input to a PhiNode is from the 
  // original memory state.  This indicates a PhiNode for which should not
  // prevent the load from sinking.  For such a block, set_raise_LCA_mark
  // may be overly conservative.
  // Mechanism: count inputs seen for each Phi encountered in worklist_store.
  DEBUG_ONLY(GrowableArray<uint> phi_inputs(area, C->unique(),0,0));
#endif

  // 'load' uses some memory state; look for users of the same state.
  // Recurse through MergeMem nodes to the stores that use them.

  // Each of these stores is a possible definition of memory
  // that 'load' needs to use.  We need to force 'load'
  // to occur before each such store.  When the store is in
  // the same block as 'load', we insert an anti-dependence
  // edge load->store.

  // The relevant stores "nearby" the load consist of a tree rooted
  // at initial_mem, with internal nodes of type MergeMem.
  // Therefore, the branches visited by the worklist are of this form:
  //    initial_mem -> (MergeMem ->)* store
  // The anti-dependence constraints apply only to the fringe of this tree.

  Node* initial_mem = load->in(MemNode::Memory);
  worklist_store.push(initial_mem);
  worklist_visited.push(initial_mem);
  worklist_mem.push(NULL);
  while (worklist_store.size() > 0) {
    // Examine a nearby store to see if it might interfere with our load.
    Node* mem   = worklist_mem.pop();
    Node* store = worklist_store.pop();
    uint op = store->Opcode();

    // MergeMems do not directly have anti-deps.
    // Treat them as internal nodes in a forward tree of memory states,
    // the leaves of which are each a 'possible-def'.
    if (store == initial_mem    // root (exclusive) of tree we are searching
        || op == Op_MergeMem    // internal node of tree we are searching
        ) {
      mem = store;   // It's not a possibly interfering store.
      if (store == initial_mem)
        initial_mem = NULL;  // only process initial memory once

      for (DUIterator_Fast imax, i = mem->fast_outs(imax); i < imax; i++) {
        store = mem->fast_out(i);
        if (store->is_MergeMem()) {
          // Be sure we don't get into combinatorial problems.
          // (Allow phis to be repeated; they can merge two relevant states.)
          uint j = worklist_visited.size();
          for (; j > 0; j--) {
            if (worklist_visited.at(j-1) == store)  break;
          }
          if (j > 0)  continue; // already on work list; do not repeat
          worklist_visited.push(store);
        }
        worklist_mem.push(mem);
        worklist_store.push(store);
      }
      continue;
    }

    if (op == Op_MachProj || op == Op_Catch)   continue;
    if (store->needs_anti_dependence_check())  continue;  // not really a store

    // Compute the alias index.  Loads and stores with different alias
    // indices do not need anti-dependence edges.  Wide MemBar's are
    // anti-dependent on everything (except immutable memories).
    const TypePtr* adr_type = store->adr_type();
    if (!C->can_alias(adr_type, load_alias_idx))  continue;

    // Most slow-path runtime calls do NOT modify Java memory, but
    // they can block and so write Raw memory.
    if (store->is_Mach()) {
      MachNode* mstore = store->as_Mach();
      if (load_alias_idx != Compile::AliasIdxRaw) {
        // Check for call into the runtime using the Java calling
        // convention (and from there into a wrapper); it has no
        // _method.  Can't do this optimization for Native calls because
        // they CAN write to Java memory.
        if (mstore->ideal_Opcode() == Op_CallStaticJava) {
          assert(mstore->is_MachSafePoint(), "");
          MachSafePointNode* ms = (MachSafePointNode*) mstore;
          assert(ms->is_MachCallJava(), "");
          MachCallJavaNode* mcj = (MachCallJavaNode*) ms;
          if (mcj->_method == NULL) {
            // These runtime calls do not write to Java visible memory
            // (other than Raw) and so do not require anti-dependence edges.
            continue;
          }
        }
        // Same for SafePoints: they read/write Raw but only read otherwise.
        // This is basically a workaround for SafePoints only defining control
        // instead of control + memory.
        if (mstore->ideal_Opcode() == Op_SafePoint) 
          continue;
      } else {
        // Some raw memory, such as the load of "top" at an allocation, 
        // can be control dependent on the previous safepoint. See 
        // comments in GraphKit::allocate_heap() about control input.  
        // Inserting an anti-dep between such a safepoint and a use 
        // creates a cycle, and will cause a subsequent failure in 
        // local scheduling.  (BugId 4919904)
        // (%%% How can a control input be a safepoint and not a projection??)
        if (mstore->ideal_Opcode() == Op_SafePoint && load->in(0) == mstore)
          continue;
      }
    }

    // Identify a block that the current load must be above,
    // or else observe that 'store' is all the way up in the
    // earliest legal block for 'load'.  In the latter case,
    // immediately insert an anti-dependence edge.
    Block* store_block = _bbs[store->_idx];
    assert(store_block != NULL, "unused killing projections skipped above");

    if (store->is_Phi()) {
      // 'load' uses memory which is one (or more) of the Phi's inputs.
      // It must be scheduled not before the Phi, but rather before
      // each of the relevant Phi inputs.
      //
      // Instead of finding the LCA of all inputs to a Phi that match 'mem',
      // we mark each corresponding predecessor block and do a combined
      // hoisting operation later (raise_LCA_above_marks).
      //
      // Do not assert(store_block != early, "Phi merging memory after access")
      // PhiNode may be at start of block 'early' with backedge to 'early'
      DEBUG_ONLY(bool found_match = false);
      for (uint j = PhiNode::Input, jmax = store->req(); j < jmax; j++) {
        if (store->in(j) == mem) {   // Found matching input?
          DEBUG_ONLY(found_match = true);
          Block* pred_block = _bbs[store_block->pred(j)->_idx];
          if (pred_block != early) {
            // If any predecessor of the Phi matches the load's "early block",
            // we do not need a precedence edge between the Phi and 'load'
            // since the load will be forced into a block preceeding the Phi.
            pred_block->set_raise_LCA_mark(load_index);
            assert(!LCA_orig->dominates(pred_block) ||
                   early->dominates(pred_block), "early is high enough");
            must_raise_LCA = true;
          }
        }
      }
      assert(found_match, "no worklist bug");
#ifdef TRACK_PHI_INPUTS
#ifdef ASSERT
      // This assert asks about correct handling of PhiNodes, which may not 
      // have all input edges directly from 'mem'. See BugId 4621264
      int num_mem_inputs = phi_inputs.at_grow(store->_idx,0) + 1;
      // Increment by exactly one even if there are multiple copies of 'mem'
      // coming into the phi, because we will run this block several times
      // if there are several copies of 'mem'.  (That's how DU iterators work.)
      phi_inputs.at_put(store->_idx, num_mem_inputs);
      assert(PhiNode::Input + num_mem_inputs < store->req(),
             "Expect at least one phi input will not be from original memory state");
#endif //ASSERT
#endif //TRACK_PHI_INPUTS
    } else if (store_block != early) {
      // 'store' is between the current LCA and earliest possible block.
      // Label its block, and decide later on how to raise the LCA
      // to include the effect on LCA of this store.
      // If this store's block gets chosen as the raised LCA, we
      // will find him on the non_early_stores list and stick him
      // with a precedence edge.
      // (But, don't bother if LCA is already raised all the way.)
      if (LCA != early) {
        store_block->set_raise_LCA_mark(load_index);
        must_raise_LCA = true;
        non_early_stores.push(store);
      }
    } else {
      // Found a possibly-interfering store in the load's 'early' block.
      // This means 'load' cannot sink at all in the dominator tree.
      // Add an anti-dep edge, and squeeze 'load' into the highest block.
      assert(store != load->in(0), "dependence cycle found");
      if (verify) {
        assert(store->find_edge(load) != -1, "missing precedence edge");
      } else {
        store->add_prec(load);
      }
      LCA = early;
      // This turns off the process of gathering non_early_stores.
    }
  }
  // (Worklist is now empty; all nearby stores have been visited.)

  // Finished if 'load' must be scheduled in its 'early' block.
  // If we found any stores there, they have already been given
  // precedence edges.
  if (LCA == early)  return LCA;

  // We get here only if there are no possibly-interfering stores
  // in the load's 'early' block.  Move LCA up above all predecessors
  // which contain stores we have noted.
  //
  // The raised LCA block can be a home to such interfering stores,
  // but its predecessors must not contain any such stores.
  //
  // The raised LCA will be a lower bound for placing the load,
  // preventing the load from sinking past any block containing
  // a store that may invalidate the memory state required by 'load'.
  if (must_raise_LCA)
    LCA = raise_LCA_above_marks(LCA, load->_idx, early, _bbs);
  if (LCA == early)  return LCA;

  // Insert anti-dependence edges from 'load' to each store
  // in the non-early LCA block.
  // Mine the non_early_stores list for such stores.
  if (LCA->raise_LCA_mark() == load_index) {
    while (non_early_stores.size() > 0) {
      Node* store = non_early_stores.pop();
      Block* store_block = _bbs[store->_idx];
      if (store_block == LCA) {
        // add anti_dependence from store to load in its own block
        assert(store != load->in(0), "dependence cycle found");
        if (verify) {
          assert(store->find_edge(load) != -1, "missing precedence edge");
        } else {
          store->add_prec(load);
        }
      } else {
        assert(store_block->raise_LCA_mark() == load_index, "block was marked");
        // Any other stores we found must be either inside the new LCA
        // or else outside the original LCA.  In the latter case, they
        // did not interfere with any use of 'load'.
        assert(LCA->dominates(store_block)
               || !LCA_orig->dominates(store_block), "no stray stores");
      }
    }
  }

  // Return the highest block containing stores; any stores
  // within that block have been given anti-dependence edges.
  return LCA;
}

// This class is used to iterate backwards over the nodes in the graph.

class Node_Backward_Iterator {

private:
  Node_Backward_Iterator();

public:
  // Constructor for the iterator
  Node_Backward_Iterator(Node *root, VectorSet &visited, Node_List &stack, Block_Array &bbs);

  // Postincrement operator to iterate over the nodes
  Node *next();

private:
  VectorSet   &_visited;
  Node_List   &_stack;
  Block_Array &_bbs;
};

// Constructor for the Node_Backward_Iterator
Node_Backward_Iterator::Node_Backward_Iterator( Node *root, VectorSet &visited, Node_List &stack, Block_Array &bbs )
  : _visited(visited), _stack(stack), _bbs(bbs) {
  // The stack should contain exactly the root
  stack.clear();
  stack.push(root);

  // Clear the visited bits
  visited.Clear();
}

// Iterator for the Node_Backward_Iterator
Node *Node_Backward_Iterator::next() {

  // If the _stack is empty, then just return NULL: finished.
  if ( !_stack.size() )
    return NULL;

  // '_stack' is emulating a real _stack.  The 'visit-all-users' loop has been
  // made stateless, so I do not need to record the index 'i' on my _stack.
  // Instead I visit all users each time, scanning for unvisited users.
  // I visit unvisited not-anti-dependence users first, then anti-dependent
  // children next.
  Node *self = _stack.pop();

  // I cycle here when I am entering a deeper level of recursion.
  // The key variable 'self' was set prior to jumping here.
  while( 1 ) {

    _visited.set(self->_idx);
      
    // Now schedule all uses as late as possible.
    uint src     = self->is_Proj() ? self->in(0)->_idx : self->_idx;
    uint src_rpo = _bbs[src]->_rpo;
      
    // Schedule all nodes in a post-order visit
    Node *unvisited = NULL;  // Unvisited anti-dependent Node, if any

    // Scan for unvisited nodes
    for (DUIterator_Fast imax, i = self->fast_outs(imax); i < imax; i++) {
      // For all uses, schedule late
      Node* n = self->fast_out(i); // Use

      // Skip already visited children
      if ( _visited.test(n->_idx) )
        continue;

      // do not traverse backward control edges
      Node *use = n->is_Proj() ? n->in(0) : n;
      uint use_rpo = _bbs[use->_idx]->_rpo;

      if ( use_rpo < src_rpo )
        continue;

      // Phi nodes always precede uses in a basic block
      if ( use_rpo == src_rpo && use->is_Phi() )
        continue;

      unvisited = n;      // Found unvisited

      // Check for possible-anti-dependent 
      if( !n->needs_anti_dependence_check() ) 
        break;            // Not visited, not anti-dep; schedule it NOW
    }
      
    // Did I find an unvisited not-anti-dependent Node?
    if ( !unvisited ) 
      break;                  // All done with children; post-visit 'self'

    // Visit the unvisited Node.  Contains the obvious push to 
    // indicate I'm entering a deeper level of recursion.  I push the
    // old state onto the _stack and set a new state and loop (recurse).
    _stack.push(self);
    self = unvisited;
  } // End recursion loop

  return self;
}

//------------------------------ComputeLatenciesBackwards----------------------
// Compute the latency of all the instructions.
void PhaseCFG::ComputeLatenciesBackwards(VectorSet &visited, Node_List &stack) {
#ifndef PRODUCT
  if (trace_opto_pipelining())
    tty->print("\n#---- ComputeLatenciesBackwards ----\n");
#endif

  Node_Backward_Iterator iter((Node *)_root, visited, stack, _bbs);
  Node *n;

  // Walk over all the nodes from last to first
  while (n = iter.next()) {
    // Set the latency for the definitions of this instruction
    partial_latency_of_defs(n);
  }
} // end ComputeLatenciesBackwards

//------------------------------partial_latency_of_defs------------------------
// Compute the latency impact of this node on all defs.  This computes
// a number that increases as we approach the beginning of the routine.
void PhaseCFG::partial_latency_of_defs(Node *n) {
  // Set the latency for this instruction
#ifndef PRODUCT
  if (trace_opto_pipelining()) {
    tty->print("# latency_to_inputs: node_latency[%d] = %d for node",
               n->_idx, _node_latency.at_grow(n->_idx));
    dump();
  }
#endif

  if (n->is_Proj())
    n = n->in(0);

  if (n->is_Root())
    return;

  uint nlen = n->len();
  uint use_latency = _node_latency.at_grow(n->_idx);
  uint use_pre_order = _bbs[n->_idx]->_pre_order;

  for ( uint j=0; j<nlen; j++ ) {
    Node *def = n->in(j);

    if (!def || def == n)
      continue;
      
    // Walk backwards thru projections
    if (def->is_Proj())
      def = def->in(0);

#ifndef PRODUCT
    if (trace_opto_pipelining()) {
      tty->print("#    in(%2d): ", j);
      def->dump(); 
    }
#endif

    // If the defining block is not known, assume it is ok
    Block *def_block = _bbs[def->_idx];
    uint def_pre_order = def_block ? def_block->_pre_order : 0;

    if ( (use_pre_order <  def_pre_order) ||
         (use_pre_order == def_pre_order && n->is_Phi()) )
      continue;

    uint delta_latency = n->latency(j);
    uint current_latency = delta_latency + use_latency;

    if (_node_latency.at_grow(def->_idx) < current_latency) {
      _node_latency.at_put_grow(def->_idx, current_latency);
    }

#ifndef PRODUCT
    if (trace_opto_pipelining()) {
      tty->print_cr("#      %d + edge_latency(%d) == %d -> %d, node_latency[%d] = %d",
                    use_latency, j, delta_latency, current_latency, def->_idx, 
                    _node_latency.at_grow(def->_idx));
    }
#endif
  }
}

//------------------------------latency_from_use-------------------------------
// Compute the latency of a specific use
int PhaseCFG::latency_from_use(Node *n, const Node *def, Node *use) {
  // If self-reference, return no latency
  if (use == n || use->is_Root())
    return 0;
    
  uint def_pre_order = _bbs[def->_idx]->_pre_order;
  uint latency = 0;

  // If the use is not a projection, then it is simple...
  if (!use->is_Proj()) {
#ifndef PRODUCT
    if (trace_opto_pipelining()) {
      tty->print("#    out(): ");
      use->dump();
    }
#endif

    uint use_pre_order = _bbs[use->_idx]->_pre_order;

    if (use_pre_order < def_pre_order)
      return 0;

    if (use_pre_order == def_pre_order && use->is_Phi())
      return 0;

    uint nlen = use->len();
    uint nl = _node_latency.at_grow(use->_idx);

    for ( uint j=0; j<nlen; j++ ) {
      if (use->in(j) == n) {
        // Change this if we want local latencies
        uint ul = use->latency(j);
        uint  l = ul + nl;
        if (latency < l) latency = l;
#ifndef PRODUCT
        if (trace_opto_pipelining()) {
          tty->print_cr("#      %d + edge_latency(%d) == %d -> %d, latency = %d",
                        nl, j, ul, l, latency);
        }
#endif
      }
    }
  } else {
    // This is a projection, just grab the latency of the use(s)
    for (DUIterator_Fast jmax, j = use->fast_outs(jmax); j < jmax; j++) {
      uint l = latency_from_use(use, def, use->fast_out(j));
      if (latency < l) latency = l;
    }
  }

  return latency;
}

//------------------------------latency_from_uses------------------------------
// Compute the latency of this instruction relative to all of it's uses.
// This computes a number that increases as we approach the beginning of the
// routine.
void PhaseCFG::latency_from_uses(Node *n) {
  // Set the latency for this instruction
#ifndef PRODUCT
  if (trace_opto_pipelining()) {
    tty->print("# latency_from_outputs: node_latency[%d] = %d for node", 
               n->_idx, _node_latency.at_grow(n->_idx));
    dump();
  }
#endif
  uint latency=0;
  const Node *def = n->is_Proj() ? n->in(0): n;

  for (DUIterator_Fast imax, i = n->fast_outs(imax); i < imax; i++) {
    uint l = latency_from_use(n, def, n->fast_out(i));

    if (latency < l) latency = l;
  }

  _node_latency.at_put_grow(n->_idx, latency);
}

//------------------------------hoist_to_cheaper_block-------------------------
// Pick a block for node self, between early and LCA, that is a cheaper 
// alternative to LCA.
Block* PhaseCFG::hoist_to_cheaper_block(Block* LCA, Block* early, Node* self) {
  const double delta = 1+PROB_UNLIKELY_MAG(4);
  Block* least       = LCA;
  double least_freq  = least->_freq;
  uint target        = _node_latency.at_grow(self->_idx);
  uint start_latency = _node_latency.at_grow(LCA->_nodes[0]->_idx);
  uint end_latency   = _node_latency.at_grow(LCA->_nodes[LCA->end_idx()]->_idx);
  bool in_latency    = (target <= start_latency);
  const Block* root_block = _bbs[_root->_idx];

  // Turn off latency scheduling if scheduling is just plain off
  if (!C->do_scheduling())
    in_latency = true;

  // Do not hoist (to cover latency) instructions which target a
  // single register.  Hoisting stretches the live range of the
  // single register and may force spilling.
  MachNode* mach = self->is_Mach() ? self->as_Mach() : NULL;
  if (mach && mach->out_RegMask().is_bound1() && mach->out_RegMask().is_NotEmpty())
    in_latency = true;

#ifndef PRODUCT
  if (trace_opto_pipelining()) {
    tty->print("# Find cheaper block for latency %d: ",
      _node_latency.at_grow(self->_idx));
    self->dump();
    tty->print_cr("#   B%d: start latency for [%4d]=%d, end latency for [%4d]=%d, freq=%g",
      LCA->_pre_order,
      LCA->_nodes[0]->_idx,
      start_latency,
      LCA->_nodes[LCA->end_idx()]->_idx,
      end_latency,
      least_freq);
  }
#endif

  // Walk up the dominator tree from LCA (Lowest common ancestor) to
  // the earliest legal location.  Capture the least execution frequency.
  while (LCA != early) {
    LCA = LCA->_idom;         // Follow up the dominator tree

    if (LCA == NULL) {
      // Bailout without retry
      C->record_method_not_compilable("late schedule failed: LCA == NULL");
      return least;
    }

    // Don't hoist machine instructions to the root basic block
    if (mach && LCA == root_block)
      break;

    uint start_lat = _node_latency.at_grow(LCA->_nodes[0]->_idx);
    uint end_idx   = LCA->end_idx();
    uint end_lat   = _node_latency.at_grow(LCA->_nodes[end_idx]->_idx);
    double LCA_freq = LCA->_freq;
#ifndef PRODUCT
    if (trace_opto_pipelining()) {
      tty->print_cr("#   B%d: start latency for [%4d]=%d, end latency for [%4d]=%d, freq=%g",
        LCA->_pre_order, LCA->_nodes[0]->_idx, start_lat, end_idx, end_lat, LCA_freq);
    }
#endif
    if (LCA_freq < least_freq              || // Better Frequency
        ( !in_latency                   &&    // No block containing latency
          LCA_freq < least_freq * delta &&    // No worse frequency
          target >= end_lat             &&    // within latency range
          !self->is_iteratively_computed() )  // But don't hoist IV increments
             // because they may end up above other uses of their phi forcing
             // their result register to be different from their input.
       ) {
      least = LCA;            // Found cheaper block
      least_freq = LCA_freq;
      start_latency = start_lat;
      end_latency = end_lat;
      if (target <= start_lat)
        in_latency = true;
    }
  }

#ifndef PRODUCT
  if (trace_opto_pipelining()) {
    tty->print_cr("#  Choose block B%d with start latency=%d and freq=%g",
      least->_pre_order, start_latency, least_freq);
  }
#endif

  // See if the latency needs to be updated
  if (target < end_latency) {
#ifndef PRODUCT
    if (trace_opto_pipelining()) {
      tty->print_cr("#  Change latency for [%4d] from %d to %d", self->_idx, target, end_latency);
    }
#endif
    _node_latency.at_put_grow(self->_idx, end_latency);
    partial_latency_of_defs(self);
  }

  return least;
}


//------------------------------schedule_late-----------------------------------
// Now schedule all codes as LATE as possible.  This is the LCA in the 
// dominator tree of all USES of a value.  Pick the block with the least
// loop nesting depth that is lowest in the dominator tree.
extern const char must_clone[];
void PhaseCFG::schedule_late(VectorSet &visited, Node_List &stack) {
#ifndef PRODUCT
  if (trace_opto_pipelining())
    tty->print("\n#---- schedule_late ----\n");
#endif

  Node_Backward_Iterator iter((Node *)_root, visited, stack, _bbs);
  Node *self;

  // Walk over all the nodes from last to first
  while (self = iter.next()) {
    Block* early = _bbs[self->_idx];   // Earliest legal placement

    if (self->is_top()) {
      // Top node goes in bb #2 with other constants.
      // It must be special-cased, because it has no out edges.
      early->add_inst(self);
      continue;
    }

    // No uses, just terminate
    if (self->outcnt() == 0) {
      assert(self->Opcode() == Op_MachProj, "sanity");
      continue;                   // Must be a dead machine projection
    }

    // If node is pinned in the block, then no scheduling can be done.
    if( self->pinned() )          // Pinned in block?
      continue;

    MachNode* mach = self->is_Mach() ? self->as_Mach() : NULL;
    if (mach) {
      switch (mach->ideal_Opcode()) {
      case Op_CreateEx:
        // Don't move exception creation
        early->add_inst(self);
        continue;
        break;
      case Op_CheckCastPP:
        // Don't move CheckCastPP nodes away from their input, if the input
        // is a rawptr (5071820).
        Node *def = self->in(1);
        if (def != NULL && def->bottom_type()->base() == Type::RawPtr) {
          early->add_inst(self);
          continue;
        }
        break;
      }
    }
    
    // Gather LCA of all uses
    Block *LCA = NULL;
    {
      for (DUIterator_Fast imax, i = self->fast_outs(imax); i < imax; i++) {
        // For all uses, find LCA
        Node* use = self->fast_out(i);
        LCA = raise_LCA_above_use(LCA, use, self, _bbs);
      }
    }  // (Hide defs of imax, i from rest of block.)

    // Place temps in the block of their use.  This isn't a
    // requirement for correctness but it reduces useless
    // interference between temps and other nodes.
    if (mach != NULL && mach->is_MachTemp()) {
      _bbs.map(self->_idx, LCA);
      LCA->add_inst(self);
      continue;
    }

    // Check if 'self' could be anti-dependent on memory
    if (self->needs_anti_dependence_check()) {
      // Hoist LCA above possible-defs and insert anti-dependences to
      // defs in new LCA block.
      LCA = insert_anti_dependences(LCA, self);
    }

    if (early->_dom_depth > LCA->_dom_depth) {
      // Somehow the LCA has moved above the earliest legal point.
      // (One way this can happen is via memory_early_block.)
      if (C->subsume_loads() == true && !C->failing()) {
        // Retry with subsume_loads == false
        // If this is the first failure, the sentinel string will "stick"
        // to the Compile object, and the C2Compiler will see it and retry.
        C->record_failure(C2Compiler::retry_no_subsuming_loads());
      } else {
        // Bailout without retry when (early->_dom_depth > LCA->_dom_depth)
        C->record_method_not_compilable("late schedule failed: incorrect graph");
      }
      return;
    }

    // If there is no opportunity to hoist, then we're done.
    bool try_to_hoist = (LCA != early);

    // Must clone guys stay next to use; no hoisting allowed.
    // Also cannot hoist guys that alter memory or are otherwise not
    // allocatable (hoisting can make a value live longer, leading to
    // anti and output dependency problems which are normally resolved
    // by the register allocator giving everyone a different register).
    if (mach != NULL && must_clone[mach->ideal_Opcode()])
      try_to_hoist = false;

    Block* late = NULL;
    if (try_to_hoist) {
      // Now find the block with the least execution frequency.
      // Start at the latest schedule and work up to the earliest schedule
      // in the dominator tree.  Thus the Node will dominate all its uses.
      late = hoist_to_cheaper_block(LCA, early, self);
    } else {
      // Just use the LCA of the uses.
      late = LCA;
    }

    // Put the node into target block
    schedule_node_into_block(self, late);
    
#ifdef ASSERT
    if (self->needs_anti_dependence_check()) {
      // since precedence edges are only inserted when we're sure they
      // are needed make sure that after placement in a block we don't
      // need any new precedence edges.
      verify_anti_dependences(late, self);
    }
#endif
  } // Loop until all nodes have been visited

} // end ScheduleLate

//------------------------------GlobalCodeMotion-------------------------------
void PhaseCFG::GlobalCodeMotion( Matcher &matcher, uint unique, Node_List &proj_list ) {
  ResourceMark rm;

#ifndef PRODUCT
  if (trace_opto_pipelining()) {
    tty->print("\n---- Start GlobalCodeMotion ----\n");
  }
#endif

  // Initialize the bbs.map for things on the proj_list
  uint i;
  for( i=0; i < proj_list.size(); i++ )
    _bbs.map(proj_list[i]->_idx, NULL);

  // Set the basic block for Nodes pinned into blocks
  Arena *a = Thread::current()->resource_area();
  VectorSet visited(a);
  schedule_pinned_nodes( visited );

  // Find the earliest Block any instruction can be placed in.  Some
  // instructions are pinned into Blocks.  Unpinned instructions can
  // appear in last block in which all their inputs occur.
  visited.Clear();
  Node_List stack(a);
  stack.map( (unique >> 1) + 16, NULL); // Pre-grow the list
  if (!schedule_early(visited, stack)) {
    // Bailout without retry
    C->record_method_not_compilable("early schedule failed");
    return;
  }

  // Build Def-Use edges.
  proj_list.push(_root);        // Add real root as another root
  proj_list.pop();

  // Compute the latency information (via backwards walk) for all the
  // instructions in the graph
  GrowableArray<uint> node_latency;
  _node_latency = node_latency;

  if( C->do_scheduling() )
    ComputeLatenciesBackwards(visited, stack); 

  // Now schedule all codes as LATE as possible.  This is the LCA in the 
  // dominator tree of all USES of a value.  Pick the block with the least
  // loop nesting depth that is lowest in the dominator tree.  
  // ( visited.Clear() called in schedule_late()->Node_Backward_Iterator() )
  schedule_late(visited, stack);
  if( C->failing() ) {
    // schedule_late fails only when graph is incorrect.
    assert(!VerifyGraphEdges, "verification should have failed");
    return;
  }

  unique = C->unique();

#ifndef PRODUCT
  if (trace_opto_pipelining()) {
    tty->print("\n---- Detect implicit null checks ----\n");
  }
#endif

  // Detect implicit-null-check opportunities.  Basically, find NULL checks 
  // with suitable memory ops nearby.  Use the memory op to do the NULL check.
  // I can generate a memory op if there is not one nearby.
  if (C->is_method_compilation()) {
    // Don't do it for natives, adapters, or runtime stubs
    int allowed_reasons = 0;
    // ...and don't do it when there have been too many traps, globally.
    for (int reason = (int)Deoptimization::Reason_none+1;
         reason < Compile::trapHistLength; reason++) {
      assert(reason < BitsPerInt, "recode bit map");
      if (!C->too_many_traps((Deoptimization::DeoptReason) reason))
        allowed_reasons |= nth_bit(reason);
    }
    // By reversing the loop direction we get a very minor gain on mpegaudio.
    // Feel free to revert to a forward loop for clarity.
    // for( int i=0; i < (int)matcher._null_check_tests.size(); i+=2 ) {
    for( int i= matcher._null_check_tests.size()-2; i>=0; i-=2 ) {
      Node *proj = matcher._null_check_tests[i  ];
      Node *val  = matcher._null_check_tests[i+1];
      _bbs[proj->_idx]->implicit_null_check(this, proj, val, allowed_reasons);
      // The implicit_null_check will only perform the transformation
      // if the null branch is truly uncommon, *and* it leads to an
      // uncommon trap.  Combined with the too_many_traps guards
      // above, this prevents SEGV storms reported in 6366351,
      // by recompiling offending methods without this optimization.
    }
  }

#ifndef PRODUCT
  if (trace_opto_pipelining()) {
    tty->print("\n---- Start Local Scheduling ----\n");
  }
#endif

  // Schedule locally.  Right now a simple topological sort.
  // Later, do a real latency aware scheduler.
  int *ready_cnt = NEW_RESOURCE_ARRAY(int,C->unique());
  memset( ready_cnt, -1, C->unique() * sizeof(int) );
  visited.Clear();
  for (i = 0; i < _num_blocks; i++) {
    if (!_blocks[i]->schedule_local(this, matcher, ready_cnt, visited)) {
      if (!C->failure_reason_is(C2Compiler::retry_no_subsuming_loads())) {
        C->record_method_not_compilable("local schedule failed");
      }
      return;
    }
  }

  // If we inserted any instructions between a Call and his CatchNode,
  // clone the instructions on all paths below the Catch.
  for( i=0; i < _num_blocks; i++ )
    _blocks[i]->call_catch_cleanup(_bbs);

#ifndef PRODUCT
  if (trace_opto_pipelining()) {
    tty->print("\n---- After GlobalCodeMotion ----\n");
    for (uint i = 0; i < _num_blocks; i++) {
      _blocks[i]->dump();
    }
  }
#endif
}


//------------------------------Estimate_Block_Frequency-----------------------
// Estimate block frequencies based on IfNode probabilities.
void PhaseCFG::Estimate_Block_Frequency() {

  // Force conditional branches leading to uncommon traps to be unlikely,
  // not because we get to the uncommon_trap with less relative frequency,
  // but because an uncommon_trap typically causes a deopt, so we only get
  // there once.
  if (C->do_freq_based_layout()) {
    Block_List worklist;
    Block* root_blk = _blocks[0];
    for (uint i = 1; i < root_blk->num_preds(); i++) {
      Block *pb = _bbs[root_blk->pred(i)->_idx];
      if (pb->has_uncommon_code()) {
        worklist.push(pb);
      }
    }
    while (worklist.size() > 0) {
      Block* uct = worklist.pop();
      if (uct == _broot) continue;
      for (uint i = 1; i < uct->num_preds(); i++) {
        Block *pb = _bbs[uct->pred(i)->_idx];
        if (pb->_num_succs == 1) {
          worklist.push(pb);
        } else if (pb->num_fall_throughs() == 2) {
          pb->update_uncommon_branch(uct);
        }
      }
    }
  }

  // Create the loop tree and calculate loop depth.
  _root_loop = create_loop_tree();
  _root_loop->compute_loop_depth(0);
  
  // Compute block frequency of each block, relative to a single loop entry.
  _root_loop->compute_freq();
<<<<<<< HEAD

  // Adjust all frequencies to be relative to a single method entry
  _root_loop->_freq = 1.0;
=======
  
  // Adjust all frequencies to be relative to a single method entry 
  _root_loop->_freq = f * 1.0;
>>>>>>> 2571633a
  _root_loop->scale_freq();
  
  // force paths ending at uncommon traps to be infrequent
  if (!C->do_freq_based_layout()) {
    Block_List worklist;
    Block* root_blk = _blocks[0];
    for (uint i = 1; i < root_blk->num_preds(); i++) {
      Block *pb = _bbs[root_blk->pred(i)->_idx];
      if (pb->has_uncommon_code()) {
        worklist.push(pb);
      }
    }
    while (worklist.size() > 0) {
      Block* uct = worklist.pop();
      uct->_freq = PROB_MIN;
      for (uint i = 1; i < uct->num_preds(); i++) {
        Block *pb = _bbs[uct->pred(i)->_idx];
        if (pb->_num_succs == 1 && pb->_freq > PROB_MIN) {
          worklist.push(pb);
        }
      }
    }
  }

#ifdef ASSERT
  for (uint i = 0; i < _num_blocks; i++ ) {
    Block *b = _blocks[i];
    assert(b->_freq >= MIN_BLOCK_FREQUENCY, "Register Allocator requires meaningful block frequency");
  }
#endif

#ifndef PRODUCT
  if (PrintCFGBlockFreq) {
    tty->print_cr("CFG Block Frequencies");
    _root_loop->dump_tree();
    if (Verbose) {
      tty->print_cr("PhaseCFG dump");
      dump();
      tty->print_cr("Node dump");
      _root->dump(99999);
    }
  }
#endif
}

//----------------------------create_loop_tree--------------------------------
// Create a loop tree from the CFG
CFGLoop* PhaseCFG::create_loop_tree() {

#ifdef ASSERT
  assert( _blocks[0] == _broot, "" );
  for (uint i = 0; i < _num_blocks; i++ ) {
    Block *b = _blocks[i];
    // Check that _loop field are clear...we could clear them if not.
    assert(b->_loop == NULL, "clear _loop expected");
    // Sanity check that the RPO numbering is reflected in the _blocks array.
    // It doesn't have to be for the loop tree to be built, but if it is not,
    // then the blocks have been reordered since dom graph building...which
    // may question the RPO numbering
    assert(b->_rpo == i, "unexpected reverse post order number");
  }
#endif

  int idct = 0;
  CFGLoop* root_loop = new CFGLoop(idct++);

  Block_List worklist;

  // Assign blocks to loops
  for(uint i = _num_blocks - 1; i > 0; i-- ) { // skip Root block
    Block *b = _blocks[i];

    if (b->head()->is_Loop()) {
      Block* loop_head = b;
      assert(loop_head->num_preds() - 1 == 2, "loop must have 2 predecessors");
      Node* tail_n = loop_head->pred(LoopNode::LoopBackControl);
      Block* tail = _bbs[tail_n->_idx];

      // Defensively filter out Loop nodes for non-single-entry loops.
      // For all reasonable loops, the head occurs before the tail in RPO.
      if (i <= tail->_rpo) {

        // The tail and (recursive) predecessors of the tail
        // are made members of a new loop.

        assert(worklist.size() == 0, "nonempty worklist");
        CFGLoop* nloop = new CFGLoop(idct++);
        assert(loop_head->_loop == NULL, "just checking");
        loop_head->_loop = nloop;
        // Add to nloop so push_pred() will skip over inner loops
        nloop->add_member(loop_head); 
        nloop->push_pred(loop_head, LoopNode::LoopBackControl, worklist, _bbs);

        while (worklist.size() > 0) {
          Block* member = worklist.pop();
          if (member != loop_head) {
            for (uint j = 1; j < member->num_preds(); j++) {
              nloop->push_pred(member, j, worklist, _bbs);
            }
          }
        }
      }
    }
  }

  // Create a member list for each loop consisting
  // of both blocks and (immediate child) loops.
  for (uint i = 0; i < _num_blocks; i++) {
    Block *b = _blocks[i];
    CFGLoop* lp = b->_loop;
    if (lp == NULL) {
      // Not assigned to a loop. Add it to the method's pseudo loop.
      b->_loop = root_loop;
      lp = root_loop;
    }
    if (lp == root_loop || b != lp->head()) { // loop heads are already members
      lp->add_member(b);
    }
    if (lp != root_loop) {
      if (lp->parent() == NULL) {
        // Not a nested loop. Make it a child of the method's pseudo loop.
        root_loop->add_nested_loop(lp);
      }
      if (b == lp->head()) {
        // Add nested loop to member list of parent loop.
        lp->parent()->add_member(lp);
      }
    }
  }

  return root_loop;
}

//------------------------------push_pred--------------------------------------
void CFGLoop::push_pred(Block* blk, int i, Block_List& worklist, Block_Array& node_to_blk) {
  Node* pred_n = blk->pred(i);
  Block* pred = node_to_blk[pred_n->_idx];
  CFGLoop *pred_loop = pred->_loop;
  if (pred_loop == NULL) {
    // Filter out blocks for non-single-entry loops.
    // For all reasonable loops, the head occurs before the tail in RPO.
    if (pred->_rpo > head()->_rpo) {
      pred->_loop = this;
      worklist.push(pred);
    }
  } else if (pred_loop != this) {
    // Nested loop.
    while (pred_loop->_parent != NULL && pred_loop->_parent != this) {
      pred_loop = pred_loop->_parent;
    }
    // Make pred's loop be a child
    if (pred_loop->_parent == NULL) {
      add_nested_loop(pred_loop);
      // Continue with loop entry predecessor.
      Block* pred_head = pred_loop->head();
      assert(pred_head->num_preds() - 1 == 2, "loop must have 2 predecessors");
      assert(pred_head != head(), "loop head in only one loop");
      push_pred(pred_head, LoopNode::EntryControl, worklist, node_to_blk);
    } else {
      assert(pred_loop->_parent == this && _parent == NULL, "just checking");
    }
  }
}

//------------------------------add_nested_loop--------------------------------
// Make cl a child of the current loop in the loop tree.
void CFGLoop::add_nested_loop(CFGLoop* cl) {
  assert(_parent == NULL, "no parent yet");
  assert(cl != this, "not my own parent");
  cl->_parent = this;
  CFGLoop* ch = _child;
  if (ch == NULL) {
    _child = cl;
  } else {
    while (ch->_sibling != NULL) { ch = ch->_sibling; }
    ch->_sibling = cl;
  }
}

//------------------------------compute_loop_depth-----------------------------
// Store the loop depth in each CFGLoop object.
// Recursively walk the children to do the same for them.
void CFGLoop::compute_loop_depth(int depth) {
  _depth = depth;
  CFGLoop* ch = _child;
  while (ch != NULL) {
    ch->compute_loop_depth(depth + 1);
    ch = ch->_sibling;
  }
}

//------------------------------compute_freq-----------------------------------
// Compute the frequency of each block and loop, relative to a single entry
// into the dominating loop head.
void CFGLoop::compute_freq() {
  // Bottom up traversal of loop tree (visit inner loops first.)
  // Set loop head frequency to 1.0, then transitively
  // compute frequency for all successors in the loop,
  // as well as for each exit edge.  Inner loops are
  // treated as single blocks with loop exit targets
  // as the successor blocks.

  // Nested loops first
  CFGLoop* ch = _child;
  while (ch != NULL) {
    ch->compute_freq();
    ch = ch->_sibling;
  }
  assert (_members.length() > 0, "no empty loops");
  Block* hd = head();
  hd->_freq = 1.0f;
  for (int i = 0; i < _members.length(); i++) {
    CFGElement* s = _members.at(i);
    float freq = s->_freq;
    if (s->is_block()) {
      Block* b = s->as_Block();
      for (uint j = 0; j < b->_num_succs; j++) {
        Block* sb = b->_succs[j];
        update_succ_freq(sb, freq * b->succ_prob(j));
      }
    } else {
      CFGLoop* lp = s->as_CFGLoop();
      assert(lp->_parent == this, "immediate child");
      for (int k = 0; k < lp->_exits.length(); k++) {
        Block* eb = lp->_exits.at(k).get_target();
        float prob = lp->_exits.at(k).get_prob();
        update_succ_freq(eb, freq * prob);
      }
    }
  }

<<<<<<< HEAD
  // For all loops other than the outer, "method" loop,
=======
#if 0
  // Raise frequency of the loop backedge block, in an effort
  // to keep it empty.  Skip the method level "loop".
  if (_parent != NULL) {
    CFGElement* s = _members.at(_members.length() - 1);
    if (s->is_block()) {
      Block* bk = s->as_Block();
      if (bk->_num_succs == 1 && bk->_succs[0] == hd) {
        // almost any value >= 1.0f works
        // FIXME: raw constant
        bk->_freq = 1.05f;  
      }
    }
  }
#endif

  // For all loops other than the outer, "method" loop, 
>>>>>>> 2571633a
  // sum and normalize the exit probability. The "method" loop
  // should keep the initial exit probability of 1, so that
  // inner blocks do not get erroneously scaled.
  if (_depth != 0) {
    // Total the exit probabilities for this loop.
    float exits_sum = 0.0f;
    for (int i = 0; i < _exits.length(); i++) {
      exits_sum += _exits.at(i).get_prob();
    }
    
    // Normalize the exit probabilities. Until now, the
    // probabilities estimate the possibility of exit per
    // a single loop iteration; afterward, they estimate
    // the probability of exit per loop entry.
    for (int i = 0; i < _exits.length(); i++) {
      Block* et = _exits.at(i).get_target();
      float new_prob = 0.0f;
      if (_exits.at(i).get_prob() > 0.0f) {
        new_prob = _exits.at(i).get_prob() / exits_sum;
      }
      BlockProbPair bpp(et, new_prob);
      _exits.at_put(i, bpp);
    }
<<<<<<< HEAD

    // Save the total, but guard against unreasonable probability,
=======
    
    // Save the total, but guard against unreasoable probability,
>>>>>>> 2571633a
    // as the value is used to estimate the loop trip count.
    // An infinite trip count would blur relative block 
    // frequencies.
    if (exits_sum > 1.0f) exits_sum = 1.0;
    if (exits_sum < PROB_MIN) exits_sum = PROB_MIN;
    _exit_prob = exits_sum;
  }
}

//------------------------------succ_prob-------------------------------------
// Determine the probability of reaching successor 'i' from the receiver block.
float Block::succ_prob(uint i) {
  int eidx = end_idx();    
  Node *n = _nodes[eidx];  // Get ending Node

  int op = n->Opcode();
  if (n->is_Mach()) {
    if (n->is_MachNullCheck()) {
      // Can only reach here if called after lcm. The original Op_If is gone,
      // so we attempt to infer the probability from one or both of the
      // successor blocks.
      assert(_num_succs == 2, "expecting 2 successors of a null check");
      // If either successor has only one predecessor, then the
      // probabiltity estimate can be derived using the
      // relative frequency of the successor and this block.
      if (_succs[i]->num_preds() == 2) {
        return _succs[i]->_freq / _freq;
      } else if (_succs[1-i]->num_preds() == 2) {
        return 1 - (_succs[1-i]->_freq / _freq);
      } else {
        // Estimate using both successor frequencies
        float freq = _succs[i]->_freq;
        return freq / (freq + _succs[1-i]->_freq);
      }
    }
    op = n->as_Mach()->ideal_Opcode();
  }


  // Switch on branch type
  switch( op ) {
  case Op_CountedLoopEnd:
  case Op_If: {
    assert (i < 2, "just checking");
    // Conditionals pass on only part of their frequency
    float prob  = n->as_MachIf()->_prob;
    assert(prob >= 0.0 && prob <= 1.0, "out of range probability");
    // If succ[i] is the FALSE branch, invert path info
    if( _nodes[i + eidx + 1]->Opcode() == Op_IfFalse ) {
      return 1.0f - prob; // not taken
    } else {
      return prob; // taken
    }
  }

  case Op_Jump:
    // Divide the frequency between all successors evenly
    return 1.0f/_num_succs;

  case Op_Catch: {
    const CatchProjNode *ci = _nodes[i + eidx + 1]->as_CatchProj();
    if (ci->_con == CatchProjNode::fall_through_index) {
      // Fall-thru path gets the lion's share.
      return 1.0f - PROB_UNLIKELY_MAG(5)*_num_succs;
    } else {
      // Presume exceptional paths are equally unlikely
      return PROB_UNLIKELY_MAG(5);
    }
  }

  case Op_Root:
  case Op_Goto:
    // Pass frequency straight thru to target
    return 1.0f;

  case Op_NeverBranch:
    return 0.0f;

  case Op_TailCall:
  case Op_TailJump:
  case Op_Return:
  case Op_Halt:
  case Op_Rethrow:
    // Do not push out freq to root block
    return 0.0f;

  default: 
    ShouldNotReachHere();
  }

  return 0.0f;
}

//------------------------------num_fall_throughs-----------------------------
// Return the number of fall-through candidates for a block
int Block::num_fall_throughs() {
  int eidx = end_idx();
  Node *n = _nodes[eidx];  // Get ending Node

  int op = n->Opcode();
  if (n->is_Mach()) {
    if (n->is_MachNullCheck()) {
      // In theory, either side can fall-thru, for simplicity sake,
      // let's say only the false branch can now.
      return 1;
    }
    op = n->as_Mach()->ideal_Opcode();
  }

  // Switch on branch type
  switch( op ) {
  case Op_CountedLoopEnd:
  case Op_If:
    return 2;

  case Op_Root:
  case Op_Goto:
    return 1;

  case Op_Catch: {
    for (uint i = 0; i < _num_succs; i++) {
      const CatchProjNode *ci = _nodes[i + eidx + 1]->as_CatchProj();
      if (ci->_con == CatchProjNode::fall_through_index) {
        return 1;
      }
    }
    return 0;
  }

  case Op_Jump:
  case Op_NeverBranch:
  case Op_TailCall:
  case Op_TailJump:
  case Op_Return:
  case Op_Halt:
  case Op_Rethrow:
    return 0;

  default:
    ShouldNotReachHere();
  }

  return 0;
}

//------------------------------succ_fall_through-----------------------------
// Return true if a specific successor could be fall-through target.
bool Block::succ_fall_through(uint i) {
  int eidx = end_idx();
  Node *n = _nodes[eidx];  // Get ending Node

  int op = n->Opcode();
  if (n->is_Mach()) {
    if (n->is_MachNullCheck()) {
      // In theory, either side can fall-thru, for simplicity sake,
      // let's say only the false branch can now.
      return _nodes[i + eidx + 1]->Opcode() == Op_IfFalse;
    }
    op = n->as_Mach()->ideal_Opcode();
  }

  // Switch on branch type
  switch( op ) {
  case Op_CountedLoopEnd:
  case Op_If:
  case Op_Root:
  case Op_Goto:
    return true;

  case Op_Catch: {
    const CatchProjNode *ci = _nodes[i + eidx + 1]->as_CatchProj();
    return ci->_con == CatchProjNode::fall_through_index;
  }

  case Op_Jump:
  case Op_NeverBranch:
  case Op_TailCall:
  case Op_TailJump:
  case Op_Return:
  case Op_Halt:
  case Op_Rethrow:
    return false;

  default:
    ShouldNotReachHere();
  }

  return false;
}

//------------------------------update_uncommon_branch------------------------
// Update the probability of a two-branch to be uncommon
void Block::update_uncommon_branch(Block* ub) {
  int eidx = end_idx();
  Node *n = _nodes[eidx];  // Get ending Node

  int op = n->as_Mach()->ideal_Opcode();

  assert(op == Op_CountedLoopEnd || op == Op_If, "must be a If");
  assert(num_fall_throughs() == 2, "must be a two way branch block");

  // Which successor is ub?
  uint s;
  for (s = 0; s <_num_succs; s++) {
    if (_succs[s] == ub) break;
  }
  assert(s < 2, "uncommon successor must be found");

  // If ub is the true path, make the proability small, else
  // ub is the false path, and make the probability large
  bool invert = (_nodes[s + eidx + 1]->Opcode() == Op_IfFalse);

  // Get existing probability
  float p = n->as_MachIf()->_prob;

  if (invert) p = 1.0 - p;
  if (p > PROB_MIN) {
    p = PROB_MIN;
  }
  if (invert) p = 1.0 - p;

  n->as_MachIf()->_prob = p;
}

//------------------------------update_succ_freq-------------------------------
// Update the appropriate frequency associated with block 'b', a succesor of
// a block in this loop. 
void CFGLoop::update_succ_freq(Block* b, float freq) {
  if (b->_loop == this) {
    if (b == head()) {
      // back branch within the loop
      // Do nothing now, the loop carried frequency will be
      // adjust later in scale_freq().
    } else {
      // simple branch within the loop
      b->_freq += freq;
    }
  } else if (!in_loop_nest(b)) {
    // branch is exit from this loop
    BlockProbPair bpp(b, freq);
    _exits.append(bpp);
  } else {
    // branch into nested loop
    CFGLoop* ch = b->_loop;
    ch->_freq += freq;
  }
}

//------------------------------in_loop_nest-----------------------------------
// Determine if block b is in the receiver's loop nest.
bool CFGLoop::in_loop_nest(Block* b) {
  int depth = _depth;
  CFGLoop* b_loop = b->_loop;
  int b_depth = b_loop->_depth;
  if (depth == b_depth) {
    return true;
  }
  while (b_depth > depth) {
    b_loop = b_loop->_parent;
    b_depth = b_loop->_depth;
  }
  return b_loop == this;
}

//------------------------------scale_freq-------------------------------------
// Scale frequency of loops and blocks by trip counts from outer loops
// Do a top down traversal of loop tree (visit outer loops first.)
void CFGLoop::scale_freq() {
  float loop_freq = _freq * trip_count();
  for (int i = 0; i < _members.length(); i++) {
    CFGElement* s = _members.at(i);
    float block_freq = s->_freq * loop_freq;
    if (g_isnan(block_freq) || block_freq < MIN_BLOCK_FREQUENCY)
      block_freq = MIN_BLOCK_FREQUENCY;
    s->_freq = block_freq;
  }
  CFGLoop* ch = _child;
  while (ch != NULL) {
    ch->scale_freq();
    ch = ch->_sibling;
  }
}

#ifndef PRODUCT
//------------------------------dump_tree--------------------------------------
void CFGLoop::dump_tree() const {
  dump();
  if (_child != NULL)   _child->dump_tree();
  if (_sibling != NULL) _sibling->dump_tree();
}

//------------------------------dump-------------------------------------------
void CFGLoop::dump() const {
  for (int i = 0; i < _depth; i++) tty->print("   ");
  tty->print("%s: %d  trip_count: %6.0f freq: %6.0f\n",
             _depth == 0 ? "Method" : "Loop", _id, trip_count(), _freq);
  for (int i = 0; i < _depth; i++) tty->print("   ");
  tty->print("         members:", _id);
  int k = 0;
  for (int i = 0; i < _members.length(); i++) {
    if (k++ >= 6) {
      tty->print("\n              ");
      for (int j = 0; j < _depth+1; j++) tty->print("   ");
      k = 0;
    }
    CFGElement *s = _members.at(i);
    if (s->is_block()) {
      Block *b = s->as_Block();
      tty->print(" B%d(%6.3f)", b->_pre_order, b->_freq);
    } else {
      CFGLoop* lp = s->as_CFGLoop();
      tty->print(" L%d(%6.3f)", lp->_id, lp->_freq);
    }
  }
  tty->print("\n");
  for (int i = 0; i < _depth; i++) tty->print("   ");
  tty->print("         exits:  ");
  k = 0;
  for (int i = 0; i < _exits.length(); i++) {
    if (k++ >= 7) {
      tty->print("\n              ");
      for (int j = 0; j < _depth+1; j++) tty->print("   ");
      k = 0;
    }
    Block *blk = _exits.at(i).get_target();
    float prob = _exits.at(i).get_prob();
    tty->print(" ->%d@%d%%", blk->_pre_order, (int)(prob*100));
  }
  tty->print("\n");
}
#endif<|MERGE_RESOLUTION|>--- conflicted
+++ resolved
@@ -1359,15 +1359,9 @@
   
   // Compute block frequency of each block, relative to a single loop entry.
   _root_loop->compute_freq();
-<<<<<<< HEAD
 
   // Adjust all frequencies to be relative to a single method entry
   _root_loop->_freq = 1.0;
-=======
-  
-  // Adjust all frequencies to be relative to a single method entry 
-  _root_loop->_freq = f * 1.0;
->>>>>>> 2571633a
   _root_loop->scale_freq();
   
   // force paths ending at uncommon traps to be infrequent
@@ -1599,27 +1593,7 @@
     }
   }
 
-<<<<<<< HEAD
   // For all loops other than the outer, "method" loop,
-=======
-#if 0
-  // Raise frequency of the loop backedge block, in an effort
-  // to keep it empty.  Skip the method level "loop".
-  if (_parent != NULL) {
-    CFGElement* s = _members.at(_members.length() - 1);
-    if (s->is_block()) {
-      Block* bk = s->as_Block();
-      if (bk->_num_succs == 1 && bk->_succs[0] == hd) {
-        // almost any value >= 1.0f works
-        // FIXME: raw constant
-        bk->_freq = 1.05f;  
-      }
-    }
-  }
-#endif
-
-  // For all loops other than the outer, "method" loop, 
->>>>>>> 2571633a
   // sum and normalize the exit probability. The "method" loop
   // should keep the initial exit probability of 1, so that
   // inner blocks do not get erroneously scaled.
@@ -1643,13 +1617,8 @@
       BlockProbPair bpp(et, new_prob);
       _exits.at_put(i, bpp);
     }
-<<<<<<< HEAD
 
     // Save the total, but guard against unreasonable probability,
-=======
-    
-    // Save the total, but guard against unreasoable probability,
->>>>>>> 2571633a
     // as the value is used to estimate the loop trip count.
     // An infinite trip count would blur relative block 
     // frequencies.
