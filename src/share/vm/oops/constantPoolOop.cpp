/*
<<<<<<< HEAD
 * Copyright (c) 1997, 2009, Oracle and/or its affiliates. All rights reserved.
=======
 * Copyright (c) 1997, 2010, Oracle and/or its affiliates. All rights reserved.
>>>>>>> eb8bd999
 * DO NOT ALTER OR REMOVE COPYRIGHT NOTICES OR THIS FILE HEADER.
 *
 * This code is free software; you can redistribute it and/or modify it
 * under the terms of the GNU General Public License version 2 only, as
 * published by the Free Software Foundation.
 *
 * This code is distributed in the hope that it will be useful, but WITHOUT
 * ANY WARRANTY; without even the implied warranty of MERCHANTABILITY or
 * FITNESS FOR A PARTICULAR PURPOSE.  See the GNU General Public License
 * version 2 for more details (a copy is included in the LICENSE file that
 * accompanied this code).
 *
 * You should have received a copy of the GNU General Public License version
 * 2 along with this work; if not, write to the Free Software Foundation,
 * Inc., 51 Franklin St, Fifth Floor, Boston, MA 02110-1301 USA.
 *
 * Please contact Oracle, 500 Oracle Parkway, Redwood Shores, CA 94065 USA
 * or visit www.oracle.com if you need additional information or have any
 * questions.
 *
 */

# include "incls/_precompiled.incl"
# include "incls/_constantPoolOop.cpp.incl"

void constantPoolOopDesc::set_flag_at(FlagBit fb) {
  const int MAX_STATE_CHANGES = 2;
  for (int i = MAX_STATE_CHANGES + 10; i > 0; i--) {
    int oflags = _flags;
    int nflags = oflags | (1 << (int)fb);
    if (Atomic::cmpxchg(nflags, &_flags, oflags) == oflags)
      return;
  }
  assert(false, "failed to cmpxchg flags");
  _flags |= (1 << (int)fb);     // better than nothing
}

klassOop constantPoolOopDesc::klass_at_impl(constantPoolHandle this_oop, int which, TRAPS) {
  // A resolved constantPool entry will contain a klassOop, otherwise a symbolOop.
  // It is not safe to rely on the tag bit's here, since we don't have a lock, and the entry and
  // tag is not updated atomicly.
  oop entry = *(this_oop->obj_at_addr(which));
  if (entry->is_klass()) {
    // Already resolved - return entry.
    return (klassOop)entry;
  }

  // Acquire lock on constant oop while doing update. After we get the lock, we check if another object
  // already has updated the object
  assert(THREAD->is_Java_thread(), "must be a Java thread");
  bool do_resolve = false;
  bool in_error = false;

  symbolHandle name;
  Handle       loader;
  { ObjectLocker ol(this_oop, THREAD);

    if (this_oop->tag_at(which).is_unresolved_klass()) {
      if (this_oop->tag_at(which).is_unresolved_klass_in_error()) {
        in_error = true;
      } else {
        do_resolve = true;
        name   = symbolHandle(THREAD, this_oop->unresolved_klass_at(which));
        loader = Handle(THREAD, instanceKlass::cast(this_oop->pool_holder())->class_loader());
      }
    }
  } // unlocking constantPool


  // The original attempt to resolve this constant pool entry failed so find the
  // original error and throw it again (JVMS 5.4.3).
  if (in_error) {
    symbolOop error = SystemDictionary::find_resolution_error(this_oop, which);
    guarantee(error != (symbolOop)NULL, "tag mismatch with resolution error table");
    ResourceMark rm;
    // exception text will be the class name
    const char* className = this_oop->unresolved_klass_at(which)->as_C_string();
    THROW_MSG_0(error, className);
  }

  if (do_resolve) {
    // this_oop must be unlocked during resolve_or_fail
    oop protection_domain = Klass::cast(this_oop->pool_holder())->protection_domain();
    Handle h_prot (THREAD, protection_domain);
    klassOop k_oop = SystemDictionary::resolve_or_fail(name, loader, h_prot, true, THREAD);
    KlassHandle k;
    if (!HAS_PENDING_EXCEPTION) {
      k = KlassHandle(THREAD, k_oop);
      // Do access check for klasses
      verify_constant_pool_resolve(this_oop, k, THREAD);
    }

    // Failed to resolve class. We must record the errors so that subsequent attempts
    // to resolve this constant pool entry fail with the same error (JVMS 5.4.3).
    if (HAS_PENDING_EXCEPTION) {
      ResourceMark rm;
      symbolHandle error(PENDING_EXCEPTION->klass()->klass_part()->name());

      bool throw_orig_error = false;
      {
        ObjectLocker ol (this_oop, THREAD);

        // some other thread has beaten us and has resolved the class.
        if (this_oop->tag_at(which).is_klass()) {
          CLEAR_PENDING_EXCEPTION;
          entry = this_oop->resolved_klass_at(which);
          return (klassOop)entry;
        }

        if (!PENDING_EXCEPTION->
              is_a(SystemDictionary::LinkageError_klass())) {
          // Just throw the exception and don't prevent these classes from
          // being loaded due to virtual machine errors like StackOverflow
          // and OutOfMemoryError, etc, or if the thread was hit by stop()
          // Needs clarification to section 5.4.3 of the VM spec (see 6308271)
        }
        else if (!this_oop->tag_at(which).is_unresolved_klass_in_error()) {
          SystemDictionary::add_resolution_error(this_oop, which, error);
          this_oop->tag_at_put(which, JVM_CONSTANT_UnresolvedClassInError);
        } else {
          // some other thread has put the class in error state.
          error = symbolHandle(SystemDictionary::find_resolution_error(this_oop, which));
          assert(!error.is_null(), "checking");
          throw_orig_error = true;
        }
      } // unlocked

      if (throw_orig_error) {
        CLEAR_PENDING_EXCEPTION;
        ResourceMark rm;
        const char* className = this_oop->unresolved_klass_at(which)->as_C_string();
        THROW_MSG_0(error, className);
      }

      return 0;
    }

    if (TraceClassResolution && !k()->klass_part()->oop_is_array()) {
      // skip resolving the constant pool so that this code get's
      // called the next time some bytecodes refer to this class.
      ResourceMark rm;
      int line_number = -1;
      const char * source_file = NULL;
      if (JavaThread::current()->has_last_Java_frame()) {
        // try to identify the method which called this function.
        vframeStream vfst(JavaThread::current());
        if (!vfst.at_end()) {
          line_number = vfst.method()->line_number_from_bci(vfst.bci());
          symbolOop s = instanceKlass::cast(vfst.method()->method_holder())->source_file_name();
          if (s != NULL) {
            source_file = s->as_C_string();
          }
        }
      }
      if (k() != this_oop->pool_holder()) {
        // only print something if the classes are different
        if (source_file != NULL) {
          tty->print("RESOLVE %s %s %s:%d\n",
                     instanceKlass::cast(this_oop->pool_holder())->external_name(),
                     instanceKlass::cast(k())->external_name(), source_file, line_number);
        } else {
          tty->print("RESOLVE %s %s\n",
                     instanceKlass::cast(this_oop->pool_holder())->external_name(),
                     instanceKlass::cast(k())->external_name());
        }
      }
      return k();
    } else {
      ObjectLocker ol (this_oop, THREAD);
      // Only updated constant pool - if it is resolved.
      do_resolve = this_oop->tag_at(which).is_unresolved_klass();
      if (do_resolve) {
        this_oop->klass_at_put(which, k());
      }
    }
  }

  entry = this_oop->resolved_klass_at(which);
  assert(entry->is_klass(), "must be resolved at this point");
  return (klassOop)entry;
}


// Does not update constantPoolOop - to avoid any exception throwing. Used
// by compiler and exception handling.  Also used to avoid classloads for
// instanceof operations. Returns NULL if the class has not been loaded or
// if the verification of constant pool failed
klassOop constantPoolOopDesc::klass_at_if_loaded(constantPoolHandle this_oop, int which) {
  oop entry = *this_oop->obj_at_addr(which);
  if (entry->is_klass()) {
    return (klassOop)entry;
  } else {
    assert(entry->is_symbol(), "must be either symbol or klass");
    Thread *thread = Thread::current();
    symbolHandle name (thread, (symbolOop)entry);
    oop loader = instanceKlass::cast(this_oop->pool_holder())->class_loader();
    oop protection_domain = Klass::cast(this_oop->pool_holder())->protection_domain();
    Handle h_prot (thread, protection_domain);
    Handle h_loader (thread, loader);
    klassOop k = SystemDictionary::find(name, h_loader, h_prot, thread);

    if (k != NULL) {
      // Make sure that resolving is legal
      EXCEPTION_MARK;
      KlassHandle klass(THREAD, k);
      // return NULL if verification fails
      verify_constant_pool_resolve(this_oop, klass, THREAD);
      if (HAS_PENDING_EXCEPTION) {
        CLEAR_PENDING_EXCEPTION;
        return NULL;
      }
      return klass();
    } else {
      return k;
    }
  }
}


klassOop constantPoolOopDesc::klass_ref_at_if_loaded(constantPoolHandle this_oop, int which) {
  return klass_at_if_loaded(this_oop, this_oop->klass_ref_index_at(which));
}


// This is an interface for the compiler that allows accessing non-resolved entries
// in the constant pool - but still performs the validations tests. Must be used
// in a pre-parse of the compiler - to determine what it can do and not do.
// Note: We cannot update the ConstantPool from the vm_thread.
klassOop constantPoolOopDesc::klass_ref_at_if_loaded_check(constantPoolHandle this_oop, int index, TRAPS) {
  int which = this_oop->klass_ref_index_at(index);
  oop entry = *this_oop->obj_at_addr(which);
  if (entry->is_klass()) {
    return (klassOop)entry;
  } else {
    assert(entry->is_symbol(), "must be either symbol or klass");
    symbolHandle name (THREAD, (symbolOop)entry);
    oop loader = instanceKlass::cast(this_oop->pool_holder())->class_loader();
    oop protection_domain = Klass::cast(this_oop->pool_holder())->protection_domain();
    Handle h_loader(THREAD, loader);
    Handle h_prot  (THREAD, protection_domain);
    KlassHandle k(THREAD, SystemDictionary::find(name, h_loader, h_prot, THREAD));

    // Do access check for klasses
    if( k.not_null() ) verify_constant_pool_resolve(this_oop, k, CHECK_NULL);
    return k();
  }
}


symbolOop constantPoolOopDesc::impl_name_ref_at(int which, bool uncached) {
  int name_index = name_ref_index_at(impl_name_and_type_ref_index_at(which, uncached));
  return symbol_at(name_index);
}


symbolOop constantPoolOopDesc::impl_signature_ref_at(int which, bool uncached) {
  int signature_index = signature_ref_index_at(impl_name_and_type_ref_index_at(which, uncached));
  return symbol_at(signature_index);
}


int constantPoolOopDesc::impl_name_and_type_ref_index_at(int which, bool uncached) {
  int i = which;
  if (!uncached && cache() != NULL) {
<<<<<<< HEAD
    if (constantPoolCacheOopDesc::is_secondary_index(which))
      // Invokedynamic indexes are always processed in native order
      // so there is no question of reading a native u2 in Java order here.
      return cache()->main_entry_at(which)->constant_pool_index();
=======
    if (constantPoolCacheOopDesc::is_secondary_index(which)) {
      // Invokedynamic indexes are always processed in native order
      // so there is no question of reading a native u2 in Java order here.
      int pool_index = cache()->main_entry_at(which)->constant_pool_index();
      if (tag_at(pool_index).is_invoke_dynamic())
        pool_index = invoke_dynamic_name_and_type_ref_index_at(pool_index);
      assert(tag_at(pool_index).is_name_and_type(), "");
      return pool_index;
    }
>>>>>>> eb8bd999
    // change byte-ordering and go via cache
    i = remap_instruction_operand_from_cache(which);
  } else {
    if (tag_at(which).is_name_and_type())
      // invokedynamic index is a simple name-and-type
      return which;
  }
  assert(tag_at(i).is_field_or_method(), "Corrupted constant pool");
  jint ref_index = *int_at_addr(i);
  return extract_high_short_from_int(ref_index);
}


int constantPoolOopDesc::impl_klass_ref_index_at(int which, bool uncached) {
  guarantee(!constantPoolCacheOopDesc::is_secondary_index(which),
            "an invokedynamic instruction does not have a klass");
  int i = which;
  if (!uncached && cache() != NULL) {
    // change byte-ordering and go via cache
    i = remap_instruction_operand_from_cache(which);
  }
  assert(tag_at(i).is_field_or_method(), "Corrupted constant pool");
  jint ref_index = *int_at_addr(i);
  return extract_low_short_from_int(ref_index);
}



int constantPoolOopDesc::remap_instruction_operand_from_cache(int operand) {
<<<<<<< HEAD
  // Operand was fetched by a stream using get_Java_u2, yet was stored
  // by Rewriter::rewrite_member_reference in native order.
  // So now we have to fix the damage by swapping back to native order.
  assert((int)(u2)operand == operand, "clean u2");
  int cpc_index = Bytes::swap_u2(operand);
=======
  int cpc_index = operand;
  DEBUG_ONLY(cpc_index -= CPCACHE_INDEX_TAG);
  assert((int)(u2)cpc_index == cpc_index, "clean u2");
>>>>>>> eb8bd999
  int member_index = cache()->entry_at(cpc_index)->constant_pool_index();
  return member_index;
}


void constantPoolOopDesc::verify_constant_pool_resolve(constantPoolHandle this_oop, KlassHandle k, TRAPS) {
 if (k->oop_is_instance() || k->oop_is_objArray()) {
    instanceKlassHandle holder (THREAD, this_oop->pool_holder());
    klassOop elem_oop = k->oop_is_instance() ? k() : objArrayKlass::cast(k())->bottom_klass();
    KlassHandle element (THREAD, elem_oop);

    // The element type could be a typeArray - we only need the access check if it is
    // an reference to another class
    if (element->oop_is_instance()) {
      LinkResolver::check_klass_accessability(holder, element, CHECK);
    }
  }
}


int constantPoolOopDesc::name_ref_index_at(int which_nt) {
  jint ref_index = name_and_type_at(which_nt);
  return extract_low_short_from_int(ref_index);
}


int constantPoolOopDesc::signature_ref_index_at(int which_nt) {
  jint ref_index = name_and_type_at(which_nt);
  return extract_high_short_from_int(ref_index);
}


klassOop constantPoolOopDesc::klass_ref_at(int which, TRAPS) {
  return klass_at(klass_ref_index_at(which), CHECK_NULL);
}


symbolOop constantPoolOopDesc::klass_name_at(int which) {
  assert(tag_at(which).is_unresolved_klass() || tag_at(which).is_klass(),
         "Corrupted constant pool");
  // A resolved constantPool entry will contain a klassOop, otherwise a symbolOop.
  // It is not safe to rely on the tag bit's here, since we don't have a lock, and the entry and
  // tag is not updated atomicly.
  oop entry = *(obj_at_addr(which));
  if (entry->is_klass()) {
    // Already resolved - return entry's name.
    return klassOop(entry)->klass_part()->name();
  } else {
    assert(entry->is_symbol(), "must be either symbol or klass");
    return (symbolOop)entry;
  }
}

symbolOop constantPoolOopDesc::klass_ref_at_noresolve(int which) {
  jint ref_index = klass_ref_index_at(which);
  return klass_at_noresolve(ref_index);
}

symbolOop constantPoolOopDesc::uncached_klass_ref_at_noresolve(int which) {
  jint ref_index = uncached_klass_ref_index_at(which);
  return klass_at_noresolve(ref_index);
}

char* constantPoolOopDesc::string_at_noresolve(int which) {
  // Test entry type in case string is resolved while in here.
  oop entry = *(obj_at_addr(which));
  if (entry->is_symbol()) {
    return ((symbolOop)entry)->as_C_string();
  } else if (java_lang_String::is_instance(entry)) {
    return java_lang_String::as_utf8_string(entry);
  } else {
    return (char*)"<pseudo-string>";
  }
}


BasicType constantPoolOopDesc::basic_type_for_signature_at(int which) {
  return FieldType::basic_type(symbol_at(which));
}


void constantPoolOopDesc::resolve_string_constants_impl(constantPoolHandle this_oop, TRAPS) {
  for (int index = 1; index < this_oop->length(); index++) { // Index 0 is unused
    if (this_oop->tag_at(index).is_unresolved_string()) {
      this_oop->string_at(index, CHECK);
    }
  }
}

oop constantPoolOopDesc::resolve_constant_at_impl(constantPoolHandle this_oop, int index, int cache_index, TRAPS) {
  oop result_oop = NULL;
  if (cache_index >= 0) {
    assert(index < 0, "only one kind of index at a time");
    ConstantPoolCacheEntry* cpc_entry = this_oop->cache()->entry_at(cache_index);
    result_oop = cpc_entry->f1();
    if (result_oop != NULL) {
      return result_oop;  // that was easy...
    }
    index = cpc_entry->constant_pool_index();
  }

  int tag_value = this_oop->tag_at(index).value();
  switch (tag_value) {

  case JVM_CONSTANT_UnresolvedClass:
  case JVM_CONSTANT_UnresolvedClassInError:
  case JVM_CONSTANT_Class:
    {
      klassOop resolved = klass_at_impl(this_oop, index, CHECK_NULL);
      // ldc wants the java mirror.
      result_oop = resolved->klass_part()->java_mirror();
      break;
    }

  case JVM_CONSTANT_String:
  case JVM_CONSTANT_UnresolvedString:
    if (this_oop->is_pseudo_string_at(index)) {
      result_oop = this_oop->pseudo_string_at(index);
      break;
    }
    result_oop = string_at_impl(this_oop, index, CHECK_NULL);
    break;

  case JVM_CONSTANT_Object:
    result_oop = this_oop->object_at(index);
    break;

  case JVM_CONSTANT_MethodHandle:
    {
      int ref_kind                 = this_oop->method_handle_ref_kind_at(index);
      int callee_index             = this_oop->method_handle_klass_index_at(index);
      symbolHandle name(THREAD,      this_oop->method_handle_name_ref_at(index));
      symbolHandle signature(THREAD, this_oop->method_handle_signature_ref_at(index));
      if (PrintMiscellaneous)
        tty->print_cr("resolve JVM_CONSTANT_MethodHandle:%d [%d/%d/%d] %s.%s",
                      ref_kind, index, this_oop->method_handle_index_at(index),
                      callee_index, name->as_C_string(), signature->as_C_string());
      KlassHandle callee;
      { klassOop k = klass_at_impl(this_oop, callee_index, CHECK_NULL);
        callee = KlassHandle(THREAD, k);
      }
      KlassHandle klass(THREAD, this_oop->pool_holder());
      Handle value = SystemDictionary::link_method_handle_constant(klass, ref_kind,
                                                                   callee, name, signature,
                                                                   CHECK_NULL);
      result_oop = value();
      // FIXME: Uniquify errors, using SystemDictionary::find_resolution_error.
      break;
    }

  case JVM_CONSTANT_MethodType:
    {
      symbolHandle signature(THREAD, this_oop->method_type_signature_at(index));
      if (PrintMiscellaneous)
        tty->print_cr("resolve JVM_CONSTANT_MethodType [%d/%d] %s",
                      index, this_oop->method_type_index_at(index),
                      signature->as_C_string());
      KlassHandle klass(THREAD, this_oop->pool_holder());
      bool ignore_is_on_bcp = false;
      Handle value = SystemDictionary::find_method_handle_type(signature,
                                                               klass,
                                                               ignore_is_on_bcp,
                                                               CHECK_NULL);
      result_oop = value();
      // FIXME: Uniquify errors, using SystemDictionary::find_resolution_error.
      break;
    }

    /* maybe some day
  case JVM_CONSTANT_Integer:
  case JVM_CONSTANT_Float:
  case JVM_CONSTANT_Long:
  case JVM_CONSTANT_Double:
    result_oop = java_lang_boxing_object::create(...);
    break;
    */

  default:
    DEBUG_ONLY( tty->print_cr("*** %p: tag at CP[%d/%d] = %d",
                              this_oop(), index, cache_index, tag_value) );
    assert(false, "unexpected constant tag");
    break;
  }

  if (cache_index >= 0) {
    // Cache the oop here also.
    Handle result(THREAD, result_oop);
    result_oop = NULL;  // safety
    ObjectLocker ol(this_oop, THREAD);
    ConstantPoolCacheEntry* cpc_entry = this_oop->cache()->entry_at(cache_index);
    oop result_oop2 = cpc_entry->f1();
    if (result_oop2 != NULL) {
      // Race condition:  May already be filled in while we were trying to lock.
      return result_oop2;
    }
    cpc_entry->set_f1(result());
    return result();
  } else {
    return result_oop;
  }
}

oop constantPoolOopDesc::string_at_impl(constantPoolHandle this_oop, int which, TRAPS) {
  oop entry = *(this_oop->obj_at_addr(which));
  if (entry->is_symbol()) {
    ObjectLocker ol(this_oop, THREAD);
    if (this_oop->tag_at(which).is_unresolved_string()) {
      // Intern string
      symbolOop sym = this_oop->unresolved_string_at(which);
      entry = StringTable::intern(sym, CHECK_(constantPoolOop(NULL)));
      this_oop->string_at_put(which, entry);
    } else {
      // Another thread beat us and interned string, read string from constant pool
      entry = this_oop->resolved_string_at(which);
    }
  }
  assert(java_lang_String::is_instance(entry), "must be string");
  return entry;
}


bool constantPoolOopDesc::is_pseudo_string_at(int which) {
  oop entry = *(obj_at_addr(which));
  if (entry->is_symbol())
    // Not yet resolved, but it will resolve to a string.
    return false;
  else if (java_lang_String::is_instance(entry))
    return false; // actually, it might be a non-interned or non-perm string
  else
    // truly pseudo
    return true;
}


bool constantPoolOopDesc::klass_name_at_matches(instanceKlassHandle k,
                                                int which) {
  // Names are interned, so we can compare symbolOops directly
  symbolOop cp_name = klass_name_at(which);
  return (cp_name == k->name());
}


int constantPoolOopDesc::pre_resolve_shared_klasses(TRAPS) {
  ResourceMark rm;
  int count = 0;
  for (int index = 1; index < tags()->length(); index++) { // Index 0 is unused
    if (tag_at(index).is_unresolved_string()) {
      // Intern string
      symbolOop sym = unresolved_string_at(index);
      oop entry = StringTable::intern(sym, CHECK_(-1));
      string_at_put(index, entry);
    }
  }
  return count;
}


// Iterate over symbols which are used as class, field, method names and
// signatures (in preparation for writing to the shared archive).

void constantPoolOopDesc::shared_symbols_iterate(OopClosure* closure) {
  for (int index = 1; index < length(); index++) { // Index 0 is unused
    switch (tag_at(index).value()) {

    case JVM_CONSTANT_UnresolvedClass:
      closure->do_oop(obj_at_addr(index));
      break;

    case JVM_CONSTANT_NameAndType:
      {
        int i = *int_at_addr(index);
        closure->do_oop(obj_at_addr((unsigned)i >> 16));
        closure->do_oop(obj_at_addr((unsigned)i & 0xffff));
      }
      break;

    case JVM_CONSTANT_Class:
    case JVM_CONSTANT_InterfaceMethodref:
    case JVM_CONSTANT_Fieldref:
    case JVM_CONSTANT_Methodref:
    case JVM_CONSTANT_Integer:
    case JVM_CONSTANT_Float:
      // Do nothing!  Not an oop.
      // These constant types do not reference symbols at this point.
      break;

    case JVM_CONSTANT_String:
      // Do nothing!  Not a symbol.
      break;

    case JVM_CONSTANT_UnresolvedString:
    case JVM_CONSTANT_Utf8:
      // These constants are symbols, but unless these symbols are
      // actually to be used for something, we don't want to mark them.
      break;

    case JVM_CONSTANT_Long:
    case JVM_CONSTANT_Double:
      // Do nothing!  Not an oop. (But takes two pool entries.)
      ++index;
      break;

    default:
      ShouldNotReachHere();
      break;
    }
  }
}


// Iterate over the [one] tags array (in preparation for writing to the
// shared archive).

void constantPoolOopDesc::shared_tags_iterate(OopClosure* closure) {
  closure->do_oop(tags_addr());
}


// Iterate over String objects (in preparation for writing to the shared
// archive).

void constantPoolOopDesc::shared_strings_iterate(OopClosure* closure) {
  for (int index = 1; index < length(); index++) { // Index 0 is unused
    switch (tag_at(index).value()) {

    case JVM_CONSTANT_UnresolvedClass:
    case JVM_CONSTANT_NameAndType:
      // Do nothing!  Not a String.
      break;

    case JVM_CONSTANT_Class:
    case JVM_CONSTANT_InterfaceMethodref:
    case JVM_CONSTANT_Fieldref:
    case JVM_CONSTANT_Methodref:
    case JVM_CONSTANT_Integer:
    case JVM_CONSTANT_Float:
      // Do nothing!  Not an oop.
      // These constant types do not reference symbols at this point.
      break;

    case JVM_CONSTANT_String:
      closure->do_oop(obj_at_addr(index));
      break;

    case JVM_CONSTANT_UnresolvedString:
    case JVM_CONSTANT_Utf8:
      // These constants are symbols, but unless these symbols are
      // actually to be used for something, we don't want to mark them.
      break;

    case JVM_CONSTANT_Long:
    case JVM_CONSTANT_Double:
      // Do nothing!  Not an oop. (But takes two pool entries.)
      ++index;
      break;

    default:
      ShouldNotReachHere();
      break;
    }
  }
}


// Compare this constant pool's entry at index1 to the constant pool
// cp2's entry at index2.
bool constantPoolOopDesc::compare_entry_to(int index1, constantPoolHandle cp2,
       int index2, TRAPS) {

  jbyte t1 = tag_at(index1).value();
  jbyte t2 = cp2->tag_at(index2).value();


  // JVM_CONSTANT_UnresolvedClassInError is equal to JVM_CONSTANT_UnresolvedClass
  // when comparing
  if (t1 == JVM_CONSTANT_UnresolvedClassInError) {
    t1 = JVM_CONSTANT_UnresolvedClass;
  }
  if (t2 == JVM_CONSTANT_UnresolvedClassInError) {
    t2 = JVM_CONSTANT_UnresolvedClass;
  }

  if (t1 != t2) {
    // Not the same entry type so there is nothing else to check. Note
    // that this style of checking will consider resolved/unresolved
    // class pairs and resolved/unresolved string pairs as different.
    // From the constantPoolOop API point of view, this is correct
    // behavior. See constantPoolKlass::merge() to see how this plays
    // out in the context of constantPoolOop merging.
    return false;
  }

  switch (t1) {
  case JVM_CONSTANT_Class:
  {
    klassOop k1 = klass_at(index1, CHECK_false);
    klassOop k2 = cp2->klass_at(index2, CHECK_false);
    if (k1 == k2) {
      return true;
    }
  } break;

  case JVM_CONSTANT_ClassIndex:
  {
    int recur1 = klass_index_at(index1);
    int recur2 = cp2->klass_index_at(index2);
    bool match = compare_entry_to(recur1, cp2, recur2, CHECK_false);
    if (match) {
      return true;
    }
  } break;

  case JVM_CONSTANT_Double:
  {
    jdouble d1 = double_at(index1);
    jdouble d2 = cp2->double_at(index2);
    if (d1 == d2) {
      return true;
    }
  } break;

  case JVM_CONSTANT_Fieldref:
  case JVM_CONSTANT_InterfaceMethodref:
  case JVM_CONSTANT_Methodref:
  {
    int recur1 = uncached_klass_ref_index_at(index1);
    int recur2 = cp2->uncached_klass_ref_index_at(index2);
    bool match = compare_entry_to(recur1, cp2, recur2, CHECK_false);
    if (match) {
      recur1 = uncached_name_and_type_ref_index_at(index1);
      recur2 = cp2->uncached_name_and_type_ref_index_at(index2);
      match = compare_entry_to(recur1, cp2, recur2, CHECK_false);
      if (match) {
        return true;
      }
    }
  } break;

  case JVM_CONSTANT_Float:
  {
    jfloat f1 = float_at(index1);
    jfloat f2 = cp2->float_at(index2);
    if (f1 == f2) {
      return true;
    }
  } break;

  case JVM_CONSTANT_Integer:
  {
    jint i1 = int_at(index1);
    jint i2 = cp2->int_at(index2);
    if (i1 == i2) {
      return true;
    }
  } break;

  case JVM_CONSTANT_Long:
  {
    jlong l1 = long_at(index1);
    jlong l2 = cp2->long_at(index2);
    if (l1 == l2) {
      return true;
    }
  } break;

  case JVM_CONSTANT_NameAndType:
  {
    int recur1 = name_ref_index_at(index1);
    int recur2 = cp2->name_ref_index_at(index2);
    bool match = compare_entry_to(recur1, cp2, recur2, CHECK_false);
    if (match) {
      recur1 = signature_ref_index_at(index1);
      recur2 = cp2->signature_ref_index_at(index2);
      match = compare_entry_to(recur1, cp2, recur2, CHECK_false);
      if (match) {
        return true;
      }
    }
  } break;

  case JVM_CONSTANT_String:
  {
    oop s1 = string_at(index1, CHECK_false);
    oop s2 = cp2->string_at(index2, CHECK_false);
    if (s1 == s2) {
      return true;
    }
  } break;

  case JVM_CONSTANT_StringIndex:
  {
    int recur1 = string_index_at(index1);
    int recur2 = cp2->string_index_at(index2);
    bool match = compare_entry_to(recur1, cp2, recur2, CHECK_false);
    if (match) {
      return true;
    }
  } break;

  case JVM_CONSTANT_UnresolvedClass:
  {
    symbolOop k1 = unresolved_klass_at(index1);
    symbolOop k2 = cp2->unresolved_klass_at(index2);
    if (k1 == k2) {
      return true;
    }
  } break;

  case JVM_CONSTANT_MethodType:
  {
    int k1 = method_type_index_at(index1);
    int k2 = cp2->method_type_index_at(index2);
    if (k1 == k2) {
      return true;
    }
  } break;

  case JVM_CONSTANT_MethodHandle:
  {
    int k1 = method_handle_ref_kind_at(index1);
    int k2 = cp2->method_handle_ref_kind_at(index2);
    if (k1 == k2) {
      int i1 = method_handle_index_at(index1);
      int i2 = cp2->method_handle_index_at(index2);
      if (i1 == i2) {
        return true;
      }
    }
  } break;

  case JVM_CONSTANT_InvokeDynamic:
  {
    int k1 = invoke_dynamic_bootstrap_method_ref_index_at(index1);
    int k2 = cp2->invoke_dynamic_bootstrap_method_ref_index_at(index2);
    if (k1 == k2) {
      int i1 = invoke_dynamic_name_and_type_ref_index_at(index1);
      int i2 = cp2->invoke_dynamic_name_and_type_ref_index_at(index2);
      if (i1 == i2) {
        return true;
      }
    }
  } break;

  case JVM_CONSTANT_UnresolvedString:
  {
    symbolOop s1 = unresolved_string_at(index1);
    symbolOop s2 = cp2->unresolved_string_at(index2);
    if (s1 == s2) {
      return true;
    }
  } break;

  case JVM_CONSTANT_Utf8:
  {
    symbolOop s1 = symbol_at(index1);
    symbolOop s2 = cp2->symbol_at(index2);
    if (s1 == s2) {
      return true;
    }
  } break;

  // Invalid is used as the tag for the second constant pool entry
  // occupied by JVM_CONSTANT_Double or JVM_CONSTANT_Long. It should
  // not be seen by itself.
  case JVM_CONSTANT_Invalid: // fall through

  default:
    ShouldNotReachHere();
    break;
  }

  return false;
} // end compare_entry_to()


// Copy this constant pool's entries at start_i to end_i (inclusive)
// to the constant pool to_cp's entries starting at to_i. A total of
// (end_i - start_i) + 1 entries are copied.
void constantPoolOopDesc::copy_cp_to(int start_i, int end_i,
       constantPoolHandle to_cp, int to_i, TRAPS) {

  int dest_i = to_i;  // leave original alone for debug purposes

  for (int src_i = start_i; src_i <= end_i; /* see loop bottom */ ) {
    copy_entry_to(src_i, to_cp, dest_i, CHECK);

    switch (tag_at(src_i).value()) {
    case JVM_CONSTANT_Double:
    case JVM_CONSTANT_Long:
      // double and long take two constant pool entries
      src_i += 2;
      dest_i += 2;
      break;

    default:
      // all others take one constant pool entry
      src_i++;
      dest_i++;
      break;
    }
  }
} // end copy_cp_to()


// Copy this constant pool's entry at from_i to the constant pool
// to_cp's entry at to_i.
void constantPoolOopDesc::copy_entry_to(int from_i, constantPoolHandle to_cp,
       int to_i, TRAPS) {

  switch (tag_at(from_i).value()) {
  case JVM_CONSTANT_Class:
  {
    klassOop k = klass_at(from_i, CHECK);
    to_cp->klass_at_put(to_i, k);
  } break;

  case JVM_CONSTANT_ClassIndex:
  {
    jint ki = klass_index_at(from_i);
    to_cp->klass_index_at_put(to_i, ki);
  } break;

  case JVM_CONSTANT_Double:
  {
    jdouble d = double_at(from_i);
    to_cp->double_at_put(to_i, d);
    // double takes two constant pool entries so init second entry's tag
    to_cp->tag_at_put(to_i + 1, JVM_CONSTANT_Invalid);
  } break;

  case JVM_CONSTANT_Fieldref:
  {
    int class_index = uncached_klass_ref_index_at(from_i);
    int name_and_type_index = uncached_name_and_type_ref_index_at(from_i);
    to_cp->field_at_put(to_i, class_index, name_and_type_index);
  } break;

  case JVM_CONSTANT_Float:
  {
    jfloat f = float_at(from_i);
    to_cp->float_at_put(to_i, f);
  } break;

  case JVM_CONSTANT_Integer:
  {
    jint i = int_at(from_i);
    to_cp->int_at_put(to_i, i);
  } break;

  case JVM_CONSTANT_InterfaceMethodref:
  {
    int class_index = uncached_klass_ref_index_at(from_i);
    int name_and_type_index = uncached_name_and_type_ref_index_at(from_i);
    to_cp->interface_method_at_put(to_i, class_index, name_and_type_index);
  } break;

  case JVM_CONSTANT_Long:
  {
    jlong l = long_at(from_i);
    to_cp->long_at_put(to_i, l);
    // long takes two constant pool entries so init second entry's tag
    to_cp->tag_at_put(to_i + 1, JVM_CONSTANT_Invalid);
  } break;

  case JVM_CONSTANT_Methodref:
  {
    int class_index = uncached_klass_ref_index_at(from_i);
    int name_and_type_index = uncached_name_and_type_ref_index_at(from_i);
    to_cp->method_at_put(to_i, class_index, name_and_type_index);
  } break;

  case JVM_CONSTANT_NameAndType:
  {
    int name_ref_index = name_ref_index_at(from_i);
    int signature_ref_index = signature_ref_index_at(from_i);
    to_cp->name_and_type_at_put(to_i, name_ref_index, signature_ref_index);
  } break;

  case JVM_CONSTANT_String:
  {
    oop s = string_at(from_i, CHECK);
    to_cp->string_at_put(to_i, s);
  } break;

  case JVM_CONSTANT_StringIndex:
  {
    jint si = string_index_at(from_i);
    to_cp->string_index_at_put(to_i, si);
  } break;

  case JVM_CONSTANT_UnresolvedClass:
  {
    symbolOop k = unresolved_klass_at(from_i);
    to_cp->unresolved_klass_at_put(to_i, k);
  } break;

  case JVM_CONSTANT_UnresolvedClassInError:
  {
    symbolOop k = unresolved_klass_at(from_i);
    to_cp->unresolved_klass_at_put(to_i, k);
    to_cp->tag_at_put(to_i, JVM_CONSTANT_UnresolvedClassInError);
  } break;


  case JVM_CONSTANT_UnresolvedString:
  {
    symbolOop s = unresolved_string_at(from_i);
    to_cp->unresolved_string_at_put(to_i, s);
  } break;

  case JVM_CONSTANT_Utf8:
  {
    symbolOop s = symbol_at(from_i);
    to_cp->symbol_at_put(to_i, s);
  } break;

  case JVM_CONSTANT_MethodType:
  {
    jint k = method_type_index_at(from_i);
    to_cp->method_type_index_at_put(to_i, k);
  } break;

  case JVM_CONSTANT_MethodHandle:
  {
    int k1 = method_handle_ref_kind_at(from_i);
    int k2 = method_handle_index_at(from_i);
    to_cp->method_handle_index_at_put(to_i, k1, k2);
  } break;

  case JVM_CONSTANT_InvokeDynamic:
  {
    int k1 = invoke_dynamic_bootstrap_method_ref_index_at(from_i);
    int k2 = invoke_dynamic_name_and_type_ref_index_at(from_i);
    to_cp->invoke_dynamic_at_put(to_i, k1, k2);
  } break;

  // Invalid is used as the tag for the second constant pool entry
  // occupied by JVM_CONSTANT_Double or JVM_CONSTANT_Long. It should
  // not be seen by itself.
  case JVM_CONSTANT_Invalid: // fall through

  default:
  {
    jbyte bad_value = tag_at(from_i).value(); // leave a breadcrumb
    ShouldNotReachHere();
  } break;
  }
} // end copy_entry_to()


// Search constant pool search_cp for an entry that matches this
// constant pool's entry at pattern_i. Returns the index of a
// matching entry or zero (0) if there is no matching entry.
int constantPoolOopDesc::find_matching_entry(int pattern_i,
      constantPoolHandle search_cp, TRAPS) {

  // index zero (0) is not used
  for (int i = 1; i < search_cp->length(); i++) {
    bool found = compare_entry_to(pattern_i, search_cp, i, CHECK_0);
    if (found) {
      return i;
    }
  }

  return 0;  // entry not found; return unused index zero (0)
} // end find_matching_entry()


#ifndef PRODUCT

const char* constantPoolOopDesc::printable_name_at(int which) {

  constantTag tag = tag_at(which);

  if (tag.is_unresolved_string() || tag.is_string()) {
    return string_at_noresolve(which);
  } else if (tag.is_klass() || tag.is_unresolved_klass()) {
    return klass_name_at(which)->as_C_string();
  } else if (tag.is_symbol()) {
    return symbol_at(which)->as_C_string();
  }
  return "";
}

#endif // PRODUCT


// JVMTI GetConstantPool support

// For temporary use until code is stable.
#define DBG(code)

static const char* WARN_MSG = "Must not be such entry!";

static void print_cpool_bytes(jint cnt, u1 *bytes) {
  jint size = 0;
  u2   idx1, idx2;

  for (jint idx = 1; idx < cnt; idx++) {
    jint ent_size = 0;
    u1   tag  = *bytes++;
    size++;                       // count tag

    printf("const #%03d, tag: %02d ", idx, tag);
    switch(tag) {
      case JVM_CONSTANT_Invalid: {
        printf("Invalid");
        break;
      }
      case JVM_CONSTANT_Unicode: {
        printf("Unicode      %s", WARN_MSG);
        break;
      }
      case JVM_CONSTANT_Utf8: {
        u2 len = Bytes::get_Java_u2(bytes);
        char str[128];
        if (len > 127) {
           len = 127;
        }
        strncpy(str, (char *) (bytes+2), len);
        str[len] = '\0';
        printf("Utf8          \"%s\"", str);
        ent_size = 2 + len;
        break;
      }
      case JVM_CONSTANT_Integer: {
        u4 val = Bytes::get_Java_u4(bytes);
        printf("int          %d", *(int *) &val);
        ent_size = 4;
        break;
      }
      case JVM_CONSTANT_Float: {
        u4 val = Bytes::get_Java_u4(bytes);
        printf("float        %5.3ff", *(float *) &val);
        ent_size = 4;
        break;
      }
      case JVM_CONSTANT_Long: {
        u8 val = Bytes::get_Java_u8(bytes);
        printf("long         "INT64_FORMAT, *(jlong *) &val);
        ent_size = 8;
        idx++; // Long takes two cpool slots
        break;
      }
      case JVM_CONSTANT_Double: {
        u8 val = Bytes::get_Java_u8(bytes);
        printf("double       %5.3fd", *(jdouble *)&val);
        ent_size = 8;
        idx++; // Double takes two cpool slots
        break;
      }
      case JVM_CONSTANT_Class: {
        idx1 = Bytes::get_Java_u2(bytes);
        printf("class        #%03d", idx1);
        ent_size = 2;
        break;
      }
      case JVM_CONSTANT_String: {
        idx1 = Bytes::get_Java_u2(bytes);
        printf("String       #%03d", idx1);
        ent_size = 2;
        break;
      }
      case JVM_CONSTANT_Fieldref: {
        idx1 = Bytes::get_Java_u2(bytes);
        idx2 = Bytes::get_Java_u2(bytes+2);
        printf("Field        #%03d, #%03d", (int) idx1, (int) idx2);
        ent_size = 4;
        break;
      }
      case JVM_CONSTANT_Methodref: {
        idx1 = Bytes::get_Java_u2(bytes);
        idx2 = Bytes::get_Java_u2(bytes+2);
        printf("Method       #%03d, #%03d", idx1, idx2);
        ent_size = 4;
        break;
      }
      case JVM_CONSTANT_InterfaceMethodref: {
        idx1 = Bytes::get_Java_u2(bytes);
        idx2 = Bytes::get_Java_u2(bytes+2);
        printf("InterfMethod #%03d, #%03d", idx1, idx2);
        ent_size = 4;
        break;
      }
      case JVM_CONSTANT_NameAndType: {
        idx1 = Bytes::get_Java_u2(bytes);
        idx2 = Bytes::get_Java_u2(bytes+2);
        printf("NameAndType  #%03d, #%03d", idx1, idx2);
        ent_size = 4;
        break;
      }
      case JVM_CONSTANT_ClassIndex: {
        printf("ClassIndex  %s", WARN_MSG);
        break;
      }
      case JVM_CONSTANT_UnresolvedClass: {
        printf("UnresolvedClass: %s", WARN_MSG);
        break;
      }
      case JVM_CONSTANT_UnresolvedClassInError: {
        printf("UnresolvedClassInErr: %s", WARN_MSG);
        break;
      }
      case JVM_CONSTANT_StringIndex: {
        printf("StringIndex: %s", WARN_MSG);
        break;
      }
      case JVM_CONSTANT_UnresolvedString: {
        printf("UnresolvedString: %s", WARN_MSG);
        break;
      }
    }
    printf(";\n");
    bytes += ent_size;
    size  += ent_size;
  }
  printf("Cpool size: %d\n", size);
  fflush(0);
  return;
} /* end print_cpool_bytes */


// Returns size of constant pool entry.
jint constantPoolOopDesc::cpool_entry_size(jint idx) {
  switch(tag_at(idx).value()) {
    case JVM_CONSTANT_Invalid:
    case JVM_CONSTANT_Unicode:
      return 1;

    case JVM_CONSTANT_Utf8:
      return 3 + symbol_at(idx)->utf8_length();

    case JVM_CONSTANT_Class:
    case JVM_CONSTANT_String:
    case JVM_CONSTANT_ClassIndex:
    case JVM_CONSTANT_UnresolvedClass:
    case JVM_CONSTANT_UnresolvedClassInError:
    case JVM_CONSTANT_StringIndex:
    case JVM_CONSTANT_UnresolvedString:
    case JVM_CONSTANT_MethodType:
      return 3;

    case JVM_CONSTANT_MethodHandle:
      return 4; //tag, ref_kind, ref_index

    case JVM_CONSTANT_Integer:
    case JVM_CONSTANT_Float:
    case JVM_CONSTANT_Fieldref:
    case JVM_CONSTANT_Methodref:
    case JVM_CONSTANT_InterfaceMethodref:
    case JVM_CONSTANT_NameAndType:
    case JVM_CONSTANT_InvokeDynamic:
      return 5;

    case JVM_CONSTANT_Long:
    case JVM_CONSTANT_Double:
      return 9;
  }
  assert(false, "cpool_entry_size: Invalid constant pool entry tag");
  return 1;
} /* end cpool_entry_size */


// SymbolHashMap is used to find a constant pool index from a string.
// This function fills in SymbolHashMaps, one for utf8s and one for
// class names, returns size of the cpool raw bytes.
jint constantPoolOopDesc::hash_entries_to(SymbolHashMap *symmap,
                                          SymbolHashMap *classmap) {
  jint size = 0;

  for (u2 idx = 1; idx < length(); idx++) {
    u2 tag = tag_at(idx).value();
    size += cpool_entry_size(idx);

    switch(tag) {
      case JVM_CONSTANT_Utf8: {
        symbolOop sym = symbol_at(idx);
        symmap->add_entry(sym, idx);
        DBG(printf("adding symbol entry %s = %d\n", sym->as_utf8(), idx));
        break;
      }
      case JVM_CONSTANT_Class:
      case JVM_CONSTANT_UnresolvedClass:
      case JVM_CONSTANT_UnresolvedClassInError: {
        symbolOop sym = klass_name_at(idx);
        classmap->add_entry(sym, idx);
        DBG(printf("adding class entry %s = %d\n", sym->as_utf8(), idx));
        break;
      }
      case JVM_CONSTANT_Long:
      case JVM_CONSTANT_Double: {
        idx++; // Both Long and Double take two cpool slots
        break;
      }
    }
  }
  return size;
} /* end hash_utf8_entries_to */


// Copy cpool bytes.
// Returns:
//    0, in case of OutOfMemoryError
//   -1, in case of internal error
//  > 0, count of the raw cpool bytes that have been copied
int constantPoolOopDesc::copy_cpool_bytes(int cpool_size,
                                          SymbolHashMap* tbl,
                                          unsigned char *bytes) {
  u2   idx1, idx2;
  jint size  = 0;
  jint cnt   = length();
  unsigned char *start_bytes = bytes;

  for (jint idx = 1; idx < cnt; idx++) {
    u1   tag      = tag_at(idx).value();
    jint ent_size = cpool_entry_size(idx);

    assert(size + ent_size <= cpool_size, "Size mismatch");

    *bytes = tag;
    DBG(printf("#%03hd tag=%03hd, ", idx, tag));
    switch(tag) {
      case JVM_CONSTANT_Invalid: {
        DBG(printf("JVM_CONSTANT_Invalid"));
        break;
      }
      case JVM_CONSTANT_Unicode: {
        assert(false, "Wrong constant pool tag: JVM_CONSTANT_Unicode");
        DBG(printf("JVM_CONSTANT_Unicode"));
        break;
      }
      case JVM_CONSTANT_Utf8: {
        symbolOop sym = symbol_at(idx);
        char*     str = sym->as_utf8();
        // Warning! It's crashing on x86 with len = sym->utf8_length()
        int       len = (int) strlen(str);
        Bytes::put_Java_u2((address) (bytes+1), (u2) len);
        for (int i = 0; i < len; i++) {
            bytes[3+i] = (u1) str[i];
        }
        DBG(printf("JVM_CONSTANT_Utf8: %s ", str));
        break;
      }
      case JVM_CONSTANT_Integer: {
        jint val = int_at(idx);
        Bytes::put_Java_u4((address) (bytes+1), *(u4*)&val);
        break;
      }
      case JVM_CONSTANT_Float: {
        jfloat val = float_at(idx);
        Bytes::put_Java_u4((address) (bytes+1), *(u4*)&val);
        break;
      }
      case JVM_CONSTANT_Long: {
        jlong val = long_at(idx);
        Bytes::put_Java_u8((address) (bytes+1), *(u8*)&val);
        idx++;             // Long takes two cpool slots
        break;
      }
      case JVM_CONSTANT_Double: {
        jdouble val = double_at(idx);
        Bytes::put_Java_u8((address) (bytes+1), *(u8*)&val);
        idx++;             // Double takes two cpool slots
        break;
      }
      case JVM_CONSTANT_Class:
      case JVM_CONSTANT_UnresolvedClass:
      case JVM_CONSTANT_UnresolvedClassInError: {
        *bytes = JVM_CONSTANT_Class;
        symbolOop sym = klass_name_at(idx);
        idx1 = tbl->symbol_to_value(sym);
        assert(idx1 != 0, "Have not found a hashtable entry");
        Bytes::put_Java_u2((address) (bytes+1), idx1);
        DBG(printf("JVM_CONSTANT_Class: idx=#%03hd, %s", idx1, sym->as_utf8()));
        break;
      }
      case JVM_CONSTANT_String: {
        unsigned int hash;
        char *str = string_at_noresolve(idx);
        symbolOop sym = SymbolTable::lookup_only(str, (int) strlen(str), hash);
        if (sym == NULL) {
          // sym can be NULL if string refers to incorrectly encoded JVM_CONSTANT_Utf8
          // this can happen with JVM TI; see CR 6839599 for more details
          oop string = *(obj_at_addr(idx));
          assert(java_lang_String::is_instance(string),"Not a String");
          DBG(printf("Error #%03hd tag=%03hd\n", idx, tag));
          idx1 = 0;
          for (int j = 0; j < tbl->table_size() && idx1 == 0; j++) {
            for (SymbolHashMapEntry* cur = tbl->bucket(j); cur != NULL; cur = cur->next()) {
              int length;
              sym = cur->symbol();
              jchar* chars = sym->as_unicode(length);
              if (java_lang_String::equals(string, chars, length)) {
                idx1 = cur->value();
                DBG(printf("Index found: %d\n",idx1));
                break;
              }
            }
          }
        } else {
          idx1 = tbl->symbol_to_value(sym);
        }
        assert(idx1 != 0, "Have not found a hashtable entry");
        Bytes::put_Java_u2((address) (bytes+1), idx1);
        DBG(printf("JVM_CONSTANT_String: idx=#%03hd, %s", idx1, str));
        break;
      }
      case JVM_CONSTANT_UnresolvedString: {
        *bytes = JVM_CONSTANT_String;
        symbolOop sym = unresolved_string_at(idx);
        idx1 = tbl->symbol_to_value(sym);
        assert(idx1 != 0, "Have not found a hashtable entry");
        Bytes::put_Java_u2((address) (bytes+1), idx1);
        DBG(char *str = sym->as_utf8());
        DBG(printf("JVM_CONSTANT_UnresolvedString: idx=#%03hd, %s", idx1, str));
        break;
      }
      case JVM_CONSTANT_Fieldref:
      case JVM_CONSTANT_Methodref:
      case JVM_CONSTANT_InterfaceMethodref: {
        idx1 = uncached_klass_ref_index_at(idx);
        idx2 = uncached_name_and_type_ref_index_at(idx);
        Bytes::put_Java_u2((address) (bytes+1), idx1);
        Bytes::put_Java_u2((address) (bytes+3), idx2);
        DBG(printf("JVM_CONSTANT_Methodref: %hd %hd", idx1, idx2));
        break;
      }
      case JVM_CONSTANT_NameAndType: {
        idx1 = name_ref_index_at(idx);
        idx2 = signature_ref_index_at(idx);
        Bytes::put_Java_u2((address) (bytes+1), idx1);
        Bytes::put_Java_u2((address) (bytes+3), idx2);
        DBG(printf("JVM_CONSTANT_NameAndType: %hd %hd", idx1, idx2));
        break;
      }
      case JVM_CONSTANT_ClassIndex: {
        *bytes = JVM_CONSTANT_Class;
        idx1 = klass_index_at(idx);
        Bytes::put_Java_u2((address) (bytes+1), idx1);
        DBG(printf("JVM_CONSTANT_ClassIndex: %hd", idx1));
        break;
      }
      case JVM_CONSTANT_StringIndex: {
        *bytes = JVM_CONSTANT_String;
        idx1 = string_index_at(idx);
        Bytes::put_Java_u2((address) (bytes+1), idx1);
        DBG(printf("JVM_CONSTANT_StringIndex: %hd", idx1));
        break;
      }
      case JVM_CONSTANT_MethodHandle: {
        *bytes = JVM_CONSTANT_MethodHandle;
        int kind = method_handle_ref_kind_at(idx);
        idx1 = method_handle_index_at(idx);
        *(bytes+1) = (unsigned char) kind;
        Bytes::put_Java_u2((address) (bytes+2), idx1);
        DBG(printf("JVM_CONSTANT_MethodHandle: %d %hd", kind, idx1));
        break;
      }
      case JVM_CONSTANT_MethodType: {
        *bytes = JVM_CONSTANT_MethodType;
        idx1 = method_type_index_at(idx);
        Bytes::put_Java_u2((address) (bytes+1), idx1);
        DBG(printf("JVM_CONSTANT_MethodType: %hd", idx1));
        break;
      }
      case JVM_CONSTANT_InvokeDynamic: {
        *bytes = JVM_CONSTANT_InvokeDynamic;
        idx1 = invoke_dynamic_bootstrap_method_ref_index_at(idx);
        idx2 = invoke_dynamic_name_and_type_ref_index_at(idx);
        Bytes::put_Java_u2((address) (bytes+1), idx1);
        Bytes::put_Java_u2((address) (bytes+3), idx2);
        DBG(printf("JVM_CONSTANT_InvokeDynamic: %hd %hd", idx1, idx2));
        break;
      }
    }
    DBG(printf("\n"));
    bytes += ent_size;
    size  += ent_size;
  }
  assert(size == cpool_size, "Size mismatch");

  // Keep temorarily for debugging until it's stable.
  DBG(print_cpool_bytes(cnt, start_bytes));
  return (int)(bytes - start_bytes);
} /* end copy_cpool_bytes */


void SymbolHashMap::add_entry(symbolOop sym, u2 value) {
  char *str = sym->as_utf8();
  unsigned int hash = compute_hash(str, sym->utf8_length());
  unsigned int index = hash % table_size();

  // check if already in map
  // we prefer the first entry since it is more likely to be what was used in
  // the class file
  for (SymbolHashMapEntry *en = bucket(index); en != NULL; en = en->next()) {
    assert(en->symbol() != NULL, "SymbolHashMapEntry symbol is NULL");
    if (en->hash() == hash && en->symbol() == sym) {
        return;  // already there
    }
  }

  SymbolHashMapEntry* entry = new SymbolHashMapEntry(hash, sym, value);
  entry->set_next(bucket(index));
  _buckets[index].set_entry(entry);
  assert(entry->symbol() != NULL, "SymbolHashMapEntry symbol is NULL");
}

SymbolHashMapEntry* SymbolHashMap::find_entry(symbolOop sym) {
  assert(sym != NULL, "SymbolHashMap::find_entry - symbol is NULL");
  char *str = sym->as_utf8();
  int   len = sym->utf8_length();
  unsigned int hash = SymbolHashMap::compute_hash(str, len);
  unsigned int index = hash % table_size();
  for (SymbolHashMapEntry *en = bucket(index); en != NULL; en = en->next()) {
    assert(en->symbol() != NULL, "SymbolHashMapEntry symbol is NULL");
    if (en->hash() == hash && en->symbol() == sym) {
      return en;
    }
  }
  return NULL;
}<|MERGE_RESOLUTION|>--- conflicted
+++ resolved
@@ -1,9 +1,5 @@
 /*
-<<<<<<< HEAD
- * Copyright (c) 1997, 2009, Oracle and/or its affiliates. All rights reserved.
-=======
  * Copyright (c) 1997, 2010, Oracle and/or its affiliates. All rights reserved.
->>>>>>> eb8bd999
  * DO NOT ALTER OR REMOVE COPYRIGHT NOTICES OR THIS FILE HEADER.
  *
  * This code is free software; you can redistribute it and/or modify it
@@ -268,12 +264,6 @@
 int constantPoolOopDesc::impl_name_and_type_ref_index_at(int which, bool uncached) {
   int i = which;
   if (!uncached && cache() != NULL) {
-<<<<<<< HEAD
-    if (constantPoolCacheOopDesc::is_secondary_index(which))
-      // Invokedynamic indexes are always processed in native order
-      // so there is no question of reading a native u2 in Java order here.
-      return cache()->main_entry_at(which)->constant_pool_index();
-=======
     if (constantPoolCacheOopDesc::is_secondary_index(which)) {
       // Invokedynamic indexes are always processed in native order
       // so there is no question of reading a native u2 in Java order here.
@@ -283,7 +273,6 @@
       assert(tag_at(pool_index).is_name_and_type(), "");
       return pool_index;
     }
->>>>>>> eb8bd999
     // change byte-ordering and go via cache
     i = remap_instruction_operand_from_cache(which);
   } else {
@@ -313,17 +302,9 @@
 
 
 int constantPoolOopDesc::remap_instruction_operand_from_cache(int operand) {
-<<<<<<< HEAD
-  // Operand was fetched by a stream using get_Java_u2, yet was stored
-  // by Rewriter::rewrite_member_reference in native order.
-  // So now we have to fix the damage by swapping back to native order.
-  assert((int)(u2)operand == operand, "clean u2");
-  int cpc_index = Bytes::swap_u2(operand);
-=======
   int cpc_index = operand;
   DEBUG_ONLY(cpc_index -= CPCACHE_INDEX_TAG);
   assert((int)(u2)cpc_index == cpc_index, "clean u2");
->>>>>>> eb8bd999
   int member_index = cache()->entry_at(cpc_index)->constant_pool_index();
   return member_index;
 }
