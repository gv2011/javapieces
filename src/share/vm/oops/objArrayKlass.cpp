#ifdef USE_PRAGMA_IDENT_SRC
#pragma ident "@(#)objArrayKlass.cpp	1.147 07/05/29 09:44:23 JVM"
#endif
/*
 * Copyright 1997-2008 Sun Microsystems, Inc.  All Rights Reserved.
 * DO NOT ALTER OR REMOVE COPYRIGHT NOTICES OR THIS FILE HEADER.
 *
 * This code is free software; you can redistribute it and/or modify it
 * under the terms of the GNU General Public License version 2 only, as
 * published by the Free Software Foundation.
 *
 * This code is distributed in the hope that it will be useful, but WITHOUT
 * ANY WARRANTY; without even the implied warranty of MERCHANTABILITY or
 * FITNESS FOR A PARTICULAR PURPOSE.  See the GNU General Public License
 * version 2 for more details (a copy is included in the LICENSE file that
 * accompanied this code).
 *
 * You should have received a copy of the GNU General Public License version
 * 2 along with this work; if not, write to the Free Software Foundation,
 * Inc., 51 Franklin St, Fifth Floor, Boston, MA 02110-1301 USA.
 *
 * Please contact Sun Microsystems, Inc., 4150 Network Circle, Santa Clara,
 * CA 95054 USA or visit www.sun.com if you need additional information or
 * have any questions.
 *  
 */

# include "incls/_precompiled.incl"
# include "incls/_objArrayKlass.cpp.incl"

int objArrayKlass::oop_size(oop obj) const {
  assert(obj->is_objArray(), "must be object array");
  return objArrayOop(obj)->object_size();
}

objArrayOop objArrayKlass::allocate(int length, TRAPS) {  
  if (length >= 0) {
    if (length <= arrayOopDesc::max_array_length(T_OBJECT)) {
      int size = objArrayOopDesc::object_size(length);
      KlassHandle h_k(THREAD, as_klassOop());
      objArrayOop a = (objArrayOop)CollectedHeap::array_allocate(h_k, size, length, CHECK_NULL);
      assert(a->is_parsable(), "Can't publish unless parsable");
      return a;
    } else {
      THROW_OOP_0(Universe::out_of_memory_error_array_size());
    }
  } else {
    THROW_0(vmSymbols::java_lang_NegativeArraySizeException());
  }
}

static int multi_alloc_counter = 0;

oop objArrayKlass::multi_allocate(int rank, jint* sizes, TRAPS) { 
  int length = *sizes;
  // Call to lower_dimension uses this pointer, so most be called before a
  // possible GC
  KlassHandle h_lower_dimension(THREAD, lower_dimension());
  // If length < 0 allocate will throw an exception.
  objArrayOop array = allocate(length, CHECK_NULL);
  assert(array->is_parsable(), "Don't handlize unless parsable");
  objArrayHandle h_array (THREAD, array);
  if (rank > 1) {
    if (length != 0) {
      for (int index = 0; index < length; index++) {  
        arrayKlass* ak = arrayKlass::cast(h_lower_dimension());
        oop sub_array = ak->multi_allocate(rank-1, &sizes[1], CHECK_NULL);
        assert(sub_array->is_parsable(), "Don't publish until parsable");
        h_array->obj_at_put(index, sub_array);
      }
    } else {
      // Since this array dimension has zero length, nothing will be
      // allocated, however the lower dimension values must be checked
      // for illegal values.
      for (int i = 0; i < rank - 1; ++i) {
        sizes += 1;
        if (*sizes < 0) {
          THROW_0(vmSymbols::java_lang_NegativeArraySizeException());
        }
      }
    }
  }
  return h_array();
}

// Either oop or narrowOop depending on UseCompressedOops.
template <class T> void objArrayKlass::do_copy(arrayOop s, T* src,
                               arrayOop d, T* dst, int length, TRAPS) {

  const size_t word_len = objArrayOopDesc::array_size(length);

  BarrierSet* bs = Universe::heap()->barrier_set();
  // For performance reasons, we assume we are that the write barrier we
  // are using has optimized modes for arrays of references.  At least one
  // of the asserts below will fail if this is not the case.
  assert(bs->has_write_ref_array_opt(), "Barrier set must have ref array opt");
  assert(bs->has_write_ref_array_pre_opt(), "For pre-barrier as well.");

  MemRegion dst_mr = MemRegion((HeapWord*)dst, word_len);
  if (s == d) {
    // since source and destination are equal we do not need conversion checks. 
    assert(length > 0, "sanity check");
    bs->write_ref_array_pre(dst_mr);
    Copy::conjoint_oops_atomic(src, dst, length);
  } else {
    // We have to make sure all elements conform to the destination array
    klassOop bound = objArrayKlass::cast(d->klass())->element_klass();
    klassOop stype = objArrayKlass::cast(s->klass())->element_klass();
    if (stype == bound || Klass::cast(stype)->is_subtype_of(bound)) {
      // elements are guaranteed to be subtypes, so no check necessary
      bs->write_ref_array_pre(dst_mr);
      Copy::conjoint_oops_atomic(src, dst, length);
    } else {
      // slow case: need individual subtype checks
      // note: don't use obj_at_put below because it includes a redundant store check
      T* from = src;
      T* end = from + length;
      for (T* p = dst; from < end; from++, p++) {
        // XXX this is going to be slow.
        T element = *from;
        // even slower now
        bool element_is_null = oopDesc::is_null(element);
        oop new_val = element_is_null ? oop(NULL)
                                      : oopDesc::decode_heap_oop_not_null(element);
        if (element_is_null ||
            Klass::cast((new_val->klass()))->is_subtype_of(bound)) {
          bs->write_ref_field_pre(p, new_val);
          *p = *from;
        } else {
<<<<<<< HEAD
          // We must do a barrier to cover the partial copy.
          const size_t pd = pointer_delta(p, dst, (size_t)heapOopSize);
          // pointer delta is scaled to number of elements (length field in
          // objArrayOop) which we assume is 32 bit.
          assert(pd == (size_t)(int)pd, "length field overflow");
          const size_t done_word_len = objArrayOopDesc::array_size((int)pd);
=======
	  // We must do a barrier to cover the partial copy.
          const size_t done_word_len = pointer_delta(p, dst, oopSize) *
                                       HeapWordsPerOop;
>>>>>>> 2571633a
          bs->write_ref_array(MemRegion((HeapWord*)dst, done_word_len));
          THROW(vmSymbols::java_lang_ArrayStoreException());
          return;
        }
      }
    }
  }
  bs->write_ref_array(MemRegion((HeapWord*)dst, word_len));
}

void objArrayKlass::copy_array(arrayOop s, int src_pos, arrayOop d,
                               int dst_pos, int length, TRAPS) {
  assert(s->is_objArray(), "must be obj array");

  if (!d->is_objArray()) {
    THROW(vmSymbols::java_lang_ArrayStoreException());
  }

  // Check is all offsets and lengths are non negative
  if (src_pos < 0 || dst_pos < 0 || length < 0) {
    THROW(vmSymbols::java_lang_ArrayIndexOutOfBoundsException());
  }
  // Check if the ranges are valid
  if  ( (((unsigned int) length + (unsigned int) src_pos) > (unsigned int) s->length())
     || (((unsigned int) length + (unsigned int) dst_pos) > (unsigned int) d->length()) ) {
    THROW(vmSymbols::java_lang_ArrayIndexOutOfBoundsException());
  }

  // Special case. Boundary cases must be checked first
  // This allows the following call: copy_array(s, s.length(), d.length(), 0).
  // This is correct, since the position is supposed to be an 'in between point', i.e., s.length(),
  // points to the right of the last element.
  if (length==0) {
    return;
  }
  if (UseCompressedOops) {
    narrowOop* const src = objArrayOop(s)->obj_at_addr<narrowOop>(src_pos);
    narrowOop* const dst = objArrayOop(d)->obj_at_addr<narrowOop>(dst_pos);
    do_copy<narrowOop>(s, src, d, dst, length, CHECK);
  } else {
    oop* const src = objArrayOop(s)->obj_at_addr<oop>(src_pos);
    oop* const dst = objArrayOop(d)->obj_at_addr<oop>(dst_pos);
    do_copy<oop> (s, src, d, dst, length, CHECK);
  }
}


klassOop objArrayKlass::array_klass_impl(bool or_null, int n, TRAPS) {
  objArrayKlassHandle h_this(THREAD, as_klassOop());
  return array_klass_impl(h_this, or_null, n, CHECK_NULL);
}


klassOop objArrayKlass::array_klass_impl(objArrayKlassHandle this_oop, bool or_null, int n, TRAPS) {  
  
  assert(this_oop->dimension() <= n, "check order of chain");
  int dimension = this_oop->dimension();
  if (dimension == n) 
    return this_oop();

  objArrayKlassHandle ak (THREAD, this_oop->higher_dimension());
  if (ak.is_null()) {    
    if (or_null)  return NULL;

    ResourceMark rm;
    JavaThread *jt = (JavaThread *)THREAD;
    {
      MutexLocker mc(Compile_lock, THREAD);   // for vtables
      // Ensure atomic creation of higher dimensions
      MutexLocker mu(MultiArray_lock, THREAD);

      // Check if another thread beat us
      ak = objArrayKlassHandle(THREAD, this_oop->higher_dimension());
      if( ak.is_null() ) {

        // Create multi-dim klass object and link them together
        klassOop new_klass = 
          objArrayKlassKlass::cast(Universe::objArrayKlassKlassObj())->
          allocate_objArray_klass(dimension + 1, this_oop, CHECK_NULL);
        ak = objArrayKlassHandle(THREAD, new_klass);
        this_oop->set_higher_dimension(ak());    
        ak->set_lower_dimension(this_oop());
        assert(ak->oop_is_objArray(), "incorrect initialization of objArrayKlass");
      }
    }
  } else {
    CHECK_UNHANDLED_OOPS_ONLY(Thread::current()->clear_unhandled_oops());
  }

  if (or_null) {
    return ak->array_klass_or_null(n);
  }
  return ak->array_klass(n, CHECK_NULL);
}

klassOop objArrayKlass::array_klass_impl(bool or_null, TRAPS) {
  return array_klass_impl(or_null, dimension() +  1, CHECK_NULL);
}

bool objArrayKlass::can_be_primary_super_slow() const {
  if (!bottom_klass()->klass_part()->can_be_primary_super())
    // array of interfaces
    return false;
  else
    return Klass::can_be_primary_super_slow();
}

objArrayOop objArrayKlass::compute_secondary_supers(int num_extra_slots, TRAPS) {
  // interfaces = { cloneable_klass, serializable_klass, elemSuper[], ... };
  objArrayOop es = Klass::cast(element_klass())->secondary_supers();
  objArrayHandle elem_supers (THREAD, es);
  int num_elem_supers = elem_supers.is_null() ? 0 : elem_supers->length();
  int num_secondaries = num_extra_slots + 2 + num_elem_supers;
  if (num_secondaries == 2) {
    // Must share this for correct bootstrapping!
    return Universe::the_array_interfaces_array();
  } else {
    objArrayOop sec_oop = oopFactory::new_system_objArray(num_secondaries, CHECK_NULL);
    objArrayHandle secondaries(THREAD, sec_oop);
    secondaries->obj_at_put(num_extra_slots+0, SystemDictionary::cloneable_klass());
    secondaries->obj_at_put(num_extra_slots+1, SystemDictionary::serializable_klass());
    for (int i = 0; i < num_elem_supers; i++) {
      klassOop elem_super = (klassOop) elem_supers->obj_at(i);
      klassOop array_super = elem_super->klass_part()->array_klass_or_null();
      assert(array_super != NULL, "must already have been created");
      secondaries->obj_at_put(num_extra_slots+2+i, array_super);
    }
    return secondaries();
  }
}

bool objArrayKlass::compute_is_subtype_of(klassOop k) {
  if (!k->klass_part()->oop_is_objArray())
    return arrayKlass::compute_is_subtype_of(k);

  objArrayKlass* oak = objArrayKlass::cast(k);
  return element_klass()->klass_part()->is_subtype_of(oak->element_klass());
}

void objArrayKlass::initialize(TRAPS) {
  Klass::cast(bottom_klass())->initialize(THREAD);  // dispatches to either instanceKlass or typeArrayKlass
}

#define ObjArrayKlass_SPECIALIZED_OOP_ITERATE(T, a, p, do_oop) \
{                                   \
  T* p         = (T*)(a)->base();   \
  T* const end = p + (a)->length(); \
  while (p < end) {                 \
    do_oop;                         \
    p++;                            \
  }                                 \
}

#define ObjArrayKlass_SPECIALIZED_BOUNDED_OOP_ITERATE(T, a, p, low, high, do_oop) \
{                                   \
  T* const l = (T*)(low);           \
  T* const h = (T*)(high);          \
  T* p       = (T*)(a)->base();     \
  T* end     = p + (a)->length();   \
  if (p < l) p = l;                 \
  if (end > h) end = h;             \
  while (p < end) {                 \
    do_oop;                         \
    ++p;                            \
  }                                 \
}

#define ObjArrayKlass_OOP_ITERATE(a, p, do_oop)      \
  if (UseCompressedOops) {                           \
    ObjArrayKlass_SPECIALIZED_OOP_ITERATE(narrowOop, \
      a, p, do_oop)                                  \
  } else {                                           \
    ObjArrayKlass_SPECIALIZED_OOP_ITERATE(oop,       \
      a, p, do_oop)                                  \
  }

#define ObjArrayKlass_BOUNDED_OOP_ITERATE(a, p, low, high, do_oop) \
  if (UseCompressedOops) {                                   \
    ObjArrayKlass_SPECIALIZED_BOUNDED_OOP_ITERATE(narrowOop, \
      a, p, low, high, do_oop)                               \
  } else {                                                   \
    ObjArrayKlass_SPECIALIZED_BOUNDED_OOP_ITERATE(oop,       \
      a, p, low, high, do_oop)                               \
  }

void objArrayKlass::oop_follow_contents(oop obj) {
  assert (obj->is_array(), "obj must be array");
  objArrayOop a = objArrayOop(obj);
  a->follow_header();
<<<<<<< HEAD
  ObjArrayKlass_OOP_ITERATE( \
    a, p, \
    /* we call mark_and_follow here to avoid excessive marking stack usage */ \
    MarkSweep::mark_and_follow(p))
=======
  oop* base      = (oop*)a->base(T_OBJECT);
  oop* const end = base + a->length();
  while (base < end) {
    if (*base != NULL) 
      // we call mark_and_follow here to avoid excessive marking stack usage
      MarkSweep::mark_and_follow(base); 
    base++;
  }  
>>>>>>> 2571633a
}

#ifndef SERIALGC
void objArrayKlass::oop_follow_contents(ParCompactionManager* cm,
					oop obj) {
  assert (obj->is_array(), "obj must be array");
  objArrayOop a = objArrayOop(obj);
  a->follow_header(cm);
<<<<<<< HEAD
  ObjArrayKlass_OOP_ITERATE( \
    a, p, \
    /* we call mark_and_follow here to avoid excessive marking stack usage */ \
    PSParallelCompact::mark_and_follow(cm, p))
=======
  oop* base      = (oop*)a->base(T_OBJECT);
  oop* const end = base + a->length();
  while (base < end) {
    if (*base != NULL) 
      // we call mark_and_follow here to avoid excessive marking stack usage
      PSParallelCompact::mark_and_follow(cm, base); 
    base++;
  }  
>>>>>>> 2571633a
}
#endif // SERIALGC

#define ObjArrayKlass_OOP_OOP_ITERATE_DEFN(OopClosureType, nv_suffix)           \
                                                                                \
int objArrayKlass::oop_oop_iterate##nv_suffix(oop obj,                          \
                                              OopClosureType* closure) {        \
  SpecializationStats::record_iterate_call##nv_suffix(SpecializationStats::oa); \
  assert (obj->is_array(), "obj must be array");                                \
  objArrayOop a = objArrayOop(obj);                                             \
  /* Get size before changing pointers. */                                      \
  /* Don't call size() or oop_size() since that is a virtual call. */           \
  int size = a->object_size();                                                  \
  if (closure->do_header()) {                                                   \
    a->oop_iterate_header(closure);                                             \
  }                                                                             \
  ObjArrayKlass_OOP_ITERATE(a, p, (closure)->do_oop##nv_suffix(p))              \
  return size;                                                                  \
}

#define ObjArrayKlass_OOP_OOP_ITERATE_DEFN_m(OopClosureType, nv_suffix)         \
                                                                                \
int objArrayKlass::oop_oop_iterate##nv_suffix##_m(oop obj,                      \
                                                  OopClosureType* closure,      \
                                                  MemRegion mr) {               \
  SpecializationStats::record_iterate_call##nv_suffix(SpecializationStats::oa); \
  assert(obj->is_array(), "obj must be array");                                 \
  objArrayOop a  = objArrayOop(obj);                                            \
  /* Get size before changing pointers. */                                      \
  /* Don't call size() or oop_size() since that is a virtual call */            \
  int size = a->object_size();                                                  \
  if (closure->do_header()) {                                                   \
    a->oop_iterate_header(closure, mr);                                         \
  }                                                                             \
  ObjArrayKlass_BOUNDED_OOP_ITERATE(                                            \
    a, p, mr.start(), mr.end(), (closure)->do_oop##nv_suffix(p))                \
  return size;                                                                  \
}

// Like oop_oop_iterate but only iterates over a specified range and only used
// for objArrayOops.
#define ObjArrayKlass_OOP_OOP_ITERATE_DEFN_r(OopClosureType, nv_suffix)         \
                                                                                \
int objArrayKlass::oop_oop_iterate_range##nv_suffix(oop obj,                    \
                                                  OopClosureType* closure,      \
                                                  int start, int end) {         \
  SpecializationStats::record_iterate_call##nv_suffix(SpecializationStats::oa); \
  assert(obj->is_array(), "obj must be array");                                 \
  objArrayOop a  = objArrayOop(obj);                                            \
  /* Get size before changing pointers. */                                      \
  /* Don't call size() or oop_size() since that is a virtual call */            \
  int size = a->object_size();                                                  \
  if (UseCompressedOops) {                                                      \
    HeapWord* low = start == 0 ? (HeapWord*)a : (HeapWord*)a->obj_at_addr<narrowOop>(start);\
    /* this might be wierd if end needs to be aligned on HeapWord boundary */   \
    HeapWord* high = (HeapWord*)((narrowOop*)a->base() + end);                  \
    MemRegion mr(low, high);                                                    \
    if (closure->do_header()) {                                                 \
      a->oop_iterate_header(closure, mr);                                       \
    }                                                                           \
    ObjArrayKlass_SPECIALIZED_BOUNDED_OOP_ITERATE(narrowOop,                    \
      a, p, low, high, (closure)->do_oop##nv_suffix(p))                         \
  } else {                                                                      \
    HeapWord* low = start == 0 ? (HeapWord*)a : (HeapWord*)a->obj_at_addr<oop>(start);  \
    HeapWord* high = (HeapWord*)((oop*)a->base() + end);                        \
    MemRegion mr(low, high);                                                    \
    if (closure->do_header()) {                                                 \
      a->oop_iterate_header(closure, mr);                                       \
    }                                                                           \
    ObjArrayKlass_SPECIALIZED_BOUNDED_OOP_ITERATE(oop,                          \
      a, p, low, high, (closure)->do_oop##nv_suffix(p))                         \
  }                                                                             \
  return size;                                                                  \
}

ALL_OOP_OOP_ITERATE_CLOSURES_1(ObjArrayKlass_OOP_OOP_ITERATE_DEFN)
ALL_OOP_OOP_ITERATE_CLOSURES_2(ObjArrayKlass_OOP_OOP_ITERATE_DEFN)
ALL_OOP_OOP_ITERATE_CLOSURES_1(ObjArrayKlass_OOP_OOP_ITERATE_DEFN_m)
ALL_OOP_OOP_ITERATE_CLOSURES_2(ObjArrayKlass_OOP_OOP_ITERATE_DEFN_m)
ALL_OOP_OOP_ITERATE_CLOSURES_1(ObjArrayKlass_OOP_OOP_ITERATE_DEFN_r)
ALL_OOP_OOP_ITERATE_CLOSURES_2(ObjArrayKlass_OOP_OOP_ITERATE_DEFN_r)

int objArrayKlass::oop_adjust_pointers(oop obj) {
  assert(obj->is_objArray(), "obj must be obj array");
  objArrayOop a = objArrayOop(obj);
  // Get size before changing pointers.
  // Don't call size() or oop_size() since that is a virtual call.
  int size = a->object_size();
  a->adjust_header();
<<<<<<< HEAD
  ObjArrayKlass_OOP_ITERATE(a, p, MarkSweep::adjust_pointer(p))
=======
  oop* base      = a->base();
  oop* const end = base + a->length();
  while (base < end) {
    MarkSweep::adjust_pointer(base);
    base++;
  }  
>>>>>>> 2571633a
  return size;
}

#ifndef SERIALGC
void objArrayKlass::oop_copy_contents(PSPromotionManager* pm, oop obj) {
  assert(!pm->depth_first(), "invariant");
  assert(obj->is_objArray(), "obj must be obj array");
<<<<<<< HEAD
  ObjArrayKlass_OOP_ITERATE( \
    objArrayOop(obj), p, \
    if (PSScavenge::should_scavenge(p)) { \
      pm->claim_or_forward_breadth(p); \
    })
=======
  // Compute oop range
  oop* curr = objArrayOop(obj)->base();
  oop* end = curr + objArrayOop(obj)->length();
  //  assert(align_object_size(end - (oop*)obj) == oop_size(obj), "checking size");
  assert(align_object_size(pointer_delta(end, obj, sizeof(oop*)))
	                          == oop_size(obj), "checking size");

  // Iterate over oops
  while (curr < end) {
    if (PSScavenge::should_scavenge(*curr)) {
      pm->claim_or_forward_breadth(curr);
    }
    ++curr;
  }
>>>>>>> 2571633a
}

void objArrayKlass::oop_push_contents(PSPromotionManager* pm, oop obj) {
  assert(pm->depth_first(), "invariant");
  assert(obj->is_objArray(), "obj must be obj array");
<<<<<<< HEAD
  ObjArrayKlass_OOP_ITERATE( \
    objArrayOop(obj), p, \
    if (PSScavenge::should_scavenge(p)) { \
      pm->claim_or_forward_depth(p); \
    })
=======
  // Compute oop range
  oop* curr = objArrayOop(obj)->base();
  oop* end = curr + objArrayOop(obj)->length();
  //  assert(align_object_size(end - (oop*)obj) == oop_size(obj), "checking size");
  assert(align_object_size(pointer_delta(end, obj, sizeof(oop*)))
	                          == oop_size(obj), "checking size");

  // Iterate over oops
  while (curr < end) {
    if (PSScavenge::should_scavenge(*curr)) {
      pm->claim_or_forward_depth(curr);
    }
    ++curr;
  }
>>>>>>> 2571633a
}

int objArrayKlass::oop_update_pointers(ParCompactionManager* cm, oop obj) {
  assert (obj->is_objArray(), "obj must be obj array");
  objArrayOop a = objArrayOop(obj);
  ObjArrayKlass_OOP_ITERATE(a, p, PSParallelCompact::adjust_pointer(p))
  return a->object_size();
}

int objArrayKlass::oop_update_pointers(ParCompactionManager* cm, oop obj,
				       HeapWord* beg_addr, HeapWord* end_addr) {
  assert (obj->is_objArray(), "obj must be obj array");
  objArrayOop a = objArrayOop(obj);
  ObjArrayKlass_BOUNDED_OOP_ITERATE( \
     a, p, beg_addr, end_addr, \
     PSParallelCompact::adjust_pointer(p))
  return a->object_size();
}
#endif // SERIALGC

// JVM support

jint objArrayKlass::compute_modifier_flags(TRAPS) const {
  // The modifier for an objectArray is the same as its element
  if (element_klass() == NULL) {
    assert(Universe::is_bootstrapping(), "partial objArray only at startup");
    return JVM_ACC_ABSTRACT | JVM_ACC_FINAL | JVM_ACC_PUBLIC;
  }
<<<<<<< HEAD
  // Return the flags of the bottom element type.
  jint element_flags = Klass::cast(bottom_klass())->compute_modifier_flags(CHECK_0);
=======
  // Recurse down the element list
  jint element_flags = Klass::cast(element_klass())->compute_modifier_flags(CHECK_0);  
>>>>>>> 2571633a

  return (element_flags & (JVM_ACC_PUBLIC | JVM_ACC_PRIVATE | JVM_ACC_PROTECTED))
                        | (JVM_ACC_ABSTRACT | JVM_ACC_FINAL);
}


#ifndef PRODUCT
// Printing

void objArrayKlass::oop_print_on(oop obj, outputStream* st) {
  arrayKlass::oop_print_on(obj, st);
  assert(obj->is_objArray(), "must be objArray");
  objArrayOop oa = objArrayOop(obj);
  int print_len = MIN2((intx) oa->length(), MaxElementPrintSize);
  for(int index = 0; index < print_len; index++) {
    st->print(" - %3d : ", index);
    oa->obj_at(index)->print_value_on(st);
    st->cr();
  }
  int remaining = oa->length() - print_len;
  if (remaining > 0) {
    tty->print_cr(" - <%d more elements, increase MaxElementPrintSize to print>", remaining);
  }
}


void objArrayKlass::oop_print_value_on(oop obj, outputStream* st) {
  assert(obj->is_objArray(), "must be objArray");
  element_klass()->print_value_on(st);
  st->print("a [%d] ", objArrayOop(obj)->length());
  as_klassOop()->klass()->print_value_on(st);
}

#endif // PRODUCT

const char* objArrayKlass::internal_name() const {
  return external_name();
}

// Verification

void objArrayKlass::oop_verify_on(oop obj, outputStream* st) {
  arrayKlass::oop_verify_on(obj, st);
  guarantee(obj->is_objArray(), "must be objArray");
  objArrayOop oa = objArrayOop(obj);
  for(int index = 0; index < oa->length(); index++) {
    guarantee(oa->obj_at(index)->is_oop_or_null(), "should be oop");
  }
}

void objArrayKlass::oop_verify_old_oop(oop obj, oop* p, bool allow_dirty) {
  /* $$$ move into remembered set verification?
  RememberedSet::verify_old_oop(obj, p, allow_dirty, true);
  */
}
void objArrayKlass::oop_verify_old_oop(oop obj, narrowOop* p, bool allow_dirty) {}<|MERGE_RESOLUTION|>--- conflicted
+++ resolved
@@ -98,7 +98,7 @@
 
   MemRegion dst_mr = MemRegion((HeapWord*)dst, word_len);
   if (s == d) {
-    // since source and destination are equal we do not need conversion checks. 
+    // since source and destination are equal we do not need conversion checks.
     assert(length > 0, "sanity check");
     bs->write_ref_array_pre(dst_mr);
     Copy::conjoint_oops_atomic(src, dst, length);
@@ -127,18 +127,12 @@
           bs->write_ref_field_pre(p, new_val);
           *p = *from;
         } else {
-<<<<<<< HEAD
           // We must do a barrier to cover the partial copy.
           const size_t pd = pointer_delta(p, dst, (size_t)heapOopSize);
           // pointer delta is scaled to number of elements (length field in
           // objArrayOop) which we assume is 32 bit.
           assert(pd == (size_t)(int)pd, "length field overflow");
           const size_t done_word_len = objArrayOopDesc::array_size((int)pd);
-=======
-	  // We must do a barrier to cover the partial copy.
-          const size_t done_word_len = pointer_delta(p, dst, oopSize) *
-                                       HeapWordsPerOop;
->>>>>>> 2571633a
           bs->write_ref_array(MemRegion((HeapWord*)dst, done_word_len));
           THROW(vmSymbols::java_lang_ArrayStoreException());
           return;
@@ -328,21 +322,10 @@
   assert (obj->is_array(), "obj must be array");
   objArrayOop a = objArrayOop(obj);
   a->follow_header();
-<<<<<<< HEAD
   ObjArrayKlass_OOP_ITERATE( \
     a, p, \
     /* we call mark_and_follow here to avoid excessive marking stack usage */ \
     MarkSweep::mark_and_follow(p))
-=======
-  oop* base      = (oop*)a->base(T_OBJECT);
-  oop* const end = base + a->length();
-  while (base < end) {
-    if (*base != NULL) 
-      // we call mark_and_follow here to avoid excessive marking stack usage
-      MarkSweep::mark_and_follow(base); 
-    base++;
-  }  
->>>>>>> 2571633a
 }
 
 #ifndef SERIALGC
@@ -351,21 +334,10 @@
   assert (obj->is_array(), "obj must be array");
   objArrayOop a = objArrayOop(obj);
   a->follow_header(cm);
-<<<<<<< HEAD
   ObjArrayKlass_OOP_ITERATE( \
     a, p, \
     /* we call mark_and_follow here to avoid excessive marking stack usage */ \
     PSParallelCompact::mark_and_follow(cm, p))
-=======
-  oop* base      = (oop*)a->base(T_OBJECT);
-  oop* const end = base + a->length();
-  while (base < end) {
-    if (*base != NULL) 
-      // we call mark_and_follow here to avoid excessive marking stack usage
-      PSParallelCompact::mark_and_follow(cm, base); 
-    base++;
-  }  
->>>>>>> 2571633a
 }
 #endif // SERIALGC
 
@@ -455,16 +427,7 @@
   // Don't call size() or oop_size() since that is a virtual call.
   int size = a->object_size();
   a->adjust_header();
-<<<<<<< HEAD
   ObjArrayKlass_OOP_ITERATE(a, p, MarkSweep::adjust_pointer(p))
-=======
-  oop* base      = a->base();
-  oop* const end = base + a->length();
-  while (base < end) {
-    MarkSweep::adjust_pointer(base);
-    base++;
-  }  
->>>>>>> 2571633a
   return size;
 }
 
@@ -472,55 +435,21 @@
 void objArrayKlass::oop_copy_contents(PSPromotionManager* pm, oop obj) {
   assert(!pm->depth_first(), "invariant");
   assert(obj->is_objArray(), "obj must be obj array");
-<<<<<<< HEAD
   ObjArrayKlass_OOP_ITERATE( \
     objArrayOop(obj), p, \
     if (PSScavenge::should_scavenge(p)) { \
       pm->claim_or_forward_breadth(p); \
     })
-=======
-  // Compute oop range
-  oop* curr = objArrayOop(obj)->base();
-  oop* end = curr + objArrayOop(obj)->length();
-  //  assert(align_object_size(end - (oop*)obj) == oop_size(obj), "checking size");
-  assert(align_object_size(pointer_delta(end, obj, sizeof(oop*)))
-	                          == oop_size(obj), "checking size");
-
-  // Iterate over oops
-  while (curr < end) {
-    if (PSScavenge::should_scavenge(*curr)) {
-      pm->claim_or_forward_breadth(curr);
-    }
-    ++curr;
-  }
->>>>>>> 2571633a
 }
 
 void objArrayKlass::oop_push_contents(PSPromotionManager* pm, oop obj) {
   assert(pm->depth_first(), "invariant");
   assert(obj->is_objArray(), "obj must be obj array");
-<<<<<<< HEAD
   ObjArrayKlass_OOP_ITERATE( \
     objArrayOop(obj), p, \
     if (PSScavenge::should_scavenge(p)) { \
       pm->claim_or_forward_depth(p); \
     })
-=======
-  // Compute oop range
-  oop* curr = objArrayOop(obj)->base();
-  oop* end = curr + objArrayOop(obj)->length();
-  //  assert(align_object_size(end - (oop*)obj) == oop_size(obj), "checking size");
-  assert(align_object_size(pointer_delta(end, obj, sizeof(oop*)))
-	                          == oop_size(obj), "checking size");
-
-  // Iterate over oops
-  while (curr < end) {
-    if (PSScavenge::should_scavenge(*curr)) {
-      pm->claim_or_forward_depth(curr);
-    }
-    ++curr;
-  }
->>>>>>> 2571633a
 }
 
 int objArrayKlass::oop_update_pointers(ParCompactionManager* cm, oop obj) {
@@ -549,13 +478,8 @@
     assert(Universe::is_bootstrapping(), "partial objArray only at startup");
     return JVM_ACC_ABSTRACT | JVM_ACC_FINAL | JVM_ACC_PUBLIC;
   }
-<<<<<<< HEAD
   // Return the flags of the bottom element type.
   jint element_flags = Klass::cast(bottom_klass())->compute_modifier_flags(CHECK_0);
-=======
-  // Recurse down the element list
-  jint element_flags = Klass::cast(element_klass())->compute_modifier_flags(CHECK_0);  
->>>>>>> 2571633a
 
   return (element_flags & (JVM_ACC_PUBLIC | JVM_ACC_PRIVATE | JVM_ACC_PROTECTED))
                         | (JVM_ACC_ABSTRACT | JVM_ACC_FINAL);
