--- conflicted
+++ resolved
@@ -153,10 +153,6 @@
   assert(obj->is_klass(), "must be klass");
   klassKlass::oop_print_on(obj, st);
 }
-<<<<<<< HEAD
-#endif //PRODUCT
-=======
->>>>>>> eb8bd999
 
 void arrayKlassKlass::oop_print_value_on(oop obj, outputStream* st) {
   assert(obj->is_klass(), "must be klass");
