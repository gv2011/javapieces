/*
 * Copyright (c) 1997, 2006, Oracle and/or its affiliates. All rights reserved.
 * DO NOT ALTER OR REMOVE COPYRIGHT NOTICES OR THIS FILE HEADER.
 *
 * This code is free software; you can redistribute it and/or modify it
 * under the terms of the GNU General Public License version 2 only, as
 * published by the Free Software Foundation.
 *
 * This code is distributed in the hope that it will be useful, but WITHOUT
 * ANY WARRANTY; without even the implied warranty of MERCHANTABILITY or
 * FITNESS FOR A PARTICULAR PURPOSE.  See the GNU General Public License
 * version 2 for more details (a copy is included in the LICENSE file that
 * accompanied this code).
 *
 * You should have received a copy of the GNU General Public License version
 * 2 along with this work; if not, write to the Free Software Foundation,
 * Inc., 51 Franklin St, Fifth Floor, Boston, MA 02110-1301 USA.
 *
 * Please contact Oracle, 500 Oracle Parkway, Redwood Shores, CA 94065 USA
 * or visit www.oracle.com if you need additional information or have any
 * questions.
 *
 */

// A klassKlass serves as the fix point of the klass chain.
// The klass of klassKlass is itself.

class klassKlass: public Klass {
  friend class VMStructs;
 private:
  juint    _alloc_size;        // allocation profiling support
 public:
  // Testing
  bool oop_is_klass()  const { return true; }
  bool is_leaf_class() const { return true; }

  // Sizing
  int oop_size(oop obj) const;
  int klass_oop_size() const { return object_size(); }

  // Allocation
  DEFINE_ALLOCATE_PERMANENT(klassKlass);
  static klassOop create_klass(TRAPS );

  // Casting from klassOop
  static klassKlass* cast(klassOop k) {
    assert(k->klass_part()->oop_is_klass(), "cast to klassKlass");
    return (klassKlass*) k->klass_part();
  }

  // Sizing
  static int header_size()  { return oopDesc::header_size() + sizeof(klassKlass)/HeapWordSize; }
  int object_size() const   { return align_object_size(header_size()); }

  // Garbage collection
  void oop_follow_contents(oop obj);
  int  oop_adjust_pointers(oop obj);

  // Parallel Scavenge and Parallel Old
  PARALLEL_GC_DECLS

  // Iterators
  int  oop_oop_iterate(oop obj, OopClosure* blk);
  int  oop_oop_iterate_m(oop obj, OopClosure* blk, MemRegion mr);

  // Allocation profiling support
  juint alloc_size() const              { return _alloc_size; }
  void set_alloc_size(juint n)          { _alloc_size = n; }

<<<<<<< HEAD
 public:
  // Printing
  void oop_print_value_on(oop obj, outputStream* st);
#ifndef PRODUCT
  void oop_print_on      (oop obj, outputStream* st);
#endif //PRODUCT
=======
  // Printing
  void oop_print_value_on(oop obj, outputStream* st);
  void oop_print_on      (oop obj, outputStream* st);
>>>>>>> eb8bd999

  // Verification
  const char* internal_name() const;
  void oop_verify_on(oop obj, outputStream* st);
};<|MERGE_RESOLUTION|>--- conflicted
+++ resolved
@@ -67,18 +67,9 @@
   juint alloc_size() const              { return _alloc_size; }
   void set_alloc_size(juint n)          { _alloc_size = n; }
 
-<<<<<<< HEAD
- public:
-  // Printing
-  void oop_print_value_on(oop obj, outputStream* st);
-#ifndef PRODUCT
-  void oop_print_on      (oop obj, outputStream* st);
-#endif //PRODUCT
-=======
   // Printing
   void oop_print_value_on(oop obj, outputStream* st);
   void oop_print_on      (oop obj, outputStream* st);
->>>>>>> eb8bd999
 
   // Verification
   const char* internal_name() const;
