--- conflicted
+++ resolved
@@ -875,11 +875,7 @@
 void klassItable::initialize_itable(bool checkconstraints, TRAPS) {
   // Cannot be setup doing bootstrapping, interfaces don't have
   // itables, and klass with only ones entry have empty itables
-<<<<<<< HEAD
   if (Universe::is_bootstrapping() ||
-=======
-  if (Universe::is_bootstrapping() || 
->>>>>>> 2571633a
       _klass->is_interface() ||
       _klass->itable_length() == itableOffsetEntry::size()) return;
 
@@ -889,30 +885,18 @@
   if (num_interfaces > 0) {
     if (TraceItables) tty->print_cr("%3d: Initializing itables for %s", ++initialize_count,
                                     _klass->name()->as_C_string());
-<<<<<<< HEAD
-
-=======
-    
->>>>>>> 2571633a
+
 
     // Interate through all interfaces
     int i;
     for(i = 0; i < num_interfaces; i++) {
       itableOffsetEntry* ioe = offset_entry(i);
       KlassHandle interf_h (THREAD, ioe->interface_klass());
-<<<<<<< HEAD
-      assert(interf_h() != NULL && ioe->offset() != 0, "bad offset entry in itable");
-      initialize_itable_for_interface(ioe->offset(), interf_h, checkconstraints, CHECK);
-    }
-
-  }
-=======
       assert(interf_h() != NULL && ioe->offset() != 0, "bad offset entry in itable");      
       initialize_itable_for_interface(ioe->offset(), interf_h, checkconstraints, CHECK);      
     } 
 
-  }  
->>>>>>> 2571633a
+  }
   // Check that the last entry is empty
   itableOffsetEntry* ioe = offset_entry(size_offset_table() - 1);
   guarantee(ioe->interface_klass() == NULL && ioe->offset() == 0, "terminator entry missing");
@@ -1107,15 +1091,9 @@
   // Count no of interfaces and total number of interface methods
   CountInterfacesClosure cic;  
   visit_all_interfaces(transitive_interfaces(), &cic);
-<<<<<<< HEAD
 
   // There's alway an extra itable entry so we can null-terminate it.
   int itable_size = calc_itable_size(cic.nof_interfaces() + 1, cic.nof_methods());
-=======
-    
-  // There's alway an extra itable entry so we can null-terminate it.
-  int itable_size = calc_itable_size(cic.nof_interfaces() + 1, cic.nof_methods()); 
->>>>>>> 2571633a
 
   // Statistics
   update_stats(itable_size * HeapWordSize);  
@@ -1134,17 +1112,10 @@
   visit_all_interfaces(klass->transitive_interfaces(), &cic);
   int nof_methods    = cic.nof_methods();
   int nof_interfaces = cic.nof_interfaces();
-<<<<<<< HEAD
 
   // Add one extra entry so we can null-terminate the table
   nof_interfaces++;
 
-=======
-  
-  // Add one extra entry so we can null-terminate the table
-  nof_interfaces++;
-  
->>>>>>> 2571633a
   assert(compute_itable_size(objArrayHandle(klass->transitive_interfaces())) ==
          calc_itable_size(nof_interfaces, nof_methods),
          "mismatch calculation of itable size");
@@ -1153,15 +1124,9 @@
   itableOffsetEntry* ioe = (itableOffsetEntry*)klass->start_of_itable();
   itableMethodEntry* ime = (itableMethodEntry*)(ioe + nof_interfaces);
   intptr_t* end               = klass->end_of_itable();
-<<<<<<< HEAD
   assert((oop*)(ime + nof_methods) <= (oop*)klass->start_of_static_fields(), "wrong offset calculation (1)");
   assert((oop*)(end) == (oop*)(ime + nof_methods),                      "wrong offset calculation (2)");
 
-=======
-  assert((oop*)(ime + nof_methods) <= klass->start_of_static_fields(), "wrong offset calculation (1)");
-  assert((oop*)(end) == (oop*)(ime + nof_methods),                     "wrong offset calculation (2)");
-  
->>>>>>> 2571633a
   // Visit all interfaces and initialize itable offset table
   SetupItableClosure sic((address)klass->as_klassOop(), ioe, ime);
   visit_all_interfaces(klass->transitive_interfaces(), &sic);
