/*
 * Copyright 1997-2009 Sun Microsystems, Inc.  All Rights Reserved.
 * DO NOT ALTER OR REMOVE COPYRIGHT NOTICES OR THIS FILE HEADER.
 *
 * This code is free software; you can redistribute it and/or modify it
 * under the terms of the GNU General Public License version 2 only, as
 * published by the Free Software Foundation.
 *
 * This code is distributed in the hope that it will be useful, but WITHOUT
 * ANY WARRANTY; without even the implied warranty of MERCHANTABILITY or
 * FITNESS FOR A PARTICULAR PURPOSE.  See the GNU General Public License
 * version 2 for more details (a copy is included in the LICENSE file that
 * accompanied this code).
 *
 * You should have received a copy of the GNU General Public License version
 * 2 along with this work; if not, write to the Free Software Foundation,
 * Inc., 51 Franklin St, Fifth Floor, Boston, MA 02110-1301 USA.
 *
 * Please contact Sun Microsystems, Inc., 4150 Network Circle, Santa Clara,
 * CA 95054 USA or visit www.sun.com if you need additional information or
 * have any questions.
 *
 */

# include "incls/_precompiled.incl"
# include "incls/_thread.cpp.incl"

#ifdef DTRACE_ENABLED

// Only bother with this argument setup if dtrace is available

HS_DTRACE_PROBE_DECL(hotspot, vm__init__begin);
HS_DTRACE_PROBE_DECL(hotspot, vm__init__end);
HS_DTRACE_PROBE_DECL5(hotspot, thread__start, char*, intptr_t,
  intptr_t, intptr_t, bool);
HS_DTRACE_PROBE_DECL5(hotspot, thread__stop, char*, intptr_t,
  intptr_t, intptr_t, bool);

#define DTRACE_THREAD_PROBE(probe, javathread)                             \
  {                                                                        \
    ResourceMark rm(this);                                                 \
    int len = 0;                                                           \
    const char* name = (javathread)->get_thread_name();                    \
    len = strlen(name);                                                    \
    HS_DTRACE_PROBE5(hotspot, thread__##probe,                             \
      name, len,                                                           \
      java_lang_Thread::thread_id((javathread)->threadObj()),              \
      (javathread)->osthread()->thread_id(),                               \
      java_lang_Thread::is_daemon((javathread)->threadObj()));             \
  }

#else //  ndef DTRACE_ENABLED

#define DTRACE_THREAD_PROBE(probe, javathread)

#endif // ndef DTRACE_ENABLED

// Class hierarchy
// - Thread
//   - VMThread
//   - WatcherThread
//   - ConcurrentMarkSweepThread
//   - JavaThread
//     - CompilerThread

// ======= Thread ========

// Support for forcing alignment of thread objects for biased locking
void* Thread::operator new(size_t size) {
  if (UseBiasedLocking) {
    const int alignment = markOopDesc::biased_lock_alignment;
    size_t aligned_size = size + (alignment - sizeof(intptr_t));
    void* real_malloc_addr = CHeapObj::operator new(aligned_size);
    void* aligned_addr     = (void*) align_size_up((intptr_t) real_malloc_addr, alignment);
    assert(((uintptr_t) aligned_addr + (uintptr_t) size) <=
           ((uintptr_t) real_malloc_addr + (uintptr_t) aligned_size),
           "JavaThread alignment code overflowed allocated storage");
    if (TraceBiasedLocking) {
      if (aligned_addr != real_malloc_addr)
        tty->print_cr("Aligned thread " INTPTR_FORMAT " to " INTPTR_FORMAT,
                      real_malloc_addr, aligned_addr);
    }
    ((Thread*) aligned_addr)->_real_malloc_address = real_malloc_addr;
    return aligned_addr;
  } else {
    return CHeapObj::operator new(size);
  }
}

void Thread::operator delete(void* p) {
  if (UseBiasedLocking) {
    void* real_malloc_addr = ((Thread*) p)->_real_malloc_address;
    CHeapObj::operator delete(real_malloc_addr);
  } else {
    CHeapObj::operator delete(p);
  }
}


// Base class for all threads: VMThread, WatcherThread, ConcurrentMarkSweepThread,
// JavaThread


Thread::Thread() {
  // stack
  _stack_base   = NULL;
  _stack_size   = 0;
  _self_raw_id  = 0;
  _lgrp_id      = -1;
  _osthread     = NULL;

  // allocated data structures
  set_resource_area(new ResourceArea());
  set_handle_area(new HandleArea(NULL));
  set_active_handles(NULL);
  set_free_handle_block(NULL);
  set_last_handle_mark(NULL);
  set_osthread(NULL);

  // This initial value ==> never claimed.
  _oops_do_parity = 0;

  // the handle mark links itself to last_handle_mark
  new HandleMark(this);

  // plain initialization
  debug_only(_owned_locks = NULL;)
  debug_only(_allow_allocation_count = 0;)
  NOT_PRODUCT(_allow_safepoint_count = 0;)
  NOT_PRODUCT(_skip_gcalot = false;)
  CHECK_UNHANDLED_OOPS_ONLY(_gc_locked_out_count = 0;)
  _jvmti_env_iteration_count = 0;
  _vm_operation_started_count = 0;
  _vm_operation_completed_count = 0;
  _current_pending_monitor = NULL;
  _current_pending_monitor_is_from_java = true;
  _current_waiting_monitor = NULL;
  _num_nested_signal = 0;
  omFreeList = NULL ;
  omFreeCount = 0 ;
  omFreeProvision = 32 ;

  _SR_lock = new Monitor(Mutex::suspend_resume, "SR_lock", true);
  _suspend_flags = 0;

  // thread-specific hashCode stream generator state - Marsaglia shift-xor form
  _hashStateX = os::random() ;
  _hashStateY = 842502087 ;
  _hashStateZ = 0x8767 ;    // (int)(3579807591LL & 0xffff) ;
  _hashStateW = 273326509 ;

  _OnTrap   = 0 ;
  _schedctl = NULL ;
  _Stalled  = 0 ;
  _TypeTag  = 0x2BAD ;

  // Many of the following fields are effectively final - immutable
  // Note that nascent threads can't use the Native Monitor-Mutex
  // construct until the _MutexEvent is initialized ...
  // CONSIDER: instead of using a fixed set of purpose-dedicated ParkEvents
  // we might instead use a stack of ParkEvents that we could provision on-demand.
  // The stack would act as a cache to avoid calls to ParkEvent::Allocate()
  // and ::Release()
  _ParkEvent   = ParkEvent::Allocate (this) ;
  _SleepEvent  = ParkEvent::Allocate (this) ;
  _MutexEvent  = ParkEvent::Allocate (this) ;
  _MuxEvent    = ParkEvent::Allocate (this) ;

#ifdef CHECK_UNHANDLED_OOPS
  if (CheckUnhandledOops) {
    _unhandled_oops = new UnhandledOops(this);
  }
#endif // CHECK_UNHANDLED_OOPS
#ifdef ASSERT
  if (UseBiasedLocking) {
    assert((((uintptr_t) this) & (markOopDesc::biased_lock_alignment - 1)) == 0, "forced alignment of thread object failed");
    assert(this == _real_malloc_address ||
           this == (void*) align_size_up((intptr_t) _real_malloc_address, markOopDesc::biased_lock_alignment),
           "bug in forced alignment of thread objects");
  }
#endif /* ASSERT */
}

void Thread::initialize_thread_local_storage() {
  // Note: Make sure this method only calls
  // non-blocking operations. Otherwise, it might not work
  // with the thread-startup/safepoint interaction.

  // During Java thread startup, safepoint code should allow this
  // method to complete because it may need to allocate memory to
  // store information for the new thread.

  // initialize structure dependent on thread local storage
  ThreadLocalStorage::set_thread(this);

  // set up any platform-specific state.
  os::initialize_thread();

}

void Thread::record_stack_base_and_size() {
  set_stack_base(os::current_stack_base());
  set_stack_size(os::current_stack_size());
}


Thread::~Thread() {
  // Reclaim the objectmonitors from the omFreeList of the moribund thread.
  ObjectSynchronizer::omFlush (this) ;

  // deallocate data structures
  delete resource_area();
  // since the handle marks are using the handle area, we have to deallocated the root
  // handle mark before deallocating the thread's handle area,
  assert(last_handle_mark() != NULL, "check we have an element");
  delete last_handle_mark();
  assert(last_handle_mark() == NULL, "check we have reached the end");

  // It's possible we can encounter a null _ParkEvent, etc., in stillborn threads.
  // We NULL out the fields for good hygiene.
  ParkEvent::Release (_ParkEvent)   ; _ParkEvent   = NULL ;
  ParkEvent::Release (_SleepEvent)  ; _SleepEvent  = NULL ;
  ParkEvent::Release (_MutexEvent)  ; _MutexEvent  = NULL ;
  ParkEvent::Release (_MuxEvent)    ; _MuxEvent    = NULL ;

  delete handle_area();

  // osthread() can be NULL, if creation of thread failed.
  if (osthread() != NULL) os::free_thread(osthread());

  delete _SR_lock;

  // clear thread local storage if the Thread is deleting itself
  if (this == Thread::current()) {
    ThreadLocalStorage::set_thread(NULL);
  } else {
    // In the case where we're not the current thread, invalidate all the
    // caches in case some code tries to get the current thread or the
    // thread that was destroyed, and gets stale information.
    ThreadLocalStorage::invalidate_all();
  }
  CHECK_UNHANDLED_OOPS_ONLY(if (CheckUnhandledOops) delete unhandled_oops();)
}

// NOTE: dummy function for assertion purpose.
void Thread::run() {
  ShouldNotReachHere();
}

#ifdef ASSERT
// Private method to check for dangling thread pointer
void check_for_dangling_thread_pointer(Thread *thread) {
 assert(!thread->is_Java_thread() || Thread::current() == thread || Threads_lock->owned_by_self(),
         "possibility of dangling Thread pointer");
}
#endif


#ifndef PRODUCT
// Tracing method for basic thread operations
void Thread::trace(const char* msg, const Thread* const thread) {
  if (!TraceThreadEvents) return;
  ResourceMark rm;
  ThreadCritical tc;
  const char *name = "non-Java thread";
  int prio = -1;
  if (thread->is_Java_thread()
      && !thread->is_Compiler_thread()) {
    // The Threads_lock must be held to get information about
    // this thread but may not be in some situations when
    // tracing  thread events.
    bool release_Threads_lock = false;
    if (!Threads_lock->owned_by_self()) {
      Threads_lock->lock();
      release_Threads_lock = true;
    }
    JavaThread* jt = (JavaThread *)thread;
    name = (char *)jt->get_thread_name();
    oop thread_oop = jt->threadObj();
    if (thread_oop != NULL) {
      prio = java_lang_Thread::priority(thread_oop);
    }
    if (release_Threads_lock) {
      Threads_lock->unlock();
    }
  }
  tty->print_cr("Thread::%s " INTPTR_FORMAT " [%lx] %s (prio: %d)", msg, thread, thread->osthread()->thread_id(), name, prio);
}
#endif


ThreadPriority Thread::get_priority(const Thread* const thread) {
  trace("get priority", thread);
  ThreadPriority priority;
  // Can return an error!
  (void)os::get_priority(thread, priority);
  assert(MinPriority <= priority && priority <= MaxPriority, "non-Java priority found");
  return priority;
}

void Thread::set_priority(Thread* thread, ThreadPriority priority) {
  trace("set priority", thread);
  debug_only(check_for_dangling_thread_pointer(thread);)
  // Can return an error!
  (void)os::set_priority(thread, priority);
}


void Thread::start(Thread* thread) {
  trace("start", thread);
  // Start is different from resume in that its safety is guaranteed by context or
  // being called from a Java method synchronized on the Thread object.
  if (!DisableStartThread) {
    if (thread->is_Java_thread()) {
      // Initialize the thread state to RUNNABLE before starting this thread.
      // Can not set it after the thread started because we do not know the
      // exact thread state at that time. It could be in MONITOR_WAIT or
      // in SLEEPING or some other state.
      java_lang_Thread::set_thread_status(((JavaThread*)thread)->threadObj(),
                                          java_lang_Thread::RUNNABLE);
    }
    os::start_thread(thread);
  }
}

// Enqueue a VM_Operation to do the job for us - sometime later
void Thread::send_async_exception(oop java_thread, oop java_throwable) {
  VM_ThreadStop* vm_stop = new VM_ThreadStop(java_thread, java_throwable);
  VMThread::execute(vm_stop);
}


//
// Check if an external suspend request has completed (or has been
// cancelled). Returns true if the thread is externally suspended and
// false otherwise.
//
// The bits parameter returns information about the code path through
// the routine. Useful for debugging:
//
// set in is_ext_suspend_completed():
// 0x00000001 - routine was entered
// 0x00000010 - routine return false at end
// 0x00000100 - thread exited (return false)
// 0x00000200 - suspend request cancelled (return false)
// 0x00000400 - thread suspended (return true)
// 0x00001000 - thread is in a suspend equivalent state (return true)
// 0x00002000 - thread is native and walkable (return true)
// 0x00004000 - thread is native_trans and walkable (needed retry)
//
// set in wait_for_ext_suspend_completion():
// 0x00010000 - routine was entered
// 0x00020000 - suspend request cancelled before loop (return false)
// 0x00040000 - thread suspended before loop (return true)
// 0x00080000 - suspend request cancelled in loop (return false)
// 0x00100000 - thread suspended in loop (return true)
// 0x00200000 - suspend not completed during retry loop (return false)
//

// Helper class for tracing suspend wait debug bits.
//
// 0x00000100 indicates that the target thread exited before it could
// self-suspend which is not a wait failure. 0x00000200, 0x00020000 and
// 0x00080000 each indicate a cancelled suspend request so they don't
// count as wait failures either.
#define DEBUG_FALSE_BITS (0x00000010 | 0x00200000)

class TraceSuspendDebugBits : public StackObj {
 private:
  JavaThread * jt;
  bool         is_wait;
  bool         called_by_wait;  // meaningful when !is_wait
  uint32_t *   bits;

 public:
  TraceSuspendDebugBits(JavaThread *_jt, bool _is_wait, bool _called_by_wait,
                        uint32_t *_bits) {
    jt             = _jt;
    is_wait        = _is_wait;
    called_by_wait = _called_by_wait;
    bits           = _bits;
  }

  ~TraceSuspendDebugBits() {
    if (!is_wait) {
#if 1
      // By default, don't trace bits for is_ext_suspend_completed() calls.
      // That trace is very chatty.
      return;
#else
      if (!called_by_wait) {
        // If tracing for is_ext_suspend_completed() is enabled, then only
        // trace calls to it from wait_for_ext_suspend_completion()
        return;
      }
#endif
    }

    if (AssertOnSuspendWaitFailure || TraceSuspendWaitFailures) {
      if (bits != NULL && (*bits & DEBUG_FALSE_BITS) != 0) {
        MutexLocker ml(Threads_lock);  // needed for get_thread_name()
        ResourceMark rm;

        tty->print_cr(
            "Failed wait_for_ext_suspend_completion(thread=%s, debug_bits=%x)",
            jt->get_thread_name(), *bits);

        guarantee(!AssertOnSuspendWaitFailure, "external suspend wait failed");
      }
    }
  }
};
#undef DEBUG_FALSE_BITS


bool JavaThread::is_ext_suspend_completed(bool called_by_wait, int delay, uint32_t *bits) {
  TraceSuspendDebugBits tsdb(this, false /* !is_wait */, called_by_wait, bits);

  bool did_trans_retry = false;  // only do thread_in_native_trans retry once
  bool do_trans_retry;           // flag to force the retry

  *bits |= 0x00000001;

  do {
    do_trans_retry = false;

    if (is_exiting()) {
      // Thread is in the process of exiting. This is always checked
      // first to reduce the risk of dereferencing a freed JavaThread.
      *bits |= 0x00000100;
      return false;
    }

    if (!is_external_suspend()) {
      // Suspend request is cancelled. This is always checked before
      // is_ext_suspended() to reduce the risk of a rogue resume
      // confusing the thread that made the suspend request.
      *bits |= 0x00000200;
      return false;
    }

    if (is_ext_suspended()) {
      // thread is suspended
      *bits |= 0x00000400;
      return true;
    }

    // Now that we no longer do hard suspends of threads running
    // native code, the target thread can be changing thread state
    // while we are in this routine:
    //
    //   _thread_in_native -> _thread_in_native_trans -> _thread_blocked
    //
    // We save a copy of the thread state as observed at this moment
    // and make our decision about suspend completeness based on the
    // copy. This closes the race where the thread state is seen as
    // _thread_in_native_trans in the if-thread_blocked check, but is
    // seen as _thread_blocked in if-thread_in_native_trans check.
    JavaThreadState save_state = thread_state();

    if (save_state == _thread_blocked && is_suspend_equivalent()) {
      // If the thread's state is _thread_blocked and this blocking
      // condition is known to be equivalent to a suspend, then we can
      // consider the thread to be externally suspended. This means that
      // the code that sets _thread_blocked has been modified to do
      // self-suspension if the blocking condition releases. We also
      // used to check for CONDVAR_WAIT here, but that is now covered by
      // the _thread_blocked with self-suspension check.
      //
      // Return true since we wouldn't be here unless there was still an
      // external suspend request.
      *bits |= 0x00001000;
      return true;
    } else if (save_state == _thread_in_native && frame_anchor()->walkable()) {
      // Threads running native code will self-suspend on native==>VM/Java
      // transitions. If its stack is walkable (should always be the case
      // unless this function is called before the actual java_suspend()
      // call), then the wait is done.
      *bits |= 0x00002000;
      return true;
    } else if (!called_by_wait && !did_trans_retry &&
               save_state == _thread_in_native_trans &&
               frame_anchor()->walkable()) {
      // The thread is transitioning from thread_in_native to another
      // thread state. check_safepoint_and_suspend_for_native_trans()
      // will force the thread to self-suspend. If it hasn't gotten
      // there yet we may have caught the thread in-between the native
      // code check above and the self-suspend. Lucky us. If we were
      // called by wait_for_ext_suspend_completion(), then it
      // will be doing the retries so we don't have to.
      //
      // Since we use the saved thread state in the if-statement above,
      // there is a chance that the thread has already transitioned to
      // _thread_blocked by the time we get here. In that case, we will
      // make a single unnecessary pass through the logic below. This
      // doesn't hurt anything since we still do the trans retry.

      *bits |= 0x00004000;

      // Once the thread leaves thread_in_native_trans for another
      // thread state, we break out of this retry loop. We shouldn't
      // need this flag to prevent us from getting back here, but
      // sometimes paranoia is good.
      did_trans_retry = true;

      // We wait for the thread to transition to a more usable state.
      for (int i = 1; i <= SuspendRetryCount; i++) {
        // We used to do an "os::yield_all(i)" call here with the intention
        // that yielding would increase on each retry. However, the parameter
        // is ignored on Linux which means the yield didn't scale up. Waiting
        // on the SR_lock below provides a much more predictable scale up for
        // the delay. It also provides a simple/direct point to check for any
        // safepoint requests from the VMThread

        // temporarily drops SR_lock while doing wait with safepoint check
        // (if we're a JavaThread - the WatcherThread can also call this)
        // and increase delay with each retry
        SR_lock()->wait(!Thread::current()->is_Java_thread(), i * delay);

        // check the actual thread state instead of what we saved above
        if (thread_state() != _thread_in_native_trans) {
          // the thread has transitioned to another thread state so
          // try all the checks (except this one) one more time.
          do_trans_retry = true;
          break;
        }
      } // end retry loop


    }
  } while (do_trans_retry);

  *bits |= 0x00000010;
  return false;
}

//
// Wait for an external suspend request to complete (or be cancelled).
// Returns true if the thread is externally suspended and false otherwise.
//
bool JavaThread::wait_for_ext_suspend_completion(int retries, int delay,
       uint32_t *bits) {
  TraceSuspendDebugBits tsdb(this, true /* is_wait */,
                             false /* !called_by_wait */, bits);

  // local flag copies to minimize SR_lock hold time
  bool is_suspended;
  bool pending;
  uint32_t reset_bits;

  // set a marker so is_ext_suspend_completed() knows we are the caller
  *bits |= 0x00010000;

  // We use reset_bits to reinitialize the bits value at the top of
  // each retry loop. This allows the caller to make use of any
  // unused bits for their own marking purposes.
  reset_bits = *bits;

  {
    MutexLockerEx ml(SR_lock(), Mutex::_no_safepoint_check_flag);
    is_suspended = is_ext_suspend_completed(true /* called_by_wait */,
                                            delay, bits);
    pending = is_external_suspend();
  }
  // must release SR_lock to allow suspension to complete

  if (!pending) {
    // A cancelled suspend request is the only false return from
    // is_ext_suspend_completed() that keeps us from entering the
    // retry loop.
    *bits |= 0x00020000;
    return false;
  }

  if (is_suspended) {
    *bits |= 0x00040000;
    return true;
  }

  for (int i = 1; i <= retries; i++) {
    *bits = reset_bits;  // reinit to only track last retry

    // We used to do an "os::yield_all(i)" call here with the intention
    // that yielding would increase on each retry. However, the parameter
    // is ignored on Linux which means the yield didn't scale up. Waiting
    // on the SR_lock below provides a much more predictable scale up for
    // the delay. It also provides a simple/direct point to check for any
    // safepoint requests from the VMThread

    {
      MutexLocker ml(SR_lock());
      // wait with safepoint check (if we're a JavaThread - the WatcherThread
      // can also call this)  and increase delay with each retry
      SR_lock()->wait(!Thread::current()->is_Java_thread(), i * delay);

      is_suspended = is_ext_suspend_completed(true /* called_by_wait */,
                                              delay, bits);

      // It is possible for the external suspend request to be cancelled
      // (by a resume) before the actual suspend operation is completed.
      // Refresh our local copy to see if we still need to wait.
      pending = is_external_suspend();
    }

    if (!pending) {
      // A cancelled suspend request is the only false return from
      // is_ext_suspend_completed() that keeps us from staying in the
      // retry loop.
      *bits |= 0x00080000;
      return false;
    }

    if (is_suspended) {
      *bits |= 0x00100000;
      return true;
    }
  } // end retry loop

  // thread did not suspend after all our retries
  *bits |= 0x00200000;
  return false;
}

#ifndef PRODUCT
void JavaThread::record_jump(address target, address instr, const char* file, int line) {

  // This should not need to be atomic as the only way for simultaneous
  // updates is via interrupts. Even then this should be rare or non-existant
  // and we don't care that much anyway.

  int index = _jmp_ring_index;
  _jmp_ring_index = (index + 1 ) & (jump_ring_buffer_size - 1);
  _jmp_ring[index]._target = (intptr_t) target;
  _jmp_ring[index]._instruction = (intptr_t) instr;
  _jmp_ring[index]._file = file;
  _jmp_ring[index]._line = line;
}
#endif /* PRODUCT */

// Called by flat profiler
// Callers have already called wait_for_ext_suspend_completion
// The assertion for that is currently too complex to put here:
bool JavaThread::profile_last_Java_frame(frame* _fr) {
  bool gotframe = false;
  // self suspension saves needed state.
  if (has_last_Java_frame() && _anchor.walkable()) {
     *_fr = pd_last_frame();
     gotframe = true;
  }
  return gotframe;
}

void Thread::interrupt(Thread* thread) {
  trace("interrupt", thread);
  debug_only(check_for_dangling_thread_pointer(thread);)
  os::interrupt(thread);
}

bool Thread::is_interrupted(Thread* thread, bool clear_interrupted) {
  trace("is_interrupted", thread);
  debug_only(check_for_dangling_thread_pointer(thread);)
  // Note:  If clear_interrupted==false, this simply fetches and
  // returns the value of the field osthread()->interrupted().
  return os::is_interrupted(thread, clear_interrupted);
}


// GC Support
bool Thread::claim_oops_do_par_case(int strong_roots_parity) {
  jint thread_parity = _oops_do_parity;
  if (thread_parity != strong_roots_parity) {
    jint res = Atomic::cmpxchg(strong_roots_parity, &_oops_do_parity, thread_parity);
    if (res == thread_parity) return true;
    else {
      guarantee(res == strong_roots_parity, "Or else what?");
      assert(SharedHeap::heap()->n_par_threads() > 0,
             "Should only fail when parallel.");
      return false;
    }
  }
  assert(SharedHeap::heap()->n_par_threads() > 0,
         "Should only fail when parallel.");
  return false;
}

void Thread::oops_do(OopClosure* f) {
  active_handles()->oops_do(f);
  // Do oop for ThreadShadow
  f->do_oop((oop*)&_pending_exception);
  handle_area()->oops_do(f);
}

void Thread::nmethods_do() {
}

void Thread::print_on(outputStream* st) const {
  // get_priority assumes osthread initialized
  if (osthread() != NULL) {
    st->print("prio=%d tid=" INTPTR_FORMAT " ", get_priority(this), this);
    osthread()->print_on(st);
  }
  debug_only(if (WizardMode) print_owned_locks_on(st);)
}

// Thread::print_on_error() is called by fatal error handler. Don't use
// any lock or allocate memory.
void Thread::print_on_error(outputStream* st, char* buf, int buflen) const {
  if      (is_VM_thread())                  st->print("VMThread");
  else if (is_Compiler_thread())            st->print("CompilerThread");
  else if (is_Java_thread())                st->print("JavaThread");
  else if (is_GC_task_thread())             st->print("GCTaskThread");
  else if (is_Watcher_thread())             st->print("WatcherThread");
  else if (is_ConcurrentGC_thread())        st->print("ConcurrentGCThread");
  else st->print("Thread");

  st->print(" [stack: " PTR_FORMAT "," PTR_FORMAT "]",
            _stack_base - _stack_size, _stack_base);

  if (osthread()) {
    st->print(" [id=%d]", osthread()->thread_id());
  }
}

#ifdef ASSERT
void Thread::print_owned_locks_on(outputStream* st) const {
  Monitor *cur = _owned_locks;
  if (cur == NULL) {
    st->print(" (no locks) ");
  } else {
    st->print_cr(" Locks owned:");
    while(cur) {
      cur->print_on(st);
      cur = cur->next();
    }
  }
}

static int ref_use_count  = 0;

bool Thread::owns_locks_but_compiled_lock() const {
  for(Monitor *cur = _owned_locks; cur; cur = cur->next()) {
    if (cur != Compile_lock) return true;
  }
  return false;
}


#endif

#ifndef PRODUCT

// The flag: potential_vm_operation notifies if this particular safepoint state could potential
// invoke the vm-thread (i.e., and oop allocation). In that case, we also have to make sure that
// no threads which allow_vm_block's are held
void Thread::check_for_valid_safepoint_state(bool potential_vm_operation) {
    // Check if current thread is allowed to block at a safepoint
    if (!(_allow_safepoint_count == 0))
      fatal("Possible safepoint reached by thread that does not allow it");
    if (is_Java_thread() && ((JavaThread*)this)->thread_state() != _thread_in_vm) {
      fatal("LEAF method calling lock?");
    }

#ifdef ASSERT
    if (potential_vm_operation && is_Java_thread()
        && !Universe::is_bootstrapping()) {
      // Make sure we do not hold any locks that the VM thread also uses.
      // This could potentially lead to deadlocks
      for(Monitor *cur = _owned_locks; cur; cur = cur->next()) {
        // Threads_lock is special, since the safepoint synchronization will not start before this is
        // acquired. Hence, a JavaThread cannot be holding it at a safepoint. So is VMOperationRequest_lock,
        // since it is used to transfer control between JavaThreads and the VMThread
        // Do not *exclude* any locks unless you are absolutly sure it is correct. Ask someone else first!
        if ( (cur->allow_vm_block() &&
              cur != Threads_lock &&
              cur != Compile_lock &&               // Temporary: should not be necessary when we get spearate compilation
              cur != VMOperationRequest_lock &&
              cur != VMOperationQueue_lock) ||
              cur->rank() == Mutex::special) {
          warning("Thread holding lock at safepoint that vm can block on: %s", cur->name());
        }
      }
    }

    if (GCALotAtAllSafepoints) {
      // We could enter a safepoint here and thus have a gc
      InterfaceSupport::check_gc_alot();
    }
#endif
}
#endif

bool Thread::is_in_stack(address adr) const {
  assert(Thread::current() == this, "is_in_stack can only be called from current thread");
  address end = os::current_stack_pointer();
  if (stack_base() >= adr && adr >= end) return true;

  return false;
}


// We had to move these methods here, because vm threads get into ObjectSynchronizer::enter
// However, there is a note in JavaThread::is_lock_owned() about the VM threads not being
// used for compilation in the future. If that change is made, the need for these methods
// should be revisited, and they should be removed if possible.

bool Thread::is_lock_owned(address adr) const {
  return (_stack_base >= adr && adr >= (_stack_base - _stack_size));
}

bool Thread::set_as_starting_thread() {
 // NOTE: this must be called inside the main thread.
  return os::create_main_thread((JavaThread*)this);
}

static void initialize_class(symbolHandle class_name, TRAPS) {
  klassOop klass = SystemDictionary::resolve_or_fail(class_name, true, CHECK);
  instanceKlass::cast(klass)->initialize(CHECK);
}


// Creates the initial ThreadGroup
static Handle create_initial_thread_group(TRAPS) {
  klassOop k = SystemDictionary::resolve_or_fail(vmSymbolHandles::java_lang_ThreadGroup(), true, CHECK_NH);
  instanceKlassHandle klass (THREAD, k);

  Handle system_instance = klass->allocate_instance_handle(CHECK_NH);
  {
    JavaValue result(T_VOID);
    JavaCalls::call_special(&result,
                            system_instance,
                            klass,
                            vmSymbolHandles::object_initializer_name(),
                            vmSymbolHandles::void_method_signature(),
                            CHECK_NH);
  }
  Universe::set_system_thread_group(system_instance());

  Handle main_instance = klass->allocate_instance_handle(CHECK_NH);
  {
    JavaValue result(T_VOID);
    Handle string = java_lang_String::create_from_str("main", CHECK_NH);
    JavaCalls::call_special(&result,
                            main_instance,
                            klass,
                            vmSymbolHandles::object_initializer_name(),
                            vmSymbolHandles::threadgroup_string_void_signature(),
                            system_instance,
                            string,
                            CHECK_NH);
  }
  return main_instance;
}

// Creates the initial Thread
static oop create_initial_thread(Handle thread_group, JavaThread* thread, TRAPS) {
  klassOop k = SystemDictionary::resolve_or_fail(vmSymbolHandles::java_lang_Thread(), true, CHECK_NULL);
  instanceKlassHandle klass (THREAD, k);
  instanceHandle thread_oop = klass->allocate_instance_handle(CHECK_NULL);

  java_lang_Thread::set_thread(thread_oop(), thread);
  java_lang_Thread::set_priority(thread_oop(), NormPriority);
  thread->set_threadObj(thread_oop());

  Handle string = java_lang_String::create_from_str("main", CHECK_NULL);

  JavaValue result(T_VOID);
  JavaCalls::call_special(&result, thread_oop,
                                   klass,
                                   vmSymbolHandles::object_initializer_name(),
                                   vmSymbolHandles::threadgroup_string_void_signature(),
                                   thread_group,
                                   string,
                                   CHECK_NULL);
  return thread_oop();
}

static void call_initializeSystemClass(TRAPS) {
  klassOop k =  SystemDictionary::resolve_or_fail(vmSymbolHandles::java_lang_System(), true, CHECK);
  instanceKlassHandle klass (THREAD, k);

  JavaValue result(T_VOID);
  JavaCalls::call_static(&result, klass, vmSymbolHandles::initializeSystemClass_name(),
                                         vmSymbolHandles::void_method_signature(), CHECK);
}

static void reset_vm_info_property(TRAPS) {
  // the vm info string
  ResourceMark rm(THREAD);
  const char *vm_info = VM_Version::vm_info_string();

  // java.lang.System class
  klassOop k =  SystemDictionary::resolve_or_fail(vmSymbolHandles::java_lang_System(), true, CHECK);
  instanceKlassHandle klass (THREAD, k);

  // setProperty arguments
  Handle key_str    = java_lang_String::create_from_str("java.vm.info", CHECK);
  Handle value_str  = java_lang_String::create_from_str(vm_info, CHECK);

  // return value
  JavaValue r(T_OBJECT);

  // public static String setProperty(String key, String value);
  JavaCalls::call_static(&r,
                         klass,
                         vmSymbolHandles::setProperty_name(),
                         vmSymbolHandles::string_string_string_signature(),
                         key_str,
                         value_str,
                         CHECK);
}


void JavaThread::allocate_threadObj(Handle thread_group, char* thread_name, bool daemon, TRAPS) {
  assert(thread_group.not_null(), "thread group should be specified");
  assert(threadObj() == NULL, "should only create Java thread object once");

  klassOop k = SystemDictionary::resolve_or_fail(vmSymbolHandles::java_lang_Thread(), true, CHECK);
  instanceKlassHandle klass (THREAD, k);
  instanceHandle thread_oop = klass->allocate_instance_handle(CHECK);

  java_lang_Thread::set_thread(thread_oop(), this);
  java_lang_Thread::set_priority(thread_oop(), NormPriority);
  set_threadObj(thread_oop());

  JavaValue result(T_VOID);
  if (thread_name != NULL) {
    Handle name = java_lang_String::create_from_str(thread_name, CHECK);
    // Thread gets assigned specified name and null target
    JavaCalls::call_special(&result,
                            thread_oop,
                            klass,
                            vmSymbolHandles::object_initializer_name(),
                            vmSymbolHandles::threadgroup_string_void_signature(),
                            thread_group, // Argument 1
                            name,         // Argument 2
                            THREAD);
  } else {
    // Thread gets assigned name "Thread-nnn" and null target
    // (java.lang.Thread doesn't have a constructor taking only a ThreadGroup argument)
    JavaCalls::call_special(&result,
                            thread_oop,
                            klass,
                            vmSymbolHandles::object_initializer_name(),
                            vmSymbolHandles::threadgroup_runnable_void_signature(),
                            thread_group, // Argument 1
                            Handle(),     // Argument 2
                            THREAD);
  }


  if (daemon) {
      java_lang_Thread::set_daemon(thread_oop());
  }

  if (HAS_PENDING_EXCEPTION) {
    return;
  }

  KlassHandle group(this, SystemDictionary::threadGroup_klass());
  Handle threadObj(this, this->threadObj());

  JavaCalls::call_special(&result,
                         thread_group,
                         group,
                         vmSymbolHandles::add_method_name(),
                         vmSymbolHandles::thread_void_signature(),
                         threadObj,          // Arg 1
                         THREAD);


}

// NamedThread --  non-JavaThread subclasses with multiple
// uniquely named instances should derive from this.
NamedThread::NamedThread() : Thread() {
  _name = NULL;
}

NamedThread::~NamedThread() {
  if (_name != NULL) {
    FREE_C_HEAP_ARRAY(char, _name);
    _name = NULL;
  }
}

void NamedThread::set_name(const char* format, ...) {
  guarantee(_name == NULL, "Only get to set name once.");
  _name = NEW_C_HEAP_ARRAY(char, max_name_len);
  guarantee(_name != NULL, "alloc failure");
  va_list ap;
  va_start(ap, format);
  jio_vsnprintf(_name, max_name_len, format, ap);
  va_end(ap);
}

// ======= WatcherThread ========

// The watcher thread exists to simulate timer interrupts.  It should
// be replaced by an abstraction over whatever native support for
// timer interrupts exists on the platform.

WatcherThread* WatcherThread::_watcher_thread   = NULL;
bool           WatcherThread::_should_terminate = false;

WatcherThread::WatcherThread() : Thread() {
  assert(watcher_thread() == NULL, "we can only allocate one WatcherThread");
  if (os::create_thread(this, os::watcher_thread)) {
    _watcher_thread = this;

    // Set the watcher thread to the highest OS priority which should not be
    // used, unless a Java thread with priority java.lang.Thread.MAX_PRIORITY
    // is created. The only normal thread using this priority is the reference
    // handler thread, which runs for very short intervals only.
    // If the VMThread's priority is not lower than the WatcherThread profiling
    // will be inaccurate.
    os::set_priority(this, MaxPriority);
    if (!DisableStartThread) {
      os::start_thread(this);
    }
  }
}

void WatcherThread::run() {
  assert(this == watcher_thread(), "just checking");

  this->record_stack_base_and_size();
  this->initialize_thread_local_storage();
  this->set_active_handles(JNIHandleBlock::allocate_block());
  while(!_should_terminate) {
    assert(watcher_thread() == Thread::current(),  "thread consistency check");
    assert(watcher_thread() == this,  "thread consistency check");

    // Calculate how long it'll be until the next PeriodicTask work
    // should be done, and sleep that amount of time.
    const size_t time_to_wait = PeriodicTask::time_to_wait();
    os::sleep(this, time_to_wait, false);

    if (is_error_reported()) {
      // A fatal error has happened, the error handler(VMError::report_and_die)
      // should abort JVM after creating an error log file. However in some
      // rare cases, the error handler itself might deadlock. Here we try to
      // kill JVM if the fatal error handler fails to abort in 2 minutes.
      //
      // This code is in WatcherThread because WatcherThread wakes up
      // periodically so the fatal error handler doesn't need to do anything;
      // also because the WatcherThread is less likely to crash than other
      // threads.

      for (;;) {
        if (!ShowMessageBoxOnError
         && (OnError == NULL || OnError[0] == '\0')
         && Arguments::abort_hook() == NULL) {
             os::sleep(this, 2 * 60 * 1000, false);
             fdStream err(defaultStream::output_fd());
             err.print_raw_cr("# [ timer expired, abort... ]");
             // skip atexit/vm_exit/vm_abort hooks
             os::die();
        }

        // Wake up 5 seconds later, the fatal handler may reset OnError or
        // ShowMessageBoxOnError when it is ready to abort.
        os::sleep(this, 5 * 1000, false);
      }
    }

    PeriodicTask::real_time_tick(time_to_wait);

    // If we have no more tasks left due to dynamic disenrollment,
    // shut down the thread since we don't currently support dynamic enrollment
    if (PeriodicTask::num_tasks() == 0) {
      _should_terminate = true;
    }
  }

  // Signal that it is terminated
  {
    MutexLockerEx mu(Terminator_lock, Mutex::_no_safepoint_check_flag);
    _watcher_thread = NULL;
    Terminator_lock->notify();
  }

  // Thread destructor usually does this..
  ThreadLocalStorage::set_thread(NULL);
}

void WatcherThread::start() {
  if (watcher_thread() == NULL) {
    _should_terminate = false;
    // Create the single instance of WatcherThread
    new WatcherThread();
  }
}

void WatcherThread::stop() {
  // it is ok to take late safepoints here, if needed
  MutexLocker mu(Terminator_lock);
  _should_terminate = true;
  while(watcher_thread() != NULL) {
    // This wait should make safepoint checks, wait without a timeout,
    // and wait as a suspend-equivalent condition.
    //
    // Note: If the FlatProfiler is running, then this thread is waiting
    // for the WatcherThread to terminate and the WatcherThread, via the
    // FlatProfiler task, is waiting for the external suspend request on
    // this thread to complete. wait_for_ext_suspend_completion() will
    // eventually timeout, but that takes time. Making this wait a
    // suspend-equivalent condition solves that timeout problem.
    //
    Terminator_lock->wait(!Mutex::_no_safepoint_check_flag, 0,
                          Mutex::_as_suspend_equivalent_flag);
  }
}

void WatcherThread::print_on(outputStream* st) const {
  st->print("\"%s\" ", name());
  Thread::print_on(st);
  st->cr();
}

// ======= JavaThread ========

// A JavaThread is a normal Java thread

void JavaThread::initialize() {
  // Initialize fields

  // Set the claimed par_id to -1 (ie not claiming any par_ids)
  set_claimed_par_id(-1);

  set_saved_exception_pc(NULL);
  set_threadObj(NULL);
  _anchor.clear();
  set_entry_point(NULL);
  set_jni_functions(jni_functions());
  set_callee_target(NULL);
  set_vm_result(NULL);
  set_vm_result_2(NULL);
  set_vframe_array_head(NULL);
  set_vframe_array_last(NULL);
  set_deferred_locals(NULL);
  set_deopt_mark(NULL);
  clear_must_deopt_id();
  set_monitor_chunks(NULL);
  set_next(NULL);
  set_thread_state(_thread_new);
  _terminated = _not_terminated;
  _privileged_stack_top = NULL;
  _array_for_gc = NULL;
  _suspend_equivalent = false;
  _in_deopt_handler = 0;
  _doing_unsafe_access = false;
  _stack_guard_state = stack_guard_unused;
  _exception_oop = NULL;
  _exception_pc  = 0;
  _exception_handler_pc = 0;
  _exception_stack_size = 0;
  _jvmti_thread_state= NULL;
  _jvmti_get_loaded_classes_closure = NULL;
  _interp_only_mode    = 0;
  _special_runtime_exit_condition = _no_async_condition;
  _pending_async_exception = NULL;
  _is_compiling = false;
  _thread_stat = NULL;
  _thread_stat = new ThreadStatistics();
  _blocked_on_compilation = false;
  _jni_active_critical = 0;
  _do_not_unlock_if_synchronized = false;
  _cached_monitor_info = NULL;
  _parker = Parker::Allocate(this) ;

#ifndef PRODUCT
  _jmp_ring_index = 0;
  for (int ji = 0 ; ji < jump_ring_buffer_size ; ji++ ) {
    record_jump(NULL, NULL, NULL, 0);
  }
#endif /* PRODUCT */

  set_thread_profiler(NULL);
  if (FlatProfiler::is_active()) {
    // This is where we would decide to either give each thread it's own profiler
    // or use one global one from FlatProfiler,
    // or up to some count of the number of profiled threads, etc.
    ThreadProfiler* pp = new ThreadProfiler();
    pp->engage();
    set_thread_profiler(pp);
  }

  // Setup safepoint state info for this thread
  ThreadSafepointState::create(this);

  debug_only(_java_call_counter = 0);

  // JVMTI PopFrame support
  _popframe_condition = popframe_inactive;
  _popframe_preserved_args = NULL;
  _popframe_preserved_args_size = 0;

  pd_initialize();
}

#ifndef SERIALGC
SATBMarkQueueSet JavaThread::_satb_mark_queue_set;
DirtyCardQueueSet JavaThread::_dirty_card_queue_set;
#endif // !SERIALGC

JavaThread::JavaThread(bool is_attaching) :
  Thread()
#ifndef SERIALGC
  , _satb_mark_queue(&_satb_mark_queue_set),
  _dirty_card_queue(&_dirty_card_queue_set)
#endif // !SERIALGC
{
  initialize();
  _is_attaching = is_attaching;
  assert(_deferred_card_mark.is_empty(), "Default MemRegion ctor");
}

bool JavaThread::reguard_stack(address cur_sp) {
  if (_stack_guard_state != stack_guard_yellow_disabled) {
    return true; // Stack already guarded or guard pages not needed.
  }

  if (register_stack_overflow()) {
    // For those architectures which have separate register and
    // memory stacks, we must check the register stack to see if
    // it has overflowed.
    return false;
  }

  // Java code never executes within the yellow zone: the latter is only
  // there to provoke an exception during stack banging.  If java code
  // is executing there, either StackShadowPages should be larger, or
  // some exception code in c1, c2 or the interpreter isn't unwinding
  // when it should.
  guarantee(cur_sp > stack_yellow_zone_base(), "not enough space to reguard - increase StackShadowPages");

  enable_stack_yellow_zone();
  return true;
}

bool JavaThread::reguard_stack(void) {
  return reguard_stack(os::current_stack_pointer());
}


void JavaThread::block_if_vm_exited() {
  if (_terminated == _vm_exited) {
    // _vm_exited is set at safepoint, and Threads_lock is never released
    // we will block here forever
    Threads_lock->lock_without_safepoint_check();
    ShouldNotReachHere();
  }
}


// Remove this ifdef when C1 is ported to the compiler interface.
static void compiler_thread_entry(JavaThread* thread, TRAPS);

JavaThread::JavaThread(ThreadFunction entry_point, size_t stack_sz) :
  Thread()
#ifndef SERIALGC
  , _satb_mark_queue(&_satb_mark_queue_set),
  _dirty_card_queue(&_dirty_card_queue_set)
#endif // !SERIALGC
{
  if (TraceThreadEvents) {
    tty->print_cr("creating thread %p", this);
  }
  initialize();
  _is_attaching = false;
  set_entry_point(entry_point);
  // Create the native thread itself.
  // %note runtime_23
  os::ThreadType thr_type = os::java_thread;
  thr_type = entry_point == &compiler_thread_entry ? os::compiler_thread :
                                                     os::java_thread;
  os::create_thread(this, thr_type, stack_sz);

  // The _osthread may be NULL here because we ran out of memory (too many threads active).
  // We need to throw and OutOfMemoryError - however we cannot do this here because the caller
  // may hold a lock and all locks must be unlocked before throwing the exception (throwing
  // the exception consists of creating the exception object & initializing it, initialization
  // will leave the VM via a JavaCall and then all locks must be unlocked).
  //
  // The thread is still suspended when we reach here. Thread must be explicit started
  // by creator! Furthermore, the thread must also explicitly be added to the Threads list
  // by calling Threads:add. The reason why this is not done here, is because the thread
  // object must be fully initialized (take a look at JVM_Start)
}

JavaThread::~JavaThread() {
  if (TraceThreadEvents) {
      tty->print_cr("terminate thread %p", this);
  }

  // JSR166 -- return the parker to the free list
  Parker::Release(_parker);
  _parker = NULL ;

  // Free any remaining  previous UnrollBlock
  vframeArray* old_array = vframe_array_last();

  if (old_array != NULL) {
    Deoptimization::UnrollBlock* old_info = old_array->unroll_block();
    old_array->set_unroll_block(NULL);
    delete old_info;
    delete old_array;
  }

  GrowableArray<jvmtiDeferredLocalVariableSet*>* deferred = deferred_locals();
  if (deferred != NULL) {
    // This can only happen if thread is destroyed before deoptimization occurs.
    assert(deferred->length() != 0, "empty array!");
    do {
      jvmtiDeferredLocalVariableSet* dlv = deferred->at(0);
      deferred->remove_at(0);
      // individual jvmtiDeferredLocalVariableSet are CHeapObj's
      delete dlv;
    } while (deferred->length() != 0);
    delete deferred;
  }

  // All Java related clean up happens in exit
  ThreadSafepointState::destroy(this);
  if (_thread_profiler != NULL) delete _thread_profiler;
  if (_thread_stat != NULL) delete _thread_stat;
}


// The first routine called by a new Java thread
void JavaThread::run() {
  // initialize thread-local alloc buffer related fields
  this->initialize_tlab();

  // used to test validitity of stack trace backs
  this->record_base_of_stack_pointer();

  // Record real stack base and size.
  this->record_stack_base_and_size();

  // Initialize thread local storage; set before calling MutexLocker
  this->initialize_thread_local_storage();

  this->create_stack_guard_pages();

  // Thread is now sufficient initialized to be handled by the safepoint code as being
  // in the VM. Change thread state from _thread_new to _thread_in_vm
  ThreadStateTransition::transition_and_fence(this, _thread_new, _thread_in_vm);

  assert(JavaThread::current() == this, "sanity check");
  assert(!Thread::current()->owns_locks(), "sanity check");

  DTRACE_THREAD_PROBE(start, this);

  // This operation might block. We call that after all safepoint checks for a new thread has
  // been completed.
  this->set_active_handles(JNIHandleBlock::allocate_block());

  if (JvmtiExport::should_post_thread_life()) {
    JvmtiExport::post_thread_start(this);
  }

  // We call another function to do the rest so we are sure that the stack addresses used
  // from there will be lower than the stack base just computed
  thread_main_inner();

  // Note, thread is no longer valid at this point!
}


void JavaThread::thread_main_inner() {
  assert(JavaThread::current() == this, "sanity check");
  assert(this->threadObj() != NULL, "just checking");

  // Execute thread entry point. If this thread is being asked to restart,
  // or has been stopped before starting, do not reexecute entry point.
  // Note: Due to JVM_StopThread we can have pending exceptions already!
  if (!this->has_pending_exception() && !java_lang_Thread::is_stillborn(this->threadObj())) {
    // enter the thread's entry point only if we have no pending exceptions
    HandleMark hm(this);
    this->entry_point()(this, this);
  }

  DTRACE_THREAD_PROBE(stop, this);

  this->exit(false);
  delete this;
}


static void ensure_join(JavaThread* thread) {
  // We do not need to grap the Threads_lock, since we are operating on ourself.
  Handle threadObj(thread, thread->threadObj());
  assert(threadObj.not_null(), "java thread object must exist");
  ObjectLocker lock(threadObj, thread);
  // Ignore pending exception (ThreadDeath), since we are exiting anyway
  thread->clear_pending_exception();
  // It is of profound importance that we set the stillborn bit and reset the thread object,
  // before we do the notify. Since, changing these two variable will make JVM_IsAlive return
  // false. So in case another thread is doing a join on this thread , it will detect that the thread
  // is dead when it gets notified.
  java_lang_Thread::set_stillborn(threadObj());
  // Thread is exiting. So set thread_status field in  java.lang.Thread class to TERMINATED.
  java_lang_Thread::set_thread_status(threadObj(), java_lang_Thread::TERMINATED);
  java_lang_Thread::set_thread(threadObj(), NULL);
  lock.notify_all(thread);
  // Ignore pending exception (ThreadDeath), since we are exiting anyway
  thread->clear_pending_exception();
}


// For any new cleanup additions, please check to see if they need to be applied to
// cleanup_failed_attach_current_thread as well.
void JavaThread::exit(bool destroy_vm, ExitType exit_type) {
  assert(this == JavaThread::current(),  "thread consistency check");
  if (!InitializeJavaLangSystem) return;

  HandleMark hm(this);
  Handle uncaught_exception(this, this->pending_exception());
  this->clear_pending_exception();
  Handle threadObj(this, this->threadObj());
  assert(threadObj.not_null(), "Java thread object should be created");

  if (get_thread_profiler() != NULL) {
    get_thread_profiler()->disengage();
    ResourceMark rm;
    get_thread_profiler()->print(get_thread_name());
  }


  // FIXIT: This code should be moved into else part, when reliable 1.2/1.3 check is in place
  {
    EXCEPTION_MARK;

    CLEAR_PENDING_EXCEPTION;
  }
  // FIXIT: The is_null check is only so it works better on JDK1.2 VM's. This
  // has to be fixed by a runtime query method
  if (!destroy_vm || JDK_Version::is_jdk12x_version()) {
    // JSR-166: change call from from ThreadGroup.uncaughtException to
    // java.lang.Thread.dispatchUncaughtException
    if (uncaught_exception.not_null()) {
      Handle group(this, java_lang_Thread::threadGroup(threadObj()));
      Events::log("uncaught exception INTPTR_FORMAT " " INTPTR_FORMAT " " INTPTR_FORMAT",
        (address)uncaught_exception(), (address)threadObj(), (address)group());
      {
        EXCEPTION_MARK;
        // Check if the method Thread.dispatchUncaughtException() exists. If so
        // call it.  Otherwise we have an older library without the JSR-166 changes,
        // so call ThreadGroup.uncaughtException()
        KlassHandle recvrKlass(THREAD, threadObj->klass());
        CallInfo callinfo;
        KlassHandle thread_klass(THREAD, SystemDictionary::thread_klass());
        LinkResolver::resolve_virtual_call(callinfo, threadObj, recvrKlass, thread_klass,
                                           vmSymbolHandles::dispatchUncaughtException_name(),
                                           vmSymbolHandles::throwable_void_signature(),
                                           KlassHandle(), false, false, THREAD);
        CLEAR_PENDING_EXCEPTION;
        methodHandle method = callinfo.selected_method();
        if (method.not_null()) {
          JavaValue result(T_VOID);
          JavaCalls::call_virtual(&result,
                                  threadObj, thread_klass,
                                  vmSymbolHandles::dispatchUncaughtException_name(),
                                  vmSymbolHandles::throwable_void_signature(),
                                  uncaught_exception,
                                  THREAD);
        } else {
          KlassHandle thread_group(THREAD, SystemDictionary::threadGroup_klass());
          JavaValue result(T_VOID);
          JavaCalls::call_virtual(&result,
                                  group, thread_group,
                                  vmSymbolHandles::uncaughtException_name(),
                                  vmSymbolHandles::thread_throwable_void_signature(),
                                  threadObj,           // Arg 1
                                  uncaught_exception,  // Arg 2
                                  THREAD);
        }
        CLEAR_PENDING_EXCEPTION;
      }
    }

    // Call Thread.exit(). We try 3 times in case we got another Thread.stop during
    // the execution of the method. If that is not enough, then we don't really care. Thread.stop
    // is deprecated anyhow.
    { int count = 3;
      while (java_lang_Thread::threadGroup(threadObj()) != NULL && (count-- > 0)) {
        EXCEPTION_MARK;
        JavaValue result(T_VOID);
        KlassHandle thread_klass(THREAD, SystemDictionary::thread_klass());
        JavaCalls::call_virtual(&result,
                              threadObj, thread_klass,
                              vmSymbolHandles::exit_method_name(),
                              vmSymbolHandles::void_method_signature(),
                              THREAD);
        CLEAR_PENDING_EXCEPTION;
      }
    }

    // notify JVMTI
    if (JvmtiExport::should_post_thread_life()) {
      JvmtiExport::post_thread_end(this);
    }

    // We have notified the agents that we are exiting, before we go on,
    // we must check for a pending external suspend request and honor it
    // in order to not surprise the thread that made the suspend request.
    while (true) {
      {
        MutexLockerEx ml(SR_lock(), Mutex::_no_safepoint_check_flag);
        if (!is_external_suspend()) {
          set_terminated(_thread_exiting);
          ThreadService::current_thread_exiting(this);
          break;
        }
        // Implied else:
        // Things get a little tricky here. We have a pending external
        // suspend request, but we are holding the SR_lock so we
        // can't just self-suspend. So we temporarily drop the lock
        // and then self-suspend.
      }

      ThreadBlockInVM tbivm(this);
      java_suspend_self();

      // We're done with this suspend request, but we have to loop around
      // and check again. Eventually we will get SR_lock without a pending
      // external suspend request and will be able to mark ourselves as
      // exiting.
    }
    // no more external suspends are allowed at this point
  } else {
    // before_exit() has already posted JVMTI THREAD_END events
  }

  // Notify waiters on thread object. This has to be done after exit() is called
  // on the thread (if the thread is the last thread in a daemon ThreadGroup the
  // group should have the destroyed bit set before waiters are notified).
  ensure_join(this);
  assert(!this->has_pending_exception(), "ensure_join should have cleared");

  // 6282335 JNI DetachCurrentThread spec states that all Java monitors
  // held by this thread must be released.  A detach operation must only
  // get here if there are no Java frames on the stack.  Therefore, any
  // owned monitors at this point MUST be JNI-acquired monitors which are
  // pre-inflated and in the monitor cache.
  //
  // ensure_join() ignores IllegalThreadStateExceptions, and so does this.
  if (exit_type == jni_detach && JNIDetachReleasesMonitors) {
    assert(!this->has_last_Java_frame(), "detaching with Java frames?");
    ObjectSynchronizer::release_monitors_owned_by_thread(this);
    assert(!this->has_pending_exception(), "release_monitors should have cleared");
  }

  // These things needs to be done while we are still a Java Thread. Make sure that thread
  // is in a consistent state, in case GC happens
  assert(_privileged_stack_top == NULL, "must be NULL when we get here");

  if (active_handles() != NULL) {
    JNIHandleBlock* block = active_handles();
    set_active_handles(NULL);
    JNIHandleBlock::release_block(block);
  }

  if (free_handle_block() != NULL) {
    JNIHandleBlock* block = free_handle_block();
    set_free_handle_block(NULL);
    JNIHandleBlock::release_block(block);
  }

  // These have to be removed while this is still a valid thread.
  remove_stack_guard_pages();

  if (UseTLAB) {
    tlab().make_parsable(true);  // retire TLAB
  }

  if (jvmti_thread_state() != NULL) {
    JvmtiExport::cleanup_thread(this);
  }

#ifndef SERIALGC
  // We must flush G1-related buffers before removing a thread from
  // the list of active threads.
  if (UseG1GC) {
    flush_barrier_queues();
  }
#endif

  // Remove from list of active threads list, and notify VM thread if we are the last non-daemon thread
  Threads::remove(this);
}

#ifndef SERIALGC
// Flush G1-related queues.
void JavaThread::flush_barrier_queues() {
  satb_mark_queue().flush();
  dirty_card_queue().flush();
}
#endif

void JavaThread::cleanup_failed_attach_current_thread() {
  if (get_thread_profiler() != NULL) {
    get_thread_profiler()->disengage();
    ResourceMark rm;
    get_thread_profiler()->print(get_thread_name());
  }

  if (active_handles() != NULL) {
    JNIHandleBlock* block = active_handles();
    set_active_handles(NULL);
    JNIHandleBlock::release_block(block);
  }

  if (free_handle_block() != NULL) {
    JNIHandleBlock* block = free_handle_block();
    set_free_handle_block(NULL);
    JNIHandleBlock::release_block(block);
  }

  if (UseTLAB) {
    tlab().make_parsable(true);  // retire TLAB, if any
  }

#ifndef SERIALGC
  if (UseG1GC) {
    flush_barrier_queues();
  }
#endif

  Threads::remove(this);
  delete this;
}




JavaThread* JavaThread::active() {
  Thread* thread = ThreadLocalStorage::thread();
  assert(thread != NULL, "just checking");
  if (thread->is_Java_thread()) {
    return (JavaThread*) thread;
  } else {
    assert(thread->is_VM_thread(), "this must be a vm thread");
    VM_Operation* op = ((VMThread*) thread)->vm_operation();
    JavaThread *ret=op == NULL ? NULL : (JavaThread *)op->calling_thread();
    assert(ret->is_Java_thread(), "must be a Java thread");
    return ret;
  }
}

bool JavaThread::is_lock_owned(address adr) const {
  if (Thread::is_lock_owned(adr)) return true;

  for (MonitorChunk* chunk = monitor_chunks(); chunk != NULL; chunk = chunk->next()) {
    if (chunk->contains(adr)) return true;
  }

  return false;
}


void JavaThread::add_monitor_chunk(MonitorChunk* chunk) {
  chunk->set_next(monitor_chunks());
  set_monitor_chunks(chunk);
}

void JavaThread::remove_monitor_chunk(MonitorChunk* chunk) {
  guarantee(monitor_chunks() != NULL, "must be non empty");
  if (monitor_chunks() == chunk) {
    set_monitor_chunks(chunk->next());
  } else {
    MonitorChunk* prev = monitor_chunks();
    while (prev->next() != chunk) prev = prev->next();
    prev->set_next(chunk->next());
  }
}

// JVM support.

// Note: this function shouldn't block if it's called in
// _thread_in_native_trans state (such as from
// check_special_condition_for_native_trans()).
void JavaThread::check_and_handle_async_exceptions(bool check_unsafe_error) {

  if (has_last_Java_frame() && has_async_condition()) {
    // If we are at a polling page safepoint (not a poll return)
    // then we must defer async exception because live registers
    // will be clobbered by the exception path. Poll return is
    // ok because the call we a returning from already collides
    // with exception handling registers and so there is no issue.
    // (The exception handling path kills call result registers but
    //  this is ok since the exception kills the result anyway).

    if (is_at_poll_safepoint()) {
      // if the code we are returning to has deoptimized we must defer
      // the exception otherwise live registers get clobbered on the
      // exception path before deoptimization is able to retrieve them.
      //
      RegisterMap map(this, false);
      frame caller_fr = last_frame().sender(&map);
      assert(caller_fr.is_compiled_frame(), "what?");
      if (caller_fr.is_deoptimized_frame()) {
        if (TraceExceptions) {
          ResourceMark rm;
          tty->print_cr("deferred async exception at compiled safepoint");
        }
        return;
      }
    }
  }

  JavaThread::AsyncRequests condition = clear_special_runtime_exit_condition();
  if (condition == _no_async_condition) {
    // Conditions have changed since has_special_runtime_exit_condition()
    // was called:
    // - if we were here only because of an external suspend request,
    //   then that was taken care of above (or cancelled) so we are done
    // - if we were here because of another async request, then it has
    //   been cleared between the has_special_runtime_exit_condition()
    //   and now so again we are done
    return;
  }

  // Check for pending async. exception
  if (_pending_async_exception != NULL) {
    // Only overwrite an already pending exception, if it is not a threadDeath.
    if (!has_pending_exception() || !pending_exception()->is_a(SystemDictionary::threaddeath_klass())) {

      // We cannot call Exceptions::_throw(...) here because we cannot block
      set_pending_exception(_pending_async_exception, __FILE__, __LINE__);

      if (TraceExceptions) {
        ResourceMark rm;
        tty->print("Async. exception installed at runtime exit (" INTPTR_FORMAT ")", this);
        if (has_last_Java_frame() ) {
          frame f = last_frame();
          tty->print(" (pc: " INTPTR_FORMAT " sp: " INTPTR_FORMAT " )", f.pc(), f.sp());
        }
        tty->print_cr(" of type: %s", instanceKlass::cast(_pending_async_exception->klass())->external_name());
      }
      _pending_async_exception = NULL;
      clear_has_async_exception();
    }
  }

  if (check_unsafe_error &&
      condition == _async_unsafe_access_error && !has_pending_exception()) {
    condition = _no_async_condition;  // done
    switch (thread_state()) {
    case _thread_in_vm:
      {
        JavaThread* THREAD = this;
        THROW_MSG(vmSymbols::java_lang_InternalError(), "a fault occurred in an unsafe memory access operation");
      }
    case _thread_in_native:
      {
        ThreadInVMfromNative tiv(this);
        JavaThread* THREAD = this;
        THROW_MSG(vmSymbols::java_lang_InternalError(), "a fault occurred in an unsafe memory access operation");
      }
    case _thread_in_Java:
      {
        ThreadInVMfromJava tiv(this);
        JavaThread* THREAD = this;
        THROW_MSG(vmSymbols::java_lang_InternalError(), "a fault occurred in a recent unsafe memory access operation in compiled Java code");
      }
    default:
      ShouldNotReachHere();
    }
  }

  assert(condition == _no_async_condition || has_pending_exception() ||
         (!check_unsafe_error && condition == _async_unsafe_access_error),
         "must have handled the async condition, if no exception");
}

void JavaThread::handle_special_runtime_exit_condition(bool check_asyncs) {
  //
  // Check for pending external suspend. Internal suspend requests do
  // not use handle_special_runtime_exit_condition().
  // If JNIEnv proxies are allowed, don't self-suspend if the target
  // thread is not the current thread. In older versions of jdbx, jdbx
  // threads could call into the VM with another thread's JNIEnv so we
  // can be here operating on behalf of a suspended thread (4432884).
  bool do_self_suspend = is_external_suspend_with_lock();
  if (do_self_suspend && (!AllowJNIEnvProxy || this == JavaThread::current())) {
    //
    // Because thread is external suspended the safepoint code will count
    // thread as at a safepoint. This can be odd because we can be here
    // as _thread_in_Java which would normally transition to _thread_blocked
    // at a safepoint. We would like to mark the thread as _thread_blocked
    // before calling java_suspend_self like all other callers of it but
    // we must then observe proper safepoint protocol. (We can't leave
    // _thread_blocked with a safepoint in progress). However we can be
    // here as _thread_in_native_trans so we can't use a normal transition
    // constructor/destructor pair because they assert on that type of
    // transition. We could do something like:
    //
    // JavaThreadState state = thread_state();
    // set_thread_state(_thread_in_vm);
    // {
    //   ThreadBlockInVM tbivm(this);
    //   java_suspend_self()
    // }
    // set_thread_state(_thread_in_vm_trans);
    // if (safepoint) block;
    // set_thread_state(state);
    //
    // but that is pretty messy. Instead we just go with the way the
    // code has worked before and note that this is the only path to
    // java_suspend_self that doesn't put the thread in _thread_blocked
    // mode.

    frame_anchor()->make_walkable(this);
    java_suspend_self();

    // We might be here for reasons in addition to the self-suspend request
    // so check for other async requests.
  }

  if (check_asyncs) {
    check_and_handle_async_exceptions();
  }
}

void JavaThread::send_thread_stop(oop java_throwable)  {
  assert(Thread::current()->is_VM_thread(), "should be in the vm thread");
  assert(Threads_lock->is_locked(), "Threads_lock should be locked by safepoint code");
  assert(SafepointSynchronize::is_at_safepoint(), "all threads are stopped");

  // Do not throw asynchronous exceptions against the compiler thread
  // (the compiler thread should not be a Java thread -- fix in 1.4.2)
  if (is_Compiler_thread()) return;

  // This is a change from JDK 1.1, but JDK 1.2 will also do it:
  if (java_throwable->is_a(SystemDictionary::threaddeath_klass())) {
    java_lang_Thread::set_stillborn(threadObj());
  }

  {
    // Actually throw the Throwable against the target Thread - however
    // only if there is no thread death exception installed already.
    if (_pending_async_exception == NULL || !_pending_async_exception->is_a(SystemDictionary::threaddeath_klass())) {
      // If the topmost frame is a runtime stub, then we are calling into
      // OptoRuntime from compiled code. Some runtime stubs (new, monitor_exit..)
      // must deoptimize the caller before continuing, as the compiled  exception handler table
      // may not be valid
      if (has_last_Java_frame()) {
        frame f = last_frame();
        if (f.is_runtime_frame() || f.is_safepoint_blob_frame()) {
          // BiasedLocking needs an updated RegisterMap for the revoke monitors pass
          RegisterMap reg_map(this, UseBiasedLocking);
          frame compiled_frame = f.sender(&reg_map);
          if (compiled_frame.can_be_deoptimized()) {
            Deoptimization::deoptimize(this, compiled_frame, &reg_map);
          }
        }
      }

      // Set async. pending exception in thread.
      set_pending_async_exception(java_throwable);

      if (TraceExceptions) {
       ResourceMark rm;
       tty->print_cr("Pending Async. exception installed of type: %s", instanceKlass::cast(_pending_async_exception->klass())->external_name());
      }
      // for AbortVMOnException flag
      NOT_PRODUCT(Exceptions::debug_check_abort(instanceKlass::cast(_pending_async_exception->klass())->external_name()));
    }
  }


  // Interrupt thread so it will wake up from a potential wait()
  Thread::interrupt(this);
}

// External suspension mechanism.
//
// Tell the VM to suspend a thread when ever it knows that it does not hold on
// to any VM_locks and it is at a transition
// Self-suspension will happen on the transition out of the vm.
// Catch "this" coming in from JNIEnv pointers when the thread has been freed
//
// Guarantees on return:
//   + Target thread will not execute any new bytecode (that's why we need to
//     force a safepoint)
//   + Target thread will not enter any new monitors
//
void JavaThread::java_suspend() {
  { MutexLocker mu(Threads_lock);
    if (!Threads::includes(this) || is_exiting() || this->threadObj() == NULL) {
       return;
    }
  }

  { MutexLockerEx ml(SR_lock(), Mutex::_no_safepoint_check_flag);
    if (!is_external_suspend()) {
      // a racing resume has cancelled us; bail out now
      return;
    }

    // suspend is done
    uint32_t debug_bits = 0;
    // Warning: is_ext_suspend_completed() may temporarily drop the
    // SR_lock to allow the thread to reach a stable thread state if
    // it is currently in a transient thread state.
    if (is_ext_suspend_completed(false /* !called_by_wait */,
                                 SuspendRetryDelay, &debug_bits) ) {
      return;
    }
  }

  VM_ForceSafepoint vm_suspend;
  VMThread::execute(&vm_suspend);
}

// Part II of external suspension.
// A JavaThread self suspends when it detects a pending external suspend
// request. This is usually on transitions. It is also done in places
// where continuing to the next transition would surprise the caller,
// e.g., monitor entry.
//
// Returns the number of times that the thread self-suspended.
//
// Note: DO NOT call java_suspend_self() when you just want to block current
//       thread. java_suspend_self() is the second stage of cooperative
//       suspension for external suspend requests and should only be used
//       to complete an external suspend request.
//
int JavaThread::java_suspend_self() {
  int ret = 0;

  // we are in the process of exiting so don't suspend
  if (is_exiting()) {
     clear_external_suspend();
     return ret;
  }

  assert(_anchor.walkable() ||
    (is_Java_thread() && !((JavaThread*)this)->has_last_Java_frame()),
    "must have walkable stack");

  MutexLockerEx ml(SR_lock(), Mutex::_no_safepoint_check_flag);

  assert(!this->is_any_suspended(),
    "a thread trying to self-suspend should not already be suspended");

  if (this->is_suspend_equivalent()) {
    // If we are self-suspending as a result of the lifting of a
    // suspend equivalent condition, then the suspend_equivalent
    // flag is not cleared until we set the ext_suspended flag so
    // that wait_for_ext_suspend_completion() returns consistent
    // results.
    this->clear_suspend_equivalent();
  }

  // A racing resume may have cancelled us before we grabbed SR_lock
  // above. Or another external suspend request could be waiting for us
  // by the time we return from SR_lock()->wait(). The thread
  // that requested the suspension may already be trying to walk our
  // stack and if we return now, we can change the stack out from under
  // it. This would be a "bad thing (TM)" and cause the stack walker
  // to crash. We stay self-suspended until there are no more pending
  // external suspend requests.
  while (is_external_suspend()) {
    ret++;
    this->set_ext_suspended();

    // _ext_suspended flag is cleared by java_resume()
    while (is_ext_suspended()) {
      this->SR_lock()->wait(Mutex::_no_safepoint_check_flag);
    }
  }

  return ret;
}

#ifdef ASSERT
// verify the JavaThread has not yet been published in the Threads::list, and
// hence doesn't need protection from concurrent access at this stage
void JavaThread::verify_not_published() {
  if (!Threads_lock->owned_by_self()) {
   MutexLockerEx ml(Threads_lock,  Mutex::_no_safepoint_check_flag);
   assert( !Threads::includes(this),
           "java thread shouldn't have been published yet!");
  }
  else {
   assert( !Threads::includes(this),
           "java thread shouldn't have been published yet!");
  }
}
#endif

// Slow path when the native==>VM/Java barriers detect a safepoint is in
// progress or when _suspend_flags is non-zero.
// Current thread needs to self-suspend if there is a suspend request and/or
// block if a safepoint is in progress.
// Async exception ISN'T checked.
// Note only the ThreadInVMfromNative transition can call this function
// directly and when thread state is _thread_in_native_trans
void JavaThread::check_safepoint_and_suspend_for_native_trans(JavaThread *thread) {
  assert(thread->thread_state() == _thread_in_native_trans, "wrong state");

  JavaThread *curJT = JavaThread::current();
  bool do_self_suspend = thread->is_external_suspend();

  assert(!curJT->has_last_Java_frame() || curJT->frame_anchor()->walkable(), "Unwalkable stack in native->vm transition");

  // If JNIEnv proxies are allowed, don't self-suspend if the target
  // thread is not the current thread. In older versions of jdbx, jdbx
  // threads could call into the VM with another thread's JNIEnv so we
  // can be here operating on behalf of a suspended thread (4432884).
  if (do_self_suspend && (!AllowJNIEnvProxy || curJT == thread)) {
    JavaThreadState state = thread->thread_state();

    // We mark this thread_blocked state as a suspend-equivalent so
    // that a caller to is_ext_suspend_completed() won't be confused.
    // The suspend-equivalent state is cleared by java_suspend_self().
    thread->set_suspend_equivalent();

    // If the safepoint code sees the _thread_in_native_trans state, it will
    // wait until the thread changes to other thread state. There is no
    // guarantee on how soon we can obtain the SR_lock and complete the
    // self-suspend request. It would be a bad idea to let safepoint wait for
    // too long. Temporarily change the state to _thread_blocked to
    // let the VM thread know that this thread is ready for GC. The problem
    // of changing thread state is that safepoint could happen just after
    // java_suspend_self() returns after being resumed, and VM thread will
    // see the _thread_blocked state. We must check for safepoint
    // after restoring the state and make sure we won't leave while a safepoint
    // is in progress.
    thread->set_thread_state(_thread_blocked);
    thread->java_suspend_self();
    thread->set_thread_state(state);
    // Make sure new state is seen by VM thread
    if (os::is_MP()) {
      if (UseMembar) {
        // Force a fence between the write above and read below
        OrderAccess::fence();
      } else {
        // Must use this rather than serialization page in particular on Windows
        InterfaceSupport::serialize_memory(thread);
      }
    }
  }

  if (SafepointSynchronize::do_call_back()) {
    // If we are safepointing, then block the caller which may not be
    // the same as the target thread (see above).
    SafepointSynchronize::block(curJT);
  }

  if (thread->is_deopt_suspend()) {
    thread->clear_deopt_suspend();
    RegisterMap map(thread, false);
    frame f = thread->last_frame();
    while ( f.id() != thread->must_deopt_id() && ! f.is_first_frame()) {
      f = f.sender(&map);
    }
    if (f.id() == thread->must_deopt_id()) {
      thread->clear_must_deopt_id();
      // Since we know we're safe to deopt the current state is a safe state
      f.deoptimize(thread, true);
    } else {
      fatal("missed deoptimization!");
    }
  }
}

// Slow path when the native==>VM/Java barriers detect a safepoint is in
// progress or when _suspend_flags is non-zero.
// Current thread needs to self-suspend if there is a suspend request and/or
// block if a safepoint is in progress.
// Also check for pending async exception (not including unsafe access error).
// Note only the native==>VM/Java barriers can call this function and when
// thread state is _thread_in_native_trans.
void JavaThread::check_special_condition_for_native_trans(JavaThread *thread) {
  check_safepoint_and_suspend_for_native_trans(thread);

  if (thread->has_async_exception()) {
    // We are in _thread_in_native_trans state, don't handle unsafe
    // access error since that may block.
    thread->check_and_handle_async_exceptions(false);
  }
}

// We need to guarantee the Threads_lock here, since resumes are not
// allowed during safepoint synchronization
// Can only resume from an external suspension
void JavaThread::java_resume() {
  assert_locked_or_safepoint(Threads_lock);

  // Sanity check: thread is gone, has started exiting or the thread
  // was not externally suspended.
  if (!Threads::includes(this) || is_exiting() || !is_external_suspend()) {
    return;
  }

  MutexLockerEx ml(SR_lock(), Mutex::_no_safepoint_check_flag);

  clear_external_suspend();

  if (is_ext_suspended()) {
    clear_ext_suspended();
    SR_lock()->notify_all();
  }
}

void JavaThread::create_stack_guard_pages() {
  if (! os::uses_stack_guard_pages() || _stack_guard_state != stack_guard_unused) return;
  address low_addr = stack_base() - stack_size();
  size_t len = (StackYellowPages + StackRedPages) * os::vm_page_size();

  int allocate = os::allocate_stack_guard_pages();
  // warning("Guarding at " PTR_FORMAT " for len " SIZE_FORMAT "\n", low_addr, len);

  if (allocate && !os::commit_memory((char *) low_addr, len)) {
    warning("Attempt to allocate stack guard pages failed.");
    return;
  }

  if (os::guard_memory((char *) low_addr, len)) {
    _stack_guard_state = stack_guard_enabled;
  } else {
    warning("Attempt to protect stack guard pages failed.");
    if (os::uncommit_memory((char *) low_addr, len)) {
      warning("Attempt to deallocate stack guard pages failed.");
    }
  }
}

void JavaThread::remove_stack_guard_pages() {
  if (_stack_guard_state == stack_guard_unused) return;
  address low_addr = stack_base() - stack_size();
  size_t len = (StackYellowPages + StackRedPages) * os::vm_page_size();

  if (os::allocate_stack_guard_pages()) {
    if (os::uncommit_memory((char *) low_addr, len)) {
      _stack_guard_state = stack_guard_unused;
    } else {
      warning("Attempt to deallocate stack guard pages failed.");
    }
  } else {
    if (_stack_guard_state == stack_guard_unused) return;
    if (os::unguard_memory((char *) low_addr, len)) {
      _stack_guard_state = stack_guard_unused;
    } else {
        warning("Attempt to unprotect stack guard pages failed.");
    }
  }
}

void JavaThread::enable_stack_yellow_zone() {
  assert(_stack_guard_state != stack_guard_unused, "must be using guard pages.");
  assert(_stack_guard_state != stack_guard_enabled, "already enabled");

  // The base notation is from the stacks point of view, growing downward.
  // We need to adjust it to work correctly with guard_memory()
  address base = stack_yellow_zone_base() - stack_yellow_zone_size();

  guarantee(base < stack_base(),"Error calculating stack yellow zone");
  guarantee(base < os::current_stack_pointer(),"Error calculating stack yellow zone");

  if (os::guard_memory((char *) base, stack_yellow_zone_size())) {
    _stack_guard_state = stack_guard_enabled;
  } else {
    warning("Attempt to guard stack yellow zone failed.");
  }
  enable_register_stack_guard();
}

void JavaThread::disable_stack_yellow_zone() {
  assert(_stack_guard_state != stack_guard_unused, "must be using guard pages.");
  assert(_stack_guard_state != stack_guard_yellow_disabled, "already disabled");

  // Simply return if called for a thread that does not use guard pages.
  if (_stack_guard_state == stack_guard_unused) return;

  // The base notation is from the stacks point of view, growing downward.
  // We need to adjust it to work correctly with guard_memory()
  address base = stack_yellow_zone_base() - stack_yellow_zone_size();

  if (os::unguard_memory((char *)base, stack_yellow_zone_size())) {
    _stack_guard_state = stack_guard_yellow_disabled;
  } else {
    warning("Attempt to unguard stack yellow zone failed.");
  }
  disable_register_stack_guard();
}

void JavaThread::enable_stack_red_zone() {
  // The base notation is from the stacks point of view, growing downward.
  // We need to adjust it to work correctly with guard_memory()
  assert(_stack_guard_state != stack_guard_unused, "must be using guard pages.");
  address base = stack_red_zone_base() - stack_red_zone_size();

  guarantee(base < stack_base(),"Error calculating stack red zone");
  guarantee(base < os::current_stack_pointer(),"Error calculating stack red zone");

  if(!os::guard_memory((char *) base, stack_red_zone_size())) {
    warning("Attempt to guard stack red zone failed.");
  }
}

void JavaThread::disable_stack_red_zone() {
  // The base notation is from the stacks point of view, growing downward.
  // We need to adjust it to work correctly with guard_memory()
  assert(_stack_guard_state != stack_guard_unused, "must be using guard pages.");
  address base = stack_red_zone_base() - stack_red_zone_size();
  if (!os::unguard_memory((char *)base, stack_red_zone_size())) {
    warning("Attempt to unguard stack red zone failed.");
  }
}

void JavaThread::frames_do(void f(frame*, const RegisterMap* map)) {
  // ignore is there is no stack
  if (!has_last_Java_frame()) return;
  // traverse the stack frames. Starts from top frame.
  for(StackFrameStream fst(this); !fst.is_done(); fst.next()) {
    frame* fr = fst.current();
    f(fr, fst.register_map());
  }
}


#ifndef PRODUCT
// Deoptimization
// Function for testing deoptimization
void JavaThread::deoptimize() {
  // BiasedLocking needs an updated RegisterMap for the revoke monitors pass
  StackFrameStream fst(this, UseBiasedLocking);
  bool deopt = false;           // Dump stack only if a deopt actually happens.
  bool only_at = strlen(DeoptimizeOnlyAt) > 0;
  // Iterate over all frames in the thread and deoptimize
  for(; !fst.is_done(); fst.next()) {
    if(fst.current()->can_be_deoptimized()) {

      if (only_at) {
        // Deoptimize only at particular bcis.  DeoptimizeOnlyAt
        // consists of comma or carriage return separated numbers so
        // search for the current bci in that string.
        address pc = fst.current()->pc();
        nmethod* nm =  (nmethod*) fst.current()->cb();
        ScopeDesc* sd = nm->scope_desc_at( pc);
        char buffer[8];
        jio_snprintf(buffer, sizeof(buffer), "%d", sd->bci());
        size_t len = strlen(buffer);
        const char * found = strstr(DeoptimizeOnlyAt, buffer);
        while (found != NULL) {
          if ((found[len] == ',' || found[len] == '\n' || found[len] == '\0') &&
              (found == DeoptimizeOnlyAt || found[-1] == ',' || found[-1] == '\n')) {
            // Check that the bci found is bracketed by terminators.
            break;
          }
          found = strstr(found + 1, buffer);
        }
        if (!found) {
          continue;
        }
      }

      if (DebugDeoptimization && !deopt) {
        deopt = true; // One-time only print before deopt
        tty->print_cr("[BEFORE Deoptimization]");
        trace_frames();
        trace_stack();
      }
      Deoptimization::deoptimize(this, *fst.current(), fst.register_map());
    }
  }

  if (DebugDeoptimization && deopt) {
    tty->print_cr("[AFTER Deoptimization]");
    trace_frames();
  }
}


// Make zombies
void JavaThread::make_zombies() {
  for(StackFrameStream fst(this); !fst.is_done(); fst.next()) {
    if (fst.current()->can_be_deoptimized()) {
      // it is a Java nmethod
      nmethod* nm = CodeCache::find_nmethod(fst.current()->pc());
      nm->make_not_entrant();
    }
  }
}
#endif // PRODUCT


void JavaThread::deoptimized_wrt_marked_nmethods() {
  if (!has_last_Java_frame()) return;
  // BiasedLocking needs an updated RegisterMap for the revoke monitors pass
  StackFrameStream fst(this, UseBiasedLocking);
  for(; !fst.is_done(); fst.next()) {
    if (fst.current()->should_be_deoptimized()) {
      Deoptimization::deoptimize(this, *fst.current(), fst.register_map());
    }
  }
}


// GC support
static void frame_gc_epilogue(frame* f, const RegisterMap* map) { f->gc_epilogue(); }

void JavaThread::gc_epilogue() {
  frames_do(frame_gc_epilogue);
}


static void frame_gc_prologue(frame* f, const RegisterMap* map) { f->gc_prologue(); }

void JavaThread::gc_prologue() {
  frames_do(frame_gc_prologue);
}


void JavaThread::oops_do(OopClosure* f) {
  // Flush deferred store-barriers, if any, associated with
  // initializing stores done by this JavaThread in the current epoch.
  Universe::heap()->flush_deferred_store_barrier(this);

  // The ThreadProfiler oops_do is done from FlatProfiler::oops_do
  // since there may be more than one thread using each ThreadProfiler.

  // Traverse the GCHandles
  Thread::oops_do(f);

  assert( (!has_last_Java_frame() && java_call_counter() == 0) ||
          (has_last_Java_frame() && java_call_counter() > 0), "wrong java_sp info!");

  if (has_last_Java_frame()) {

    // Traverse the privileged stack
    if (_privileged_stack_top != NULL) {
      _privileged_stack_top->oops_do(f);
    }

    // traverse the registered growable array
    if (_array_for_gc != NULL) {
      for (int index = 0; index < _array_for_gc->length(); index++) {
        f->do_oop(_array_for_gc->adr_at(index));
      }
    }

    // Traverse the monitor chunks
    for (MonitorChunk* chunk = monitor_chunks(); chunk != NULL; chunk = chunk->next()) {
      chunk->oops_do(f);
    }

    // Traverse the execution stack
    for(StackFrameStream fst(this); !fst.is_done(); fst.next()) {
      fst.current()->oops_do(f, fst.register_map());
    }
  }

  // callee_target is never live across a gc point so NULL it here should
  // it still contain a methdOop.

  set_callee_target(NULL);

  assert(vframe_array_head() == NULL, "deopt in progress at a safepoint!");
  // If we have deferred set_locals there might be oops waiting to be
  // written
  GrowableArray<jvmtiDeferredLocalVariableSet*>* list = deferred_locals();
  if (list != NULL) {
    for (int i = 0; i < list->length(); i++) {
      list->at(i)->oops_do(f);
    }
  }

  // Traverse instance variables at the end since the GC may be moving things
  // around using this function
  f->do_oop((oop*) &_threadObj);
  f->do_oop((oop*) &_vm_result);
  f->do_oop((oop*) &_vm_result_2);
  f->do_oop((oop*) &_exception_oop);
  f->do_oop((oop*) &_pending_async_exception);

  if (jvmti_thread_state() != NULL) {
    jvmti_thread_state()->oops_do(f);
  }
}

void JavaThread::nmethods_do() {
  // Traverse the GCHandles
  Thread::nmethods_do();

  assert( (!has_last_Java_frame() && java_call_counter() == 0) ||
          (has_last_Java_frame() && java_call_counter() > 0), "wrong java_sp info!");

  if (has_last_Java_frame()) {
    // Traverse the execution stack
    for(StackFrameStream fst(this); !fst.is_done(); fst.next()) {
      fst.current()->nmethods_do();
    }
  }
}

// Printing
const char* _get_thread_state_name(JavaThreadState _thread_state) {
  switch (_thread_state) {
  case _thread_uninitialized:     return "_thread_uninitialized";
  case _thread_new:               return "_thread_new";
  case _thread_new_trans:         return "_thread_new_trans";
  case _thread_in_native:         return "_thread_in_native";
  case _thread_in_native_trans:   return "_thread_in_native_trans";
  case _thread_in_vm:             return "_thread_in_vm";
  case _thread_in_vm_trans:       return "_thread_in_vm_trans";
  case _thread_in_Java:           return "_thread_in_Java";
  case _thread_in_Java_trans:     return "_thread_in_Java_trans";
  case _thread_blocked:           return "_thread_blocked";
  case _thread_blocked_trans:     return "_thread_blocked_trans";
  default:                        return "unknown thread state";
  }
}

#ifndef PRODUCT
void JavaThread::print_thread_state_on(outputStream *st) const {
  st->print_cr("   JavaThread state: %s", _get_thread_state_name(_thread_state));
};
void JavaThread::print_thread_state() const {
  print_thread_state_on(tty);
};
#endif // PRODUCT

// Called by Threads::print() for VM_PrintThreads operation
void JavaThread::print_on(outputStream *st) const {
  st->print("\"%s\" ", get_thread_name());
  oop thread_oop = threadObj();
  if (thread_oop != NULL && java_lang_Thread::is_daemon(thread_oop))  st->print("daemon ");
  Thread::print_on(st);
  // print guess for valid stack memory region (assume 4K pages); helps lock debugging
  st->print_cr("[" INTPTR_FORMAT "]", (intptr_t)last_Java_sp() & ~right_n_bits(12));
  if (thread_oop != NULL && JDK_Version::is_gte_jdk15x_version()) {
    st->print_cr("   java.lang.Thread.State: %s", java_lang_Thread::thread_status_name(thread_oop));
  }
#ifndef PRODUCT
  print_thread_state_on(st);
  _safepoint_state->print_on(st);
#endif // PRODUCT
}

// Called by fatal error handler. The difference between this and
// JavaThread::print() is that we can't grab lock or allocate memory.
void JavaThread::print_on_error(outputStream* st, char *buf, int buflen) const {
  st->print("JavaThread \"%s\"",  get_thread_name_string(buf, buflen));
  oop thread_obj = threadObj();
  if (thread_obj != NULL) {
     if (java_lang_Thread::is_daemon(thread_obj)) st->print(" daemon");
  }
  st->print(" [");
  st->print("%s", _get_thread_state_name(_thread_state));
  if (osthread()) {
    st->print(", id=%d", osthread()->thread_id());
  }
  st->print(", stack(" PTR_FORMAT "," PTR_FORMAT ")",
            _stack_base - _stack_size, _stack_base);
  st->print("]");
  return;
}

// Verification

static void frame_verify(frame* f, const RegisterMap *map) { f->verify(map); }

void JavaThread::verify() {
  // Verify oops in the thread.
  oops_do(&VerifyOopClosure::verify_oop);

  // Verify the stack frames.
  frames_do(frame_verify);
}

// CR 6300358 (sub-CR 2137150)
// Most callers of this method assume that it can't return NULL but a
// thread may not have a name whilst it is in the process of attaching to
// the VM - see CR 6412693, and there are places where a JavaThread can be
// seen prior to having it's threadObj set (eg JNI attaching threads and
// if vm exit occurs during initialization). These cases can all be accounted
// for such that this method never returns NULL.
const char* JavaThread::get_thread_name() const {
#ifdef ASSERT
  // early safepoints can hit while current thread does not yet have TLS
  if (!SafepointSynchronize::is_at_safepoint()) {
    Thread *cur = Thread::current();
    if (!(cur->is_Java_thread() && cur == this)) {
      // Current JavaThreads are allowed to get their own name without
      // the Threads_lock.
      assert_locked_or_safepoint(Threads_lock);
    }
  }
#endif // ASSERT
    return get_thread_name_string();
}

// Returns a non-NULL representation of this thread's name, or a suitable
// descriptive string if there is no set name
const char* JavaThread::get_thread_name_string(char* buf, int buflen) const {
  const char* name_str;
  oop thread_obj = threadObj();
  if (thread_obj != NULL) {
    typeArrayOop name = java_lang_Thread::name(thread_obj);
    if (name != NULL) {
      if (buf == NULL) {
        name_str = UNICODE::as_utf8((jchar*) name->base(T_CHAR), name->length());
      }
      else {
        name_str = UNICODE::as_utf8((jchar*) name->base(T_CHAR), name->length(), buf, buflen);
      }
    }
    else if (is_attaching()) { // workaround for 6412693 - see 6404306
      name_str = "<no-name - thread is attaching>";
    }
    else {
      name_str = Thread::name();
    }
  }
  else {
    name_str = Thread::name();
  }
  assert(name_str != NULL, "unexpected NULL thread name");
  return name_str;
}


const char* JavaThread::get_threadgroup_name() const {
  debug_only(if (JavaThread::current() != this) assert_locked_or_safepoint(Threads_lock);)
  oop thread_obj = threadObj();
  if (thread_obj != NULL) {
    oop thread_group = java_lang_Thread::threadGroup(thread_obj);
    if (thread_group != NULL) {
      typeArrayOop name = java_lang_ThreadGroup::name(thread_group);
      // ThreadGroup.name can be null
      if (name != NULL) {
        const char* str = UNICODE::as_utf8((jchar*) name->base(T_CHAR), name->length());
        return str;
      }
    }
  }
  return NULL;
}

const char* JavaThread::get_parent_name() const {
  debug_only(if (JavaThread::current() != this) assert_locked_or_safepoint(Threads_lock);)
  oop thread_obj = threadObj();
  if (thread_obj != NULL) {
    oop thread_group = java_lang_Thread::threadGroup(thread_obj);
    if (thread_group != NULL) {
      oop parent = java_lang_ThreadGroup::parent(thread_group);
      if (parent != NULL) {
        typeArrayOop name = java_lang_ThreadGroup::name(parent);
        // ThreadGroup.name can be null
        if (name != NULL) {
          const char* str = UNICODE::as_utf8((jchar*) name->base(T_CHAR), name->length());
          return str;
        }
      }
    }
  }
  return NULL;
}

ThreadPriority JavaThread::java_priority() const {
  oop thr_oop = threadObj();
  if (thr_oop == NULL) return NormPriority; // Bootstrapping
  ThreadPriority priority = java_lang_Thread::priority(thr_oop);
  assert(MinPriority <= priority && priority <= MaxPriority, "sanity check");
  return priority;
}

void JavaThread::prepare(jobject jni_thread, ThreadPriority prio) {

  assert(Threads_lock->owner() == Thread::current(), "must have threads lock");
  // Link Java Thread object <-> C++ Thread

  // Get the C++ thread object (an oop) from the JNI handle (a jthread)
  // and put it into a new Handle.  The Handle "thread_oop" can then
  // be used to pass the C++ thread object to other methods.

  // Set the Java level thread object (jthread) field of the
  // new thread (a JavaThread *) to C++ thread object using the
  // "thread_oop" handle.

  // Set the thread field (a JavaThread *) of the
  // oop representing the java_lang_Thread to the new thread (a JavaThread *).

  Handle thread_oop(Thread::current(),
                    JNIHandles::resolve_non_null(jni_thread));
  assert(instanceKlass::cast(thread_oop->klass())->is_linked(),
    "must be initialized");
  set_threadObj(thread_oop());
  java_lang_Thread::set_thread(thread_oop(), this);

  if (prio == NoPriority) {
    prio = java_lang_Thread::priority(thread_oop());
    assert(prio != NoPriority, "A valid priority should be present");
  }

  // Push the Java priority down to the native thread; needs Threads_lock
  Thread::set_priority(this, prio);

  // Add the new thread to the Threads list and set it in motion.
  // We must have threads lock in order to call Threads::add.
  // It is crucial that we do not block before the thread is
  // added to the Threads list for if a GC happens, then the java_thread oop
  // will not be visited by GC.
  Threads::add(this);
}

oop JavaThread::current_park_blocker() {
  // Support for JSR-166 locks
  oop thread_oop = threadObj();
  if (thread_oop != NULL &&
      JDK_Version::current().supports_thread_park_blocker()) {
    return java_lang_Thread::park_blocker(thread_oop);
  }
  return NULL;
}


void JavaThread::print_stack_on(outputStream* st) {
  if (!has_last_Java_frame()) return;
  ResourceMark rm;
  HandleMark   hm;

  RegisterMap reg_map(this);
  vframe* start_vf = last_java_vframe(&reg_map);
  int count = 0;
  for (vframe* f = start_vf; f; f = f->sender() ) {
    if (f->is_java_frame()) {
      javaVFrame* jvf = javaVFrame::cast(f);
      java_lang_Throwable::print_stack_element(st, jvf->method(), jvf->bci());

      // Print out lock information
      if (JavaMonitorsInStackTrace) {
        jvf->print_lock_info_on(st, count);
      }
    } else {
      // Ignore non-Java frames
    }

    // Bail-out case for too deep stacks
    count++;
    if (MaxJavaStackTraceDepth == count) return;
  }
}


// JVMTI PopFrame support
void JavaThread::popframe_preserve_args(ByteSize size_in_bytes, void* start) {
  assert(_popframe_preserved_args == NULL, "should not wipe out old PopFrame preserved arguments");
  if (in_bytes(size_in_bytes) != 0) {
    _popframe_preserved_args = NEW_C_HEAP_ARRAY(char, in_bytes(size_in_bytes));
    _popframe_preserved_args_size = in_bytes(size_in_bytes);
    Copy::conjoint_bytes(start, _popframe_preserved_args, _popframe_preserved_args_size);
  }
}

void* JavaThread::popframe_preserved_args() {
  return _popframe_preserved_args;
}

ByteSize JavaThread::popframe_preserved_args_size() {
  return in_ByteSize(_popframe_preserved_args_size);
}

WordSize JavaThread::popframe_preserved_args_size_in_words() {
  int sz = in_bytes(popframe_preserved_args_size());
  assert(sz % wordSize == 0, "argument size must be multiple of wordSize");
  return in_WordSize(sz / wordSize);
}

void JavaThread::popframe_free_preserved_args() {
  assert(_popframe_preserved_args != NULL, "should not free PopFrame preserved arguments twice");
  FREE_C_HEAP_ARRAY(char, (char*) _popframe_preserved_args);
  _popframe_preserved_args = NULL;
  _popframe_preserved_args_size = 0;
}

#ifndef PRODUCT

void JavaThread::trace_frames() {
  tty->print_cr("[Describe stack]");
  int frame_no = 1;
  for(StackFrameStream fst(this); !fst.is_done(); fst.next()) {
    tty->print("  %d. ", frame_no++);
    fst.current()->print_value_on(tty,this);
    tty->cr();
  }
}


void JavaThread::trace_stack_from(vframe* start_vf) {
  ResourceMark rm;
  int vframe_no = 1;
  for (vframe* f = start_vf; f; f = f->sender() ) {
    if (f->is_java_frame()) {
      javaVFrame::cast(f)->print_activation(vframe_no++);
    } else {
      f->print();
    }
    if (vframe_no > StackPrintLimit) {
      tty->print_cr("...<more frames>...");
      return;
    }
  }
}


void JavaThread::trace_stack() {
  if (!has_last_Java_frame()) return;
  ResourceMark rm;
  HandleMark   hm;
  RegisterMap reg_map(this);
  trace_stack_from(last_java_vframe(&reg_map));
}


#endif // PRODUCT


javaVFrame* JavaThread::last_java_vframe(RegisterMap *reg_map) {
  assert(reg_map != NULL, "a map must be given");
  frame f = last_frame();
  for (vframe* vf = vframe::new_vframe(&f, reg_map, this); vf; vf = vf->sender() ) {
    if (vf->is_java_frame()) return javaVFrame::cast(vf);
  }
  return NULL;
}


klassOop JavaThread::security_get_caller_class(int depth) {
  vframeStream vfst(this);
  vfst.security_get_caller_frame(depth);
  if (!vfst.at_end()) {
    return vfst.method()->method_holder();
  }
  return NULL;
}

static void compiler_thread_entry(JavaThread* thread, TRAPS) {
  assert(thread->is_Compiler_thread(), "must be compiler thread");
  CompileBroker::compiler_thread_loop();
}

// Create a CompilerThread
CompilerThread::CompilerThread(CompileQueue* queue, CompilerCounters* counters)
: JavaThread(&compiler_thread_entry) {
  _env   = NULL;
  _log   = NULL;
  _task  = NULL;
  _queue = queue;
  _counters = counters;

#ifndef PRODUCT
  _ideal_graph_printer = NULL;
#endif
}


// ======= Threads ========

// The Threads class links together all active threads, and provides
// operations over all threads.  It is protected by its own Mutex
// lock, which is also used in other contexts to protect thread
// operations from having the thread being operated on from exiting
// and going away unexpectedly (e.g., safepoint synchronization)

JavaThread* Threads::_thread_list = NULL;
int         Threads::_number_of_threads = 0;
int         Threads::_number_of_non_daemon_threads = 0;
int         Threads::_return_code = 0;
size_t      JavaThread::_stack_size_at_create = 0;

// All JavaThreads
#define ALL_JAVA_THREADS(X) for (JavaThread* X = _thread_list; X; X = X->next())

void os_stream();

// All JavaThreads + all non-JavaThreads (i.e., every thread in the system)
void Threads::threads_do(ThreadClosure* tc) {
  assert_locked_or_safepoint(Threads_lock);
  // ALL_JAVA_THREADS iterates through all JavaThreads
  ALL_JAVA_THREADS(p) {
    tc->do_thread(p);
  }
  // Someday we could have a table or list of all non-JavaThreads.
  // For now, just manually iterate through them.
  tc->do_thread(VMThread::vm_thread());
  Universe::heap()->gc_threads_do(tc);
  WatcherThread *wt = WatcherThread::watcher_thread();
  // Strictly speaking, the following NULL check isn't sufficient to make sure
  // the data for WatcherThread is still valid upon being examined. However,
  // considering that WatchThread terminates when the VM is on the way to
  // exit at safepoint, the chance of the above is extremely small. The right
  // way to prevent termination of WatcherThread would be to acquire
  // Terminator_lock, but we can't do that without violating the lock rank
  // checking in some cases.
  if (wt != NULL)
    tc->do_thread(wt);

  // If CompilerThreads ever become non-JavaThreads, add them here
}

jint Threads::create_vm(JavaVMInitArgs* args, bool* canTryAgain) {

  extern void JDK_Version_init();

  // Check version
  if (!is_supported_jni_version(args->version)) return JNI_EVERSION;

  // Initialize the output stream module
  ostream_init();

  // Process java launcher properties.
  Arguments::process_sun_java_launcher_properties(args);

  // Initialize the os module before using TLS
  os::init();

  // Initialize system properties.
  Arguments::init_system_properties();

  // So that JDK version can be used as a discrimintor when parsing arguments
  JDK_Version_init();

  // Parse arguments
  jint parse_result = Arguments::parse(args);
  if (parse_result != JNI_OK) return parse_result;

  if (PauseAtStartup) {
    os::pause();
  }

  HS_DTRACE_PROBE(hotspot, vm__init__begin);

  // Record VM creation timing statistics
  TraceVmCreationTime create_vm_timer;
  create_vm_timer.start();

  // Timing (must come after argument parsing)
  TraceTime timer("Create VM", TraceStartupTime);

  // Initialize the os module after parsing the args
  jint os_init_2_result = os::init_2();
  if (os_init_2_result != JNI_OK) return os_init_2_result;

  // Initialize output stream logging
  ostream_init_log();

  // Convert -Xrun to -agentlib: if there is no JVM_OnLoad
  // Must be before create_vm_init_agents()
  if (Arguments::init_libraries_at_startup()) {
    convert_vm_init_libraries_to_agents();
  }

  // Launch -agentlib/-agentpath and converted -Xrun agents
  if (Arguments::init_agents_at_startup()) {
    create_vm_init_agents();
  }

  // Initialize Threads state
  _thread_list = NULL;
  _number_of_threads = 0;
  _number_of_non_daemon_threads = 0;

  // Initialize TLS
  ThreadLocalStorage::init();

  // Initialize global data structures and create system classes in heap
  vm_init_globals();

  // Attach the main thread to this os thread
  JavaThread* main_thread = new JavaThread();
  main_thread->set_thread_state(_thread_in_vm);
  // must do this before set_active_handles and initialize_thread_local_storage
  // Note: on solaris initialize_thread_local_storage() will (indirectly)
  // change the stack size recorded here to one based on the java thread
  // stacksize. This adjusted size is what is used to figure the placement
  // of the guard pages.
  main_thread->record_stack_base_and_size();
  main_thread->initialize_thread_local_storage();

  main_thread->set_active_handles(JNIHandleBlock::allocate_block());

  if (!main_thread->set_as_starting_thread()) {
    vm_shutdown_during_initialization(
      "Failed necessary internal allocation. Out of swap space");
    delete main_thread;
    *canTryAgain = false; // don't let caller call JNI_CreateJavaVM again
    return JNI_ENOMEM;
  }

  // Enable guard page *after* os::create_main_thread(), otherwise it would
  // crash Linux VM, see notes in os_linux.cpp.
  main_thread->create_stack_guard_pages();

  // Initialize Java-Leve synchronization subsystem
  ObjectSynchronizer::Initialize() ;

  // Initialize global modules
  jint status = init_globals();
  if (status != JNI_OK) {
    delete main_thread;
    *canTryAgain = false; // don't let caller call JNI_CreateJavaVM again
    return status;
  }

  HandleMark hm;

  { MutexLocker mu(Threads_lock);
    Threads::add(main_thread);
  }

  // Any JVMTI raw monitors entered in onload will transition into
  // real raw monitor. VM is setup enough here for raw monitor enter.
  JvmtiExport::transition_pending_onload_raw_monitors();

  if (VerifyBeforeGC &&
      Universe::heap()->total_collections() >= VerifyGCStartAt) {
    Universe::heap()->prepare_for_verify();
    Universe::verify();   // make sure we're starting with a clean slate
  }

  // Create the VMThread
  { TraceTime timer("Start VMThread", TraceStartupTime);
    VMThread::create();
    Thread* vmthread = VMThread::vm_thread();

    if (!os::create_thread(vmthread, os::vm_thread))
      vm_exit_during_initialization("Cannot create VM thread. Out of system resources.");

    // Wait for the VM thread to become ready, and VMThread::run to initialize
    // Monitors can have spurious returns, must always check another state flag
    {
      MutexLocker ml(Notify_lock);
      os::start_thread(vmthread);
      while (vmthread->active_handles() == NULL) {
        Notify_lock->wait();
      }
    }
  }

  assert (Universe::is_fully_initialized(), "not initialized");
  EXCEPTION_MARK;

  // At this point, the Universe is initialized, but we have not executed
  // any byte code.  Now is a good time (the only time) to dump out the
  // internal state of the JVM for sharing.

  if (DumpSharedSpaces) {
    Universe::heap()->preload_and_dump(CHECK_0);
    ShouldNotReachHere();
  }

  // Always call even when there are not JVMTI environments yet, since environments
  // may be attached late and JVMTI must track phases of VM execution
  JvmtiExport::enter_start_phase();

  // Notify JVMTI agents that VM has started (JNI is up) - nop if no agents.
  JvmtiExport::post_vm_start();

  {
    TraceTime timer("Initialize java.lang classes", TraceStartupTime);

    if (EagerXrunInit && Arguments::init_libraries_at_startup()) {
      create_vm_init_libraries();
    }

    if (InitializeJavaLangString) {
      initialize_class(vmSymbolHandles::java_lang_String(), CHECK_0);
    } else {
      warning("java.lang.String not initialized");
    }

    if (AggressiveOpts) {
      {
        // Forcibly initialize java/util/HashMap and mutate the private
        // static final "frontCacheEnabled" field before we start creating instances
#ifdef ASSERT
        klassOop tmp_k = SystemDictionary::find(vmSymbolHandles::java_util_HashMap(), Handle(), Handle(), CHECK_0);
        assert(tmp_k == NULL, "java/util/HashMap should not be loaded yet");
#endif
        klassOop k_o = SystemDictionary::resolve_or_null(vmSymbolHandles::java_util_HashMap(), Handle(), Handle(), CHECK_0);
        KlassHandle k = KlassHandle(THREAD, k_o);
        guarantee(k.not_null(), "Must find java/util/HashMap");
        instanceKlassHandle ik = instanceKlassHandle(THREAD, k());
        ik->initialize(CHECK_0);
        fieldDescriptor fd;
        // Possible we might not find this field; if so, don't break
        if (ik->find_local_field(vmSymbols::frontCacheEnabled_name(), vmSymbols::bool_signature(), &fd)) {
          k()->bool_field_put(fd.offset(), true);
        }
      }

      if (UseStringCache) {
        // Forcibly initialize java/lang/StringValue and mutate the private
        // static final "stringCacheEnabled" field before we start creating instances
        klassOop k_o = SystemDictionary::resolve_or_null(vmSymbolHandles::java_lang_StringValue(), Handle(), Handle(), CHECK_0);
<<<<<<< HEAD
        KlassHandle k = KlassHandle(THREAD, k_o);
        guarantee(k.not_null(), "Must find java/lang/StringValue");
        instanceKlassHandle ik = instanceKlassHandle(THREAD, k());
        ik->initialize(CHECK_0);
        fieldDescriptor fd;
        // Possible we might not find this field; if so, don't break
        if (ik->find_local_field(vmSymbols::stringCacheEnabled_name(), vmSymbols::bool_signature(), &fd)) {
          k()->bool_field_put(fd.offset(), true);
=======
        // Possible that StringValue isn't present: if so, silently don't break
        if (k_o != NULL) {
          KlassHandle k = KlassHandle(THREAD, k_o);
          instanceKlassHandle ik = instanceKlassHandle(THREAD, k());
          ik->initialize(CHECK_0);
          fieldDescriptor fd;
          // Possible we might not find this field: if so, silently don't break
          if (ik->find_local_field(vmSymbols::stringCacheEnabled_name(), vmSymbols::bool_signature(), &fd)) {
            k()->bool_field_put(fd.offset(), true);
          }
>>>>>>> 076aa799
        }
      }
    }

    // Initialize java_lang.System (needed before creating the thread)
    if (InitializeJavaLangSystem) {
      initialize_class(vmSymbolHandles::java_lang_System(), CHECK_0);
      initialize_class(vmSymbolHandles::java_lang_ThreadGroup(), CHECK_0);
      Handle thread_group = create_initial_thread_group(CHECK_0);
      Universe::set_main_thread_group(thread_group());
      initialize_class(vmSymbolHandles::java_lang_Thread(), CHECK_0);
      oop thread_object = create_initial_thread(thread_group, main_thread, CHECK_0);
      main_thread->set_threadObj(thread_object);
      // Set thread status to running since main thread has
      // been started and running.
      java_lang_Thread::set_thread_status(thread_object,
                                          java_lang_Thread::RUNNABLE);

      // The VM preresolve methods to these classes. Make sure that get initialized
      initialize_class(vmSymbolHandles::java_lang_reflect_Method(), CHECK_0);
      initialize_class(vmSymbolHandles::java_lang_ref_Finalizer(),  CHECK_0);
      // The VM creates & returns objects of this class. Make sure it's initialized.
      initialize_class(vmSymbolHandles::java_lang_Class(), CHECK_0);
      call_initializeSystemClass(CHECK_0);
    } else {
      warning("java.lang.System not initialized");
    }

    // an instance of OutOfMemory exception has been allocated earlier
    if (InitializeJavaLangExceptionsErrors) {
      initialize_class(vmSymbolHandles::java_lang_OutOfMemoryError(), CHECK_0);
      initialize_class(vmSymbolHandles::java_lang_NullPointerException(), CHECK_0);
      initialize_class(vmSymbolHandles::java_lang_ClassCastException(), CHECK_0);
      initialize_class(vmSymbolHandles::java_lang_ArrayStoreException(), CHECK_0);
      initialize_class(vmSymbolHandles::java_lang_ArithmeticException(), CHECK_0);
      initialize_class(vmSymbolHandles::java_lang_StackOverflowError(), CHECK_0);
      initialize_class(vmSymbolHandles::java_lang_IllegalMonitorStateException(), CHECK_0);
    } else {
      warning("java.lang.OutOfMemoryError has not been initialized");
      warning("java.lang.NullPointerException has not been initialized");
      warning("java.lang.ClassCastException has not been initialized");
      warning("java.lang.ArrayStoreException has not been initialized");
      warning("java.lang.ArithmeticException has not been initialized");
      warning("java.lang.StackOverflowError has not been initialized");
    }
  }

  // See        : bugid 4211085.
  // Background : the static initializer of java.lang.Compiler tries to read
  //              property"java.compiler" and read & write property "java.vm.info".
  //              When a security manager is installed through the command line
  //              option "-Djava.security.manager", the above properties are not
  //              readable and the static initializer for java.lang.Compiler fails
  //              resulting in a NoClassDefFoundError.  This can happen in any
  //              user code which calls methods in java.lang.Compiler.
  // Hack :       the hack is to pre-load and initialize this class, so that only
  //              system domains are on the stack when the properties are read.
  //              Currently even the AWT code has calls to methods in java.lang.Compiler.
  //              On the classic VM, java.lang.Compiler is loaded very early to load the JIT.
  // Future Fix : the best fix is to grant everyone permissions to read "java.compiler" and
  //              read and write"java.vm.info" in the default policy file. See bugid 4211383
  //              Once that is done, we should remove this hack.
  initialize_class(vmSymbolHandles::java_lang_Compiler(), CHECK_0);

  // More hackery - the static initializer of java.lang.Compiler adds the string "nojit" to
  // the java.vm.info property if no jit gets loaded through java.lang.Compiler (the hotspot
  // compiler does not get loaded through java.lang.Compiler).  "java -version" with the
  // hotspot vm says "nojit" all the time which is confusing.  So, we reset it here.
  // This should also be taken out as soon as 4211383 gets fixed.
  reset_vm_info_property(CHECK_0);

  quicken_jni_functions();

  // Set flag that basic initialization has completed. Used by exceptions and various
  // debug stuff, that does not work until all basic classes have been initialized.
  set_init_completed();

  HS_DTRACE_PROBE(hotspot, vm__init__end);

  // record VM initialization completion time
  Management::record_vm_init_completed();

  // Compute system loader. Note that this has to occur after set_init_completed, since
  // valid exceptions may be thrown in the process.
  // Note that we do not use CHECK_0 here since we are inside an EXCEPTION_MARK and
  // set_init_completed has just been called, causing exceptions not to be shortcut
  // anymore. We call vm_exit_during_initialization directly instead.
  SystemDictionary::compute_java_system_loader(THREAD);
  if (HAS_PENDING_EXCEPTION) {
    vm_exit_during_initialization(Handle(THREAD, PENDING_EXCEPTION));
  }

#ifndef SERIALGC
  // Support for ConcurrentMarkSweep. This should be cleaned up
  // and better encapsulated. The ugly nested if test would go away
  // once things are properly refactored. XXX YSR
  if (UseConcMarkSweepGC || UseG1GC) {
    if (UseConcMarkSweepGC) {
      ConcurrentMarkSweepThread::makeSurrogateLockerThread(THREAD);
    } else {
      ConcurrentMarkThread::makeSurrogateLockerThread(THREAD);
    }
    if (HAS_PENDING_EXCEPTION) {
      vm_exit_during_initialization(Handle(THREAD, PENDING_EXCEPTION));
    }
  }
#endif // SERIALGC

  // Always call even when there are not JVMTI environments yet, since environments
  // may be attached late and JVMTI must track phases of VM execution
  JvmtiExport::enter_live_phase();

  // Signal Dispatcher needs to be started before VMInit event is posted
  os::signal_init();

  // Start Attach Listener if +StartAttachListener or it can't be started lazily
  if (!DisableAttachMechanism) {
    if (StartAttachListener || AttachListener::init_at_startup()) {
      AttachListener::init();
    }
  }

  // Launch -Xrun agents
  // Must be done in the JVMTI live phase so that for backward compatibility the JDWP
  // back-end can launch with -Xdebug -Xrunjdwp.
  if (!EagerXrunInit && Arguments::init_libraries_at_startup()) {
    create_vm_init_libraries();
  }

  // Notify JVMTI agents that VM initialization is complete - nop if no agents.
  JvmtiExport::post_vm_initialized();

  Chunk::start_chunk_pool_cleaner_task();

  // initialize compiler(s)
  CompileBroker::compilation_init();

  Management::initialize(THREAD);
  if (HAS_PENDING_EXCEPTION) {
    // management agent fails to start possibly due to
    // configuration problem and is responsible for printing
    // stack trace if appropriate. Simply exit VM.
    vm_exit(1);
  }

  if (Arguments::has_profile())       FlatProfiler::engage(main_thread, true);
  if (Arguments::has_alloc_profile()) AllocationProfiler::engage();
  if (MemProfiling)                   MemProfiler::engage();
  StatSampler::engage();
  if (CheckJNICalls)                  JniPeriodicChecker::engage();

  BiasedLocking::init();


  // Start up the WatcherThread if there are any periodic tasks
  // NOTE:  All PeriodicTasks should be registered by now. If they
  //   aren't, late joiners might appear to start slowly (we might
  //   take a while to process their first tick).
  if (PeriodicTask::num_tasks() > 0) {
    WatcherThread::start();
  }

  create_vm_timer.end();
  return JNI_OK;
}

// type for the Agent_OnLoad and JVM_OnLoad entry points
extern "C" {
  typedef jint (JNICALL *OnLoadEntry_t)(JavaVM *, char *, void *);
}
// Find a command line agent library and return its entry point for
//         -agentlib:  -agentpath:   -Xrun
// num_symbol_entries must be passed-in since only the caller knows the number of symbols in the array.
static OnLoadEntry_t lookup_on_load(AgentLibrary* agent, const char *on_load_symbols[], size_t num_symbol_entries) {
  OnLoadEntry_t on_load_entry = NULL;
  void *library = agent->os_lib();  // check if we have looked it up before

  if (library == NULL) {
    char buffer[JVM_MAXPATHLEN];
    char ebuf[1024];
    const char *name = agent->name();

    if (agent->is_absolute_path()) {
      library = hpi::dll_load(name, ebuf, sizeof ebuf);
      if (library == NULL) {
        // If we can't find the agent, exit.
        vm_exit_during_initialization("Could not find agent library in absolute path", name);
      }
    } else {
      // Try to load the agent from the standard dll directory
      hpi::dll_build_name(buffer, sizeof(buffer), Arguments::get_dll_dir(), name);
      library = hpi::dll_load(buffer, ebuf, sizeof ebuf);
#ifdef KERNEL
      // Download instrument dll
      if (library == NULL && strcmp(name, "instrument") == 0) {
        char *props = Arguments::get_kernel_properties();
        char *home  = Arguments::get_java_home();
        const char *fmt   = "%s/bin/java %s -Dkernel.background.download=false"
                      " sun.jkernel.DownloadManager -download client_jvm";
        int length = strlen(props) + strlen(home) + strlen(fmt) + 1;
        char *cmd = AllocateHeap(length);
        jio_snprintf(cmd, length, fmt, home, props);
        int status = os::fork_and_exec(cmd);
        FreeHeap(props);
        FreeHeap(cmd);
        if (status == -1) {
          warning(cmd);
          vm_exit_during_initialization("fork_and_exec failed: %s",
                                         strerror(errno));
        }
        // when this comes back the instrument.dll should be where it belongs.
        library = hpi::dll_load(buffer, ebuf, sizeof ebuf);
      }
#endif // KERNEL
      if (library == NULL) { // Try the local directory
        char ns[1] = {0};
        hpi::dll_build_name(buffer, sizeof(buffer), ns, name);
        library = hpi::dll_load(buffer, ebuf, sizeof ebuf);
        if (library == NULL) {
          // If we can't find the agent, exit.
          vm_exit_during_initialization("Could not find agent library on the library path or in the local directory", name);
        }
      }
    }
    agent->set_os_lib(library);
  }

  // Find the OnLoad function.
  for (size_t symbol_index = 0; symbol_index < num_symbol_entries; symbol_index++) {
    on_load_entry = CAST_TO_FN_PTR(OnLoadEntry_t, hpi::dll_lookup(library, on_load_symbols[symbol_index]));
    if (on_load_entry != NULL) break;
  }
  return on_load_entry;
}

// Find the JVM_OnLoad entry point
static OnLoadEntry_t lookup_jvm_on_load(AgentLibrary* agent) {
  const char *on_load_symbols[] = JVM_ONLOAD_SYMBOLS;
  return lookup_on_load(agent, on_load_symbols, sizeof(on_load_symbols) / sizeof(char*));
}

// Find the Agent_OnLoad entry point
static OnLoadEntry_t lookup_agent_on_load(AgentLibrary* agent) {
  const char *on_load_symbols[] = AGENT_ONLOAD_SYMBOLS;
  return lookup_on_load(agent, on_load_symbols, sizeof(on_load_symbols) / sizeof(char*));
}

// For backwards compatibility with -Xrun
// Convert libraries with no JVM_OnLoad, but which have Agent_OnLoad to be
// treated like -agentpath:
// Must be called before agent libraries are created
void Threads::convert_vm_init_libraries_to_agents() {
  AgentLibrary* agent;
  AgentLibrary* next;

  for (agent = Arguments::libraries(); agent != NULL; agent = next) {
    next = agent->next();  // cache the next agent now as this agent may get moved off this list
    OnLoadEntry_t on_load_entry = lookup_jvm_on_load(agent);

    // If there is an JVM_OnLoad function it will get called later,
    // otherwise see if there is an Agent_OnLoad
    if (on_load_entry == NULL) {
      on_load_entry = lookup_agent_on_load(agent);
      if (on_load_entry != NULL) {
        // switch it to the agent list -- so that Agent_OnLoad will be called,
        // JVM_OnLoad won't be attempted and Agent_OnUnload will
        Arguments::convert_library_to_agent(agent);
      } else {
        vm_exit_during_initialization("Could not find JVM_OnLoad or Agent_OnLoad function in the library", agent->name());
      }
    }
  }
}

// Create agents for -agentlib:  -agentpath:  and converted -Xrun
// Invokes Agent_OnLoad
// Called very early -- before JavaThreads exist
void Threads::create_vm_init_agents() {
  extern struct JavaVM_ main_vm;
  AgentLibrary* agent;

  JvmtiExport::enter_onload_phase();
  for (agent = Arguments::agents(); agent != NULL; agent = agent->next()) {
    OnLoadEntry_t  on_load_entry = lookup_agent_on_load(agent);

    if (on_load_entry != NULL) {
      // Invoke the Agent_OnLoad function
      jint err = (*on_load_entry)(&main_vm, agent->options(), NULL);
      if (err != JNI_OK) {
        vm_exit_during_initialization("agent library failed to init", agent->name());
      }
    } else {
      vm_exit_during_initialization("Could not find Agent_OnLoad function in the agent library", agent->name());
    }
  }
  JvmtiExport::enter_primordial_phase();
}

extern "C" {
  typedef void (JNICALL *Agent_OnUnload_t)(JavaVM *);
}

void Threads::shutdown_vm_agents() {
  // Send any Agent_OnUnload notifications
  const char *on_unload_symbols[] = AGENT_ONUNLOAD_SYMBOLS;
  extern struct JavaVM_ main_vm;
  for (AgentLibrary* agent = Arguments::agents(); agent != NULL; agent = agent->next()) {

    // Find the Agent_OnUnload function.
    for (uint symbol_index = 0; symbol_index < ARRAY_SIZE(on_unload_symbols); symbol_index++) {
      Agent_OnUnload_t unload_entry = CAST_TO_FN_PTR(Agent_OnUnload_t,
               hpi::dll_lookup(agent->os_lib(), on_unload_symbols[symbol_index]));

      // Invoke the Agent_OnUnload function
      if (unload_entry != NULL) {
        JavaThread* thread = JavaThread::current();
        ThreadToNativeFromVM ttn(thread);
        HandleMark hm(thread);
        (*unload_entry)(&main_vm);
        break;
      }
    }
  }
}

// Called for after the VM is initialized for -Xrun libraries which have not been converted to agent libraries
// Invokes JVM_OnLoad
void Threads::create_vm_init_libraries() {
  extern struct JavaVM_ main_vm;
  AgentLibrary* agent;

  for (agent = Arguments::libraries(); agent != NULL; agent = agent->next()) {
    OnLoadEntry_t on_load_entry = lookup_jvm_on_load(agent);

    if (on_load_entry != NULL) {
      // Invoke the JVM_OnLoad function
      JavaThread* thread = JavaThread::current();
      ThreadToNativeFromVM ttn(thread);
      HandleMark hm(thread);
      jint err = (*on_load_entry)(&main_vm, agent->options(), NULL);
      if (err != JNI_OK) {
        vm_exit_during_initialization("-Xrun library failed to init", agent->name());
      }
    } else {
      vm_exit_during_initialization("Could not find JVM_OnLoad function in -Xrun library", agent->name());
    }
  }
}

// Last thread running calls java.lang.Shutdown.shutdown()
void JavaThread::invoke_shutdown_hooks() {
  HandleMark hm(this);

  // We could get here with a pending exception, if so clear it now.
  if (this->has_pending_exception()) {
    this->clear_pending_exception();
  }

  EXCEPTION_MARK;
  klassOop k =
    SystemDictionary::resolve_or_null(vmSymbolHandles::java_lang_Shutdown(),
                                      THREAD);
  if (k != NULL) {
    // SystemDictionary::resolve_or_null will return null if there was
    // an exception.  If we cannot load the Shutdown class, just don't
    // call Shutdown.shutdown() at all.  This will mean the shutdown hooks
    // and finalizers (if runFinalizersOnExit is set) won't be run.
    // Note that if a shutdown hook was registered or runFinalizersOnExit
    // was called, the Shutdown class would have already been loaded
    // (Runtime.addShutdownHook and runFinalizersOnExit will load it).
    instanceKlassHandle shutdown_klass (THREAD, k);
    JavaValue result(T_VOID);
    JavaCalls::call_static(&result,
                           shutdown_klass,
                           vmSymbolHandles::shutdown_method_name(),
                           vmSymbolHandles::void_method_signature(),
                           THREAD);
  }
  CLEAR_PENDING_EXCEPTION;
}

// Threads::destroy_vm() is normally called from jni_DestroyJavaVM() when
// the program falls off the end of main(). Another VM exit path is through
// vm_exit() when the program calls System.exit() to return a value or when
// there is a serious error in VM. The two shutdown paths are not exactly
// the same, but they share Shutdown.shutdown() at Java level and before_exit()
// and VM_Exit op at VM level.
//
// Shutdown sequence:
//   + Wait until we are the last non-daemon thread to execute
//     <-- every thing is still working at this moment -->
//   + Call java.lang.Shutdown.shutdown(), which will invoke Java level
//        shutdown hooks, run finalizers if finalization-on-exit
//   + Call before_exit(), prepare for VM exit
//      > run VM level shutdown hooks (they are registered through JVM_OnExit(),
//        currently the only user of this mechanism is File.deleteOnExit())
//      > stop flat profiler, StatSampler, watcher thread, CMS threads,
//        post thread end and vm death events to JVMTI,
//        stop signal thread
//   + Call JavaThread::exit(), it will:
//      > release JNI handle blocks, remove stack guard pages
//      > remove this thread from Threads list
//     <-- no more Java code from this thread after this point -->
//   + Stop VM thread, it will bring the remaining VM to a safepoint and stop
//     the compiler threads at safepoint
//     <-- do not use anything that could get blocked by Safepoint -->
//   + Disable tracing at JNI/JVM barriers
//   + Set _vm_exited flag for threads that are still running native code
//   + Delete this thread
//   + Call exit_globals()
//      > deletes tty
//      > deletes PerfMemory resources
//   + Return to caller

bool Threads::destroy_vm() {
  JavaThread* thread = JavaThread::current();

  // Wait until we are the last non-daemon thread to execute
  { MutexLocker nu(Threads_lock);
    while (Threads::number_of_non_daemon_threads() > 1 )
      // This wait should make safepoint checks, wait without a timeout,
      // and wait as a suspend-equivalent condition.
      //
      // Note: If the FlatProfiler is running and this thread is waiting
      // for another non-daemon thread to finish, then the FlatProfiler
      // is waiting for the external suspend request on this thread to
      // complete. wait_for_ext_suspend_completion() will eventually
      // timeout, but that takes time. Making this wait a suspend-
      // equivalent condition solves that timeout problem.
      //
      Threads_lock->wait(!Mutex::_no_safepoint_check_flag, 0,
                         Mutex::_as_suspend_equivalent_flag);
  }

  // Hang forever on exit if we are reporting an error.
  if (ShowMessageBoxOnError && is_error_reported()) {
    os::infinite_sleep();
  }

  if (JDK_Version::is_jdk12x_version()) {
    // We are the last thread running, so check if finalizers should be run.
    // For 1.3 or later this is done in thread->invoke_shutdown_hooks()
    HandleMark rm(thread);
    Universe::run_finalizers_on_exit();
  } else {
    // run Java level shutdown hooks
    thread->invoke_shutdown_hooks();
  }

  before_exit(thread);

  thread->exit(true);

  // Stop VM thread.
  {
    // 4945125 The vm thread comes to a safepoint during exit.
    // GC vm_operations can get caught at the safepoint, and the
    // heap is unparseable if they are caught. Grab the Heap_lock
    // to prevent this. The GC vm_operations will not be able to
    // queue until after the vm thread is dead.
    MutexLocker ml(Heap_lock);

    VMThread::wait_for_vm_thread_exit();
    assert(SafepointSynchronize::is_at_safepoint(), "VM thread should exit at Safepoint");
    VMThread::destroy();
  }

  // clean up ideal graph printers
#if defined(COMPILER2) && !defined(PRODUCT)
  IdealGraphPrinter::clean_up();
#endif

  // Now, all Java threads are gone except daemon threads. Daemon threads
  // running Java code or in VM are stopped by the Safepoint. However,
  // daemon threads executing native code are still running.  But they
  // will be stopped at native=>Java/VM barriers. Note that we can't
  // simply kill or suspend them, as it is inherently deadlock-prone.

#ifndef PRODUCT
  // disable function tracing at JNI/JVM barriers
  TraceHPI = false;
  TraceJNICalls = false;
  TraceJVMCalls = false;
  TraceRuntimeCalls = false;
#endif

  VM_Exit::set_vm_exited();

  notify_vm_shutdown();

  delete thread;

  // exit_globals() will delete tty
  exit_globals();

  return true;
}


jboolean Threads::is_supported_jni_version_including_1_1(jint version) {
  if (version == JNI_VERSION_1_1) return JNI_TRUE;
  return is_supported_jni_version(version);
}


jboolean Threads::is_supported_jni_version(jint version) {
  if (version == JNI_VERSION_1_2) return JNI_TRUE;
  if (version == JNI_VERSION_1_4) return JNI_TRUE;
  if (version == JNI_VERSION_1_6) return JNI_TRUE;
  return JNI_FALSE;
}


void Threads::add(JavaThread* p, bool force_daemon) {
  // The threads lock must be owned at this point
  assert_locked_or_safepoint(Threads_lock);
  p->set_next(_thread_list);
  _thread_list = p;
  _number_of_threads++;
  oop threadObj = p->threadObj();
  bool daemon = true;
  // Bootstrapping problem: threadObj can be null for initial
  // JavaThread (or for threads attached via JNI)
  if ((!force_daemon) && (threadObj == NULL || !java_lang_Thread::is_daemon(threadObj))) {
    _number_of_non_daemon_threads++;
    daemon = false;
  }

  ThreadService::add_thread(p, daemon);

  // Possible GC point.
  Events::log("Thread added: " INTPTR_FORMAT, p);
}

void Threads::remove(JavaThread* p) {
  // Extra scope needed for Thread_lock, so we can check
  // that we do not remove thread without safepoint code notice
  { MutexLocker ml(Threads_lock);

    assert(includes(p), "p must be present");

    JavaThread* current = _thread_list;
    JavaThread* prev    = NULL;

    while (current != p) {
      prev    = current;
      current = current->next();
    }

    if (prev) {
      prev->set_next(current->next());
    } else {
      _thread_list = p->next();
    }
    _number_of_threads--;
    oop threadObj = p->threadObj();
    bool daemon = true;
    if (threadObj == NULL || !java_lang_Thread::is_daemon(threadObj)) {
      _number_of_non_daemon_threads--;
      daemon = false;

      // Only one thread left, do a notify on the Threads_lock so a thread waiting
      // on destroy_vm will wake up.
      if (number_of_non_daemon_threads() == 1)
        Threads_lock->notify_all();
    }
    ThreadService::remove_thread(p, daemon);

    // Make sure that safepoint code disregard this thread. This is needed since
    // the thread might mess around with locks after this point. This can cause it
    // to do callbacks into the safepoint code. However, the safepoint code is not aware
    // of this thread since it is removed from the queue.
    p->set_terminated_value();
  } // unlock Threads_lock

  // Since Events::log uses a lock, we grab it outside the Threads_lock
  Events::log("Thread exited: " INTPTR_FORMAT, p);
}

// Threads_lock must be held when this is called (or must be called during a safepoint)
bool Threads::includes(JavaThread* p) {
  assert(Threads_lock->is_locked(), "sanity check");
  ALL_JAVA_THREADS(q) {
    if (q == p ) {
      return true;
    }
  }
  return false;
}

// Operations on the Threads list for GC.  These are not explicitly locked,
// but the garbage collector must provide a safe context for them to run.
// In particular, these things should never be called when the Threads_lock
// is held by some other thread. (Note: the Safepoint abstraction also
// uses the Threads_lock to gurantee this property. It also makes sure that
// all threads gets blocked when exiting or starting).

void Threads::oops_do(OopClosure* f) {
  ALL_JAVA_THREADS(p) {
    p->oops_do(f);
  }
  VMThread::vm_thread()->oops_do(f);
}

void Threads::possibly_parallel_oops_do(OopClosure* f) {
  // Introduce a mechanism allowing parallel threads to claim threads as
  // root groups.  Overhead should be small enough to use all the time,
  // even in sequential code.
  SharedHeap* sh = SharedHeap::heap();
  bool is_par = (sh->n_par_threads() > 0);
  int cp = SharedHeap::heap()->strong_roots_parity();
  ALL_JAVA_THREADS(p) {
    if (p->claim_oops_do(is_par, cp)) {
      p->oops_do(f);
    }
  }
  VMThread* vmt = VMThread::vm_thread();
  if (vmt->claim_oops_do(is_par, cp))
    vmt->oops_do(f);
}

#ifndef SERIALGC
// Used by ParallelScavenge
void Threads::create_thread_roots_tasks(GCTaskQueue* q) {
  ALL_JAVA_THREADS(p) {
    q->enqueue(new ThreadRootsTask(p));
  }
  q->enqueue(new ThreadRootsTask(VMThread::vm_thread()));
}

// Used by Parallel Old
void Threads::create_thread_roots_marking_tasks(GCTaskQueue* q) {
  ALL_JAVA_THREADS(p) {
    q->enqueue(new ThreadRootsMarkingTask(p));
  }
  q->enqueue(new ThreadRootsMarkingTask(VMThread::vm_thread()));
}
#endif // SERIALGC

void Threads::nmethods_do() {
  ALL_JAVA_THREADS(p) {
    p->nmethods_do();
  }
  VMThread::vm_thread()->nmethods_do();
}

void Threads::gc_epilogue() {
  ALL_JAVA_THREADS(p) {
    p->gc_epilogue();
  }
}

void Threads::gc_prologue() {
  ALL_JAVA_THREADS(p) {
    p->gc_prologue();
  }
}

void Threads::deoptimized_wrt_marked_nmethods() {
  ALL_JAVA_THREADS(p) {
    p->deoptimized_wrt_marked_nmethods();
  }
}


// Get count Java threads that are waiting to enter the specified monitor.
GrowableArray<JavaThread*>* Threads::get_pending_threads(int count,
  address monitor, bool doLock) {
  assert(doLock || SafepointSynchronize::is_at_safepoint(),
    "must grab Threads_lock or be at safepoint");
  GrowableArray<JavaThread*>* result = new GrowableArray<JavaThread*>(count);

  int i = 0;
  {
    MutexLockerEx ml(doLock ? Threads_lock : NULL);
    ALL_JAVA_THREADS(p) {
      if (p->is_Compiler_thread()) continue;

      address pending = (address)p->current_pending_monitor();
      if (pending == monitor) {             // found a match
        if (i < count) result->append(p);   // save the first count matches
        i++;
      }
    }
  }
  return result;
}


JavaThread *Threads::owning_thread_from_monitor_owner(address owner, bool doLock) {
  assert(doLock ||
         Threads_lock->owned_by_self() ||
         SafepointSynchronize::is_at_safepoint(),
         "must grab Threads_lock or be at safepoint");

  // NULL owner means not locked so we can skip the search
  if (owner == NULL) return NULL;

  {
    MutexLockerEx ml(doLock ? Threads_lock : NULL);
    ALL_JAVA_THREADS(p) {
      // first, see if owner is the address of a Java thread
      if (owner == (address)p) return p;
    }
  }
  assert(UseHeavyMonitors == false, "Did not find owning Java thread with UseHeavyMonitors enabled");
  if (UseHeavyMonitors) return NULL;

  //
  // If we didn't find a matching Java thread and we didn't force use of
  // heavyweight monitors, then the owner is the stack address of the
  // Lock Word in the owning Java thread's stack.
  //
  JavaThread* the_owner = NULL;
  {
    MutexLockerEx ml(doLock ? Threads_lock : NULL);
    ALL_JAVA_THREADS(q) {
      if (q->is_lock_owned(owner)) {
        the_owner = q;
        break;
      }
    }
  }
  assert(the_owner != NULL, "Did not find owning Java thread for lock word address");
  return the_owner;
}

// Threads::print_on() is called at safepoint by VM_PrintThreads operation.
void Threads::print_on(outputStream* st, bool print_stacks, bool internal_format, bool print_concurrent_locks) {
  char buf[32];
  st->print_cr(os::local_time_string(buf, sizeof(buf)));

  st->print_cr("Full thread dump %s (%s %s):",
                Abstract_VM_Version::vm_name(),
                Abstract_VM_Version::vm_release(),
                Abstract_VM_Version::vm_info_string()
               );
  st->cr();

#ifndef SERIALGC
  // Dump concurrent locks
  ConcurrentLocksDump concurrent_locks;
  if (print_concurrent_locks) {
    concurrent_locks.dump_at_safepoint();
  }
#endif // SERIALGC

  ALL_JAVA_THREADS(p) {
    ResourceMark rm;
    p->print_on(st);
    if (print_stacks) {
      if (internal_format) {
        p->trace_stack();
      } else {
        p->print_stack_on(st);
      }
    }
    st->cr();
#ifndef SERIALGC
    if (print_concurrent_locks) {
      concurrent_locks.print_locks_on(p, st);
    }
#endif // SERIALGC
  }

  VMThread::vm_thread()->print_on(st);
  st->cr();
  Universe::heap()->print_gc_threads_on(st);
  WatcherThread* wt = WatcherThread::watcher_thread();
  if (wt != NULL) wt->print_on(st);
  st->cr();
  CompileBroker::print_compiler_threads_on(st);
  st->flush();
}

// Threads::print_on_error() is called by fatal error handler. It's possible
// that VM is not at safepoint and/or current thread is inside signal handler.
// Don't print stack trace, as the stack may not be walkable. Don't allocate
// memory (even in resource area), it might deadlock the error handler.
void Threads::print_on_error(outputStream* st, Thread* current, char* buf, int buflen) {
  bool found_current = false;
  st->print_cr("Java Threads: ( => current thread )");
  ALL_JAVA_THREADS(thread) {
    bool is_current = (current == thread);
    found_current = found_current || is_current;

    st->print("%s", is_current ? "=>" : "  ");

    st->print(PTR_FORMAT, thread);
    st->print(" ");
    thread->print_on_error(st, buf, buflen);
    st->cr();
  }
  st->cr();

  st->print_cr("Other Threads:");
  if (VMThread::vm_thread()) {
    bool is_current = (current == VMThread::vm_thread());
    found_current = found_current || is_current;
    st->print("%s", current == VMThread::vm_thread() ? "=>" : "  ");

    st->print(PTR_FORMAT, VMThread::vm_thread());
    st->print(" ");
    VMThread::vm_thread()->print_on_error(st, buf, buflen);
    st->cr();
  }
  WatcherThread* wt = WatcherThread::watcher_thread();
  if (wt != NULL) {
    bool is_current = (current == wt);
    found_current = found_current || is_current;
    st->print("%s", is_current ? "=>" : "  ");

    st->print(PTR_FORMAT, wt);
    st->print(" ");
    wt->print_on_error(st, buf, buflen);
    st->cr();
  }
  if (!found_current) {
    st->cr();
    st->print("=>" PTR_FORMAT " (exited) ", current);
    current->print_on_error(st, buf, buflen);
    st->cr();
  }
}


// Lifecycle management for TSM ParkEvents.
// ParkEvents are type-stable (TSM).
// In our particular implementation they happen to be immortal.
//
// We manage concurrency on the FreeList with a CAS-based
// detach-modify-reattach idiom that avoids the ABA problems
// that would otherwise be present in a simple CAS-based
// push-pop implementation.   (push-one and pop-all)
//
// Caveat: Allocate() and Release() may be called from threads
// other than the thread associated with the Event!
// If we need to call Allocate() when running as the thread in
// question then look for the PD calls to initialize native TLS.
// Native TLS (Win32/Linux/Solaris) can only be initialized or
// accessed by the associated thread.
// See also pd_initialize().
//
// Note that we could defer associating a ParkEvent with a thread
// until the 1st time the thread calls park().  unpark() calls to
// an unprovisioned thread would be ignored.  The first park() call
// for a thread would allocate and associate a ParkEvent and return
// immediately.

volatile int ParkEvent::ListLock = 0 ;
ParkEvent * volatile ParkEvent::FreeList = NULL ;

ParkEvent * ParkEvent::Allocate (Thread * t) {
  // In rare cases -- JVM_RawMonitor* operations -- we can find t == null.
  ParkEvent * ev ;

  // Start by trying to recycle an existing but unassociated
  // ParkEvent from the global free list.
  for (;;) {
    ev = FreeList ;
    if (ev == NULL) break ;
    // 1: Detach - sequester or privatize the list
    // Tantamount to ev = Swap (&FreeList, NULL)
    if (Atomic::cmpxchg_ptr (NULL, &FreeList, ev) != ev) {
       continue ;
    }

    // We've detached the list.  The list in-hand is now
    // local to this thread.   This thread can operate on the
    // list without risk of interference from other threads.
    // 2: Extract -- pop the 1st element from the list.
    ParkEvent * List = ev->FreeNext ;
    if (List == NULL) break ;
    for (;;) {
        // 3: Try to reattach the residual list
        guarantee (List != NULL, "invariant") ;
        ParkEvent * Arv =  (ParkEvent *) Atomic::cmpxchg_ptr (List, &FreeList, NULL) ;
        if (Arv == NULL) break ;

        // New nodes arrived.  Try to detach the recent arrivals.
        if (Atomic::cmpxchg_ptr (NULL, &FreeList, Arv) != Arv) {
            continue ;
        }
        guarantee (Arv != NULL, "invariant") ;
        // 4: Merge Arv into List
        ParkEvent * Tail = List ;
        while (Tail->FreeNext != NULL) Tail = Tail->FreeNext ;
        Tail->FreeNext = Arv ;
    }
    break ;
  }

  if (ev != NULL) {
    guarantee (ev->AssociatedWith == NULL, "invariant") ;
  } else {
    // Do this the hard way -- materialize a new ParkEvent.
    // In rare cases an allocating thread might detach a long list --
    // installing null into FreeList -- and then stall or be obstructed.
    // A 2nd thread calling Allocate() would see FreeList == null.
    // The list held privately by the 1st thread is unavailable to the 2nd thread.
    // In that case the 2nd thread would have to materialize a new ParkEvent,
    // even though free ParkEvents existed in the system.  In this case we end up
    // with more ParkEvents in circulation than we need, but the race is
    // rare and the outcome is benign.  Ideally, the # of extant ParkEvents
    // is equal to the maximum # of threads that existed at any one time.
    // Because of the race mentioned above, segments of the freelist
    // can be transiently inaccessible.  At worst we may end up with the
    // # of ParkEvents in circulation slightly above the ideal.
    // Note that if we didn't have the TSM/immortal constraint, then
    // when reattaching, above, we could trim the list.
    ev = new ParkEvent () ;
    guarantee ((intptr_t(ev) & 0xFF) == 0, "invariant") ;
  }
  ev->reset() ;                     // courtesy to caller
  ev->AssociatedWith = t ;          // Associate ev with t
  ev->FreeNext       = NULL ;
  return ev ;
}

void ParkEvent::Release (ParkEvent * ev) {
  if (ev == NULL) return ;
  guarantee (ev->FreeNext == NULL      , "invariant") ;
  ev->AssociatedWith = NULL ;
  for (;;) {
    // Push ev onto FreeList
    // The mechanism is "half" lock-free.
    ParkEvent * List = FreeList ;
    ev->FreeNext = List ;
    if (Atomic::cmpxchg_ptr (ev, &FreeList, List) == List) break ;
  }
}

// Override operator new and delete so we can ensure that the
// least significant byte of ParkEvent addresses is 0.
// Beware that excessive address alignment is undesirable
// as it can result in D$ index usage imbalance as
// well as bank access imbalance on Niagara-like platforms,
// although Niagara's hash function should help.

void * ParkEvent::operator new (size_t sz) {
  return (void *) ((intptr_t (CHeapObj::operator new (sz + 256)) + 256) & -256) ;
}

void ParkEvent::operator delete (void * a) {
  // ParkEvents are type-stable and immortal ...
  ShouldNotReachHere();
}


// 6399321 As a temporary measure we copied & modified the ParkEvent::
// allocate() and release() code for use by Parkers.  The Parker:: forms
// will eventually be removed as we consolide and shift over to ParkEvents
// for both builtin synchronization and JSR166 operations.

volatile int Parker::ListLock = 0 ;
Parker * volatile Parker::FreeList = NULL ;

Parker * Parker::Allocate (JavaThread * t) {
  guarantee (t != NULL, "invariant") ;
  Parker * p ;

  // Start by trying to recycle an existing but unassociated
  // Parker from the global free list.
  for (;;) {
    p = FreeList ;
    if (p  == NULL) break ;
    // 1: Detach
    // Tantamount to p = Swap (&FreeList, NULL)
    if (Atomic::cmpxchg_ptr (NULL, &FreeList, p) != p) {
       continue ;
    }

    // We've detached the list.  The list in-hand is now
    // local to this thread.   This thread can operate on the
    // list without risk of interference from other threads.
    // 2: Extract -- pop the 1st element from the list.
    Parker * List = p->FreeNext ;
    if (List == NULL) break ;
    for (;;) {
        // 3: Try to reattach the residual list
        guarantee (List != NULL, "invariant") ;
        Parker * Arv =  (Parker *) Atomic::cmpxchg_ptr (List, &FreeList, NULL) ;
        if (Arv == NULL) break ;

        // New nodes arrived.  Try to detach the recent arrivals.
        if (Atomic::cmpxchg_ptr (NULL, &FreeList, Arv) != Arv) {
            continue ;
        }
        guarantee (Arv != NULL, "invariant") ;
        // 4: Merge Arv into List
        Parker * Tail = List ;
        while (Tail->FreeNext != NULL) Tail = Tail->FreeNext ;
        Tail->FreeNext = Arv ;
    }
    break ;
  }

  if (p != NULL) {
    guarantee (p->AssociatedWith == NULL, "invariant") ;
  } else {
    // Do this the hard way -- materialize a new Parker..
    // In rare cases an allocating thread might detach
    // a long list -- installing null into FreeList --and
    // then stall.  Another thread calling Allocate() would see
    // FreeList == null and then invoke the ctor.  In this case we
    // end up with more Parkers in circulation than we need, but
    // the race is rare and the outcome is benign.
    // Ideally, the # of extant Parkers is equal to the
    // maximum # of threads that existed at any one time.
    // Because of the race mentioned above, segments of the
    // freelist can be transiently inaccessible.  At worst
    // we may end up with the # of Parkers in circulation
    // slightly above the ideal.
    p = new Parker() ;
  }
  p->AssociatedWith = t ;          // Associate p with t
  p->FreeNext       = NULL ;
  return p ;
}


void Parker::Release (Parker * p) {
  if (p == NULL) return ;
  guarantee (p->AssociatedWith != NULL, "invariant") ;
  guarantee (p->FreeNext == NULL      , "invariant") ;
  p->AssociatedWith = NULL ;
  for (;;) {
    // Push p onto FreeList
    Parker * List = FreeList ;
    p->FreeNext = List ;
    if (Atomic::cmpxchg_ptr (p, &FreeList, List) == List) break ;
  }
}

void Threads::verify() {
  ALL_JAVA_THREADS(p) {
    p->verify();
  }
  VMThread* thread = VMThread::vm_thread();
  if (thread != NULL) thread->verify();
}<|MERGE_RESOLUTION|>--- conflicted
+++ resolved
@@ -3000,16 +3000,6 @@
         // Forcibly initialize java/lang/StringValue and mutate the private
         // static final "stringCacheEnabled" field before we start creating instances
         klassOop k_o = SystemDictionary::resolve_or_null(vmSymbolHandles::java_lang_StringValue(), Handle(), Handle(), CHECK_0);
-<<<<<<< HEAD
-        KlassHandle k = KlassHandle(THREAD, k_o);
-        guarantee(k.not_null(), "Must find java/lang/StringValue");
-        instanceKlassHandle ik = instanceKlassHandle(THREAD, k());
-        ik->initialize(CHECK_0);
-        fieldDescriptor fd;
-        // Possible we might not find this field; if so, don't break
-        if (ik->find_local_field(vmSymbols::stringCacheEnabled_name(), vmSymbols::bool_signature(), &fd)) {
-          k()->bool_field_put(fd.offset(), true);
-=======
         // Possible that StringValue isn't present: if so, silently don't break
         if (k_o != NULL) {
           KlassHandle k = KlassHandle(THREAD, k_o);
@@ -3020,7 +3010,6 @@
           if (ik->find_local_field(vmSymbols::stringCacheEnabled_name(), vmSymbols::bool_signature(), &fd)) {
             k()->bool_field_put(fd.offset(), true);
           }
->>>>>>> 076aa799
         }
       }
     }
