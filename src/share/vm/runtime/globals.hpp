/*
 * Copyright (c) 1997, 2015, Oracle and/or its affiliates. All rights reserved.
 * DO NOT ALTER OR REMOVE COPYRIGHT NOTICES OR THIS FILE HEADER.
 *
 * This code is free software; you can redistribute it and/or modify it
 * under the terms of the GNU General Public License version 2 only, as
 * published by the Free Software Foundation.
 *
 * This code is distributed in the hope that it will be useful, but WITHOUT
 * ANY WARRANTY; without even the implied warranty of MERCHANTABILITY or
 * FITNESS FOR A PARTICULAR PURPOSE.  See the GNU General Public License
 * version 2 for more details (a copy is included in the LICENSE file that
 * accompanied this code).
 *
 * You should have received a copy of the GNU General Public License version
 * 2 along with this work; if not, write to the Free Software Foundation,
 * Inc., 51 Franklin St, Fifth Floor, Boston, MA 02110-1301 USA.
 *
 * Please contact Oracle, 500 Oracle Parkway, Redwood Shores, CA 94065 USA
 * or visit www.oracle.com if you need additional information or have any
 * questions.
 *
 */

#ifndef SHARE_VM_RUNTIME_GLOBALS_HPP
#define SHARE_VM_RUNTIME_GLOBALS_HPP

#include "utilities/debug.hpp"

// use this for flags that are true per default in the tiered build
// but false in non-tiered builds, and vice versa
#ifdef TIERED
#define  trueInTiered true
#define falseInTiered false
#else
#define  trueInTiered false
#define falseInTiered true
#endif

#ifdef TARGET_ARCH_x86
# include "globals_x86.hpp"
#endif
#ifdef TARGET_ARCH_sparc
# include "globals_sparc.hpp"
#endif
#ifdef TARGET_ARCH_zero
# include "globals_zero.hpp"
#endif
#ifdef TARGET_ARCH_arm
# include "globals_arm.hpp"
#endif
#ifdef TARGET_ARCH_ppc
# include "globals_ppc.hpp"
#endif
#ifdef TARGET_ARCH_aarch64
# include "globals_aarch64.hpp"
#endif
#ifdef TARGET_OS_FAMILY_linux
# include "globals_linux.hpp"
#endif
#ifdef TARGET_OS_FAMILY_solaris
# include "globals_solaris.hpp"
#endif
#ifdef TARGET_OS_FAMILY_windows
# include "globals_windows.hpp"
#endif
#ifdef TARGET_OS_FAMILY_aix
# include "globals_aix.hpp"
#endif
#ifdef TARGET_OS_FAMILY_bsd
# include "globals_bsd.hpp"
#endif
#ifdef TARGET_OS_ARCH_linux_x86
# include "globals_linux_x86.hpp"
#endif
#ifdef TARGET_OS_ARCH_linux_sparc
# include "globals_linux_sparc.hpp"
#endif
#ifdef TARGET_OS_ARCH_linux_zero
# include "globals_linux_zero.hpp"
#endif
#ifdef TARGET_OS_ARCH_solaris_x86
# include "globals_solaris_x86.hpp"
#endif
#ifdef TARGET_OS_ARCH_solaris_sparc
# include "globals_solaris_sparc.hpp"
#endif
#ifdef TARGET_OS_ARCH_windows_x86
# include "globals_windows_x86.hpp"
#endif
#ifdef TARGET_OS_ARCH_linux_arm
# include "globals_linux_arm.hpp"
#endif
#ifdef TARGET_OS_ARCH_linux_ppc
# include "globals_linux_ppc.hpp"
#endif
#ifdef TARGET_OS_ARCH_linux_aarch64
# include "globals_linux_aarch64.hpp"
#endif
#ifdef TARGET_OS_ARCH_aix_ppc
# include "globals_aix_ppc.hpp"
#endif
#ifdef TARGET_OS_ARCH_bsd_x86
# include "globals_bsd_x86.hpp"
#endif
#ifdef TARGET_OS_ARCH_bsd_zero
# include "globals_bsd_zero.hpp"
#endif
#ifdef COMPILER1
#ifdef TARGET_ARCH_x86
# include "c1_globals_x86.hpp"
#endif
#ifdef TARGET_ARCH_sparc
# include "c1_globals_sparc.hpp"
#endif
#ifdef TARGET_ARCH_arm
# include "c1_globals_arm.hpp"
#endif
#ifdef TARGET_ARCH_aarch64
# include "c1_globals_aarch64.hpp"
#endif
#ifdef TARGET_OS_FAMILY_linux
# include "c1_globals_linux.hpp"
#endif
#ifdef TARGET_OS_FAMILY_solaris
# include "c1_globals_solaris.hpp"
#endif
#ifdef TARGET_OS_FAMILY_windows
# include "c1_globals_windows.hpp"
#endif
#ifdef TARGET_OS_FAMILY_aix
# include "c1_globals_aix.hpp"
#endif
#ifdef TARGET_OS_FAMILY_bsd
# include "c1_globals_bsd.hpp"
#endif
#ifdef TARGET_ARCH_ppc
# include "c1_globals_ppc.hpp"
#endif
#endif
#ifdef COMPILER2
#ifdef TARGET_ARCH_x86
# include "c2_globals_x86.hpp"
#endif
#ifdef TARGET_ARCH_sparc
# include "c2_globals_sparc.hpp"
#endif
#ifdef TARGET_ARCH_arm
# include "c2_globals_arm.hpp"
#endif
#ifdef TARGET_ARCH_ppc
# include "c2_globals_ppc.hpp"
#endif
#ifdef TARGET_ARCH_aarch64
# include "c2_globals_aarch64.hpp"
#endif
#ifdef TARGET_OS_FAMILY_linux
# include "c2_globals_linux.hpp"
#endif
#ifdef TARGET_OS_FAMILY_solaris
# include "c2_globals_solaris.hpp"
#endif
#ifdef TARGET_OS_FAMILY_windows
# include "c2_globals_windows.hpp"
#endif
#ifdef TARGET_OS_FAMILY_aix
# include "c2_globals_aix.hpp"
#endif
#ifdef TARGET_OS_FAMILY_bsd
# include "c2_globals_bsd.hpp"
#endif
#endif
#ifdef SHARK
#ifdef TARGET_ARCH_zero
# include "shark_globals_zero.hpp"
#endif
#endif

#if !defined(COMPILER1) && !defined(COMPILER2) && !defined(SHARK)
define_pd_global(bool, BackgroundCompilation,        false);
define_pd_global(bool, UseTLAB,                      false);
define_pd_global(bool, CICompileOSR,                 false);
define_pd_global(bool, UseTypeProfile,               false);
define_pd_global(bool, UseOnStackReplacement,        false);
define_pd_global(bool, InlineIntrinsics,             false);
define_pd_global(bool, PreferInterpreterNativeStubs, true);
define_pd_global(bool, ProfileInterpreter,           false);
define_pd_global(bool, ProfileTraps,                 false);
define_pd_global(bool, TieredCompilation,            false);

define_pd_global(intx, CompileThreshold,             0);

define_pd_global(intx, OnStackReplacePercentage,     0);
define_pd_global(bool, ResizeTLAB,                   false);
define_pd_global(intx, FreqInlineSize,               0);
define_pd_global(size_t, NewSizeThreadIncrease,      4*K);
define_pd_global(intx, InlineClassNatives,           true);
define_pd_global(intx, InlineUnsafeOps,              true);
define_pd_global(intx, InitialCodeCacheSize,         160*K);
define_pd_global(intx, ReservedCodeCacheSize,        32*M);
define_pd_global(intx, NonProfiledCodeHeapSize,      0);
define_pd_global(intx, ProfiledCodeHeapSize,         0);
define_pd_global(intx, NonNMethodCodeHeapSize,       32*M);

define_pd_global(intx, CodeCacheExpansionSize,       32*K);
define_pd_global(intx, CodeCacheMinBlockLength,      1);
define_pd_global(intx, CodeCacheMinimumUseSpace,     200*K);
define_pd_global(size_t, MetaspaceSize,              ScaleForWordSize(4*M));
define_pd_global(bool, NeverActAsServerClassMachine, true);
define_pd_global(uint64_t,MaxRAM,                    1ULL*G);
#define CI_COMPILER_COUNT 0
#else

#ifdef COMPILER2
#define CI_COMPILER_COUNT 2
#else
#define CI_COMPILER_COUNT 1
#endif // COMPILER2

#endif // no compilers

// string type aliases used only in this file
typedef const char* ccstr;
typedef const char* ccstrlist;   // represents string arguments which accumulate

struct Flag {
  enum Flags {
    // value origin
    DEFAULT          = 0,
    COMMAND_LINE     = 1,
    ENVIRON_VAR      = 2,
    CONFIG_FILE      = 3,
    MANAGEMENT       = 4,
    ERGONOMIC        = 5,
    ATTACH_ON_DEMAND = 6,
    INTERNAL         = 7,

    LAST_VALUE_ORIGIN = INTERNAL,
    VALUE_ORIGIN_BITS = 4,
    VALUE_ORIGIN_MASK = right_n_bits(VALUE_ORIGIN_BITS),

    // flag kind
    KIND_PRODUCT            = 1 << 4,
    KIND_MANAGEABLE         = 1 << 5,
    KIND_DIAGNOSTIC         = 1 << 6,
    KIND_EXPERIMENTAL       = 1 << 7,
    KIND_NOT_PRODUCT        = 1 << 8,
    KIND_DEVELOP            = 1 << 9,
    KIND_PLATFORM_DEPENDENT = 1 << 10,
    KIND_READ_WRITE         = 1 << 11,
    KIND_C1                 = 1 << 12,
    KIND_C2                 = 1 << 13,
    KIND_ARCH               = 1 << 14,
    KIND_SHARK              = 1 << 15,
    KIND_LP64_PRODUCT       = 1 << 16,
    KIND_COMMERCIAL         = 1 << 17,

    KIND_MASK = ~VALUE_ORIGIN_MASK
  };

  const char* _type;
  const char* _name;
  void* _addr;
  NOT_PRODUCT(const char* _doc;)
  Flags _flags;

  // points to all Flags static array
  static Flag* flags;

  // number of flags
  static size_t numFlags;

  static Flag* find_flag(const char* name, size_t length, bool allow_locked = false, bool return_flag = false);
  static Flag* fuzzy_match(const char* name, size_t length, bool allow_locked = false);

  void check_writable();

  bool is_bool() const;
  bool get_bool() const;
  void set_bool(bool value);

  bool is_intx() const;
  intx get_intx() const;
  void set_intx(intx value);

  bool is_uintx() const;
  uintx get_uintx() const;
  void set_uintx(uintx value);

  bool is_uint64_t() const;
  uint64_t get_uint64_t() const;
  void set_uint64_t(uint64_t value);

  bool is_size_t() const;
  size_t get_size_t() const;
  void set_size_t(size_t value);

  bool is_double() const;
  double get_double() const;
  void set_double(double value);

  bool is_ccstr() const;
  bool ccstr_accumulates() const;
  ccstr get_ccstr() const;
  void set_ccstr(ccstr value);

  Flags get_origin();
  void set_origin(Flags origin);

  bool is_default();
  bool is_ergonomic();
  bool is_command_line();

  bool is_product() const;
  bool is_manageable() const;
  bool is_diagnostic() const;
  bool is_experimental() const;
  bool is_notproduct() const;
  bool is_develop() const;
  bool is_read_write() const;
  bool is_commercial() const;

  bool is_constant_in_binary() const;

  bool is_unlocker() const;
  bool is_unlocked() const;
  bool is_writeable() const;
  bool is_external() const;

  bool is_unlocker_ext() const;
  bool is_unlocked_ext() const;
  bool is_writeable_ext() const;
  bool is_external_ext() const;

  void unlock_diagnostic();

  void get_locked_message(char*, int) const;
  void get_locked_message_ext(char*, int) const;

  void print_on(outputStream* st, bool withComments = false );
  void print_kind(outputStream* st);
  void print_as_flag(outputStream* st);
};

// debug flags control various aspects of the VM and are global accessible

// use FlagSetting to temporarily change some debug flag
// e.g. FlagSetting fs(DebugThisAndThat, true);
// restored to previous value upon leaving scope
class FlagSetting {
  bool val;
  bool* flag;
 public:
  FlagSetting(bool& fl, bool newValue) { flag = &fl; val = fl; fl = newValue; }
  ~FlagSetting()                       { *flag = val; }
};


class CounterSetting {
  intx* counter;
 public:
  CounterSetting(intx* cnt) { counter = cnt; (*counter)++; }
  ~CounterSetting()         { (*counter)--; }
};


class UIntFlagSetting {
  uintx val;
  uintx* flag;
 public:
  UIntFlagSetting(uintx& fl, uintx newValue) { flag = &fl; val = fl; fl = newValue; }
  ~UIntFlagSetting()                         { *flag = val; }
};

class DoubleFlagSetting {
  double val;
  double* flag;
 public:
  DoubleFlagSetting(double& fl, double newValue) { flag = &fl; val = fl; fl = newValue; }
  ~DoubleFlagSetting()                           { *flag = val; }
};

class SizeTFlagSetting {
  size_t val;
  size_t* flag;
 public:
  SizeTFlagSetting(size_t& fl, size_t newValue) { flag = &fl; val = fl; fl = newValue; }
  ~SizeTFlagSetting()                           { *flag = val; }
};


class CommandLineFlags {
 public:
  static bool boolAt(const char* name, size_t len, bool* value, bool allow_locked = false, bool return_flag = false);
  static bool boolAt(const char* name, bool* value, bool allow_locked = false, bool return_flag = false)      { return boolAt(name, strlen(name), value, allow_locked, return_flag); }
  static bool boolAtPut(const char* name, size_t len, bool* value, Flag::Flags origin);
  static bool boolAtPut(const char* name, bool* value, Flag::Flags origin)   { return boolAtPut(name, strlen(name), value, origin); }

  static bool intxAt(const char* name, size_t len, intx* value, bool allow_locked = false, bool return_flag = false);
  static bool intxAt(const char* name, intx* value, bool allow_locked = false, bool return_flag = false)      { return intxAt(name, strlen(name), value, allow_locked, return_flag); }
  static bool intxAtPut(const char* name, size_t len, intx* value, Flag::Flags origin);
  static bool intxAtPut(const char* name, intx* value, Flag::Flags origin)   { return intxAtPut(name, strlen(name), value, origin); }

  static bool uintxAt(const char* name, size_t len, uintx* value, bool allow_locked = false, bool return_flag = false);
  static bool uintxAt(const char* name, uintx* value, bool allow_locked = false, bool return_flag = false)    { return uintxAt(name, strlen(name), value, allow_locked, return_flag); }
  static bool uintxAtPut(const char* name, size_t len, uintx* value, Flag::Flags origin);
  static bool uintxAtPut(const char* name, uintx* value, Flag::Flags origin) { return uintxAtPut(name, strlen(name), value, origin); }

  static bool size_tAt(const char* name, size_t len, size_t* value, bool allow_locked = false, bool return_flag = false);
  static bool size_tAt(const char* name, size_t* value, bool allow_locked = false, bool return_flag = false)    { return size_tAt(name, strlen(name), value, allow_locked, return_flag); }
  static bool size_tAtPut(const char* name, size_t len, size_t* value, Flag::Flags origin);
  static bool size_tAtPut(const char* name, size_t* value, Flag::Flags origin) { return size_tAtPut(name, strlen(name), value, origin); }

  static bool uint64_tAt(const char* name, size_t len, uint64_t* value, bool allow_locked = false, bool return_flag = false);
  static bool uint64_tAt(const char* name, uint64_t* value, bool allow_locked = false, bool return_flag = false) { return uint64_tAt(name, strlen(name), value, allow_locked, return_flag); }
  static bool uint64_tAtPut(const char* name, size_t len, uint64_t* value, Flag::Flags origin);
  static bool uint64_tAtPut(const char* name, uint64_t* value, Flag::Flags origin) { return uint64_tAtPut(name, strlen(name), value, origin); }

  static bool doubleAt(const char* name, size_t len, double* value, bool allow_locked = false, bool return_flag = false);
  static bool doubleAt(const char* name, double* value, bool allow_locked = false, bool return_flag = false)    { return doubleAt(name, strlen(name), value, allow_locked, return_flag); }
  static bool doubleAtPut(const char* name, size_t len, double* value, Flag::Flags origin);
  static bool doubleAtPut(const char* name, double* value, Flag::Flags origin) { return doubleAtPut(name, strlen(name), value, origin); }

  static bool ccstrAt(const char* name, size_t len, ccstr* value, bool allow_locked = false, bool return_flag = false);
  static bool ccstrAt(const char* name, ccstr* value, bool allow_locked = false, bool return_flag = false)    { return ccstrAt(name, strlen(name), value, allow_locked, return_flag); }
  // Contract:  Flag will make private copy of the incoming value.
  // Outgoing value is always malloc-ed, and caller MUST call free.
  static bool ccstrAtPut(const char* name, size_t len, ccstr* value, Flag::Flags origin);
  static bool ccstrAtPut(const char* name, ccstr* value, Flag::Flags origin) { return ccstrAtPut(name, strlen(name), value, origin); }

  // Returns false if name is not a command line flag.
  static bool wasSetOnCmdline(const char* name, bool* value);
  static void printSetFlags(outputStream* out);

  static void printFlags(outputStream* out, bool withComments);

  static void verify() PRODUCT_RETURN;
};

// use this for flags that are true by default in the debug version but
// false in the optimized version, and vice versa
#ifdef ASSERT
#define trueInDebug  true
#define falseInDebug false
#else
#define trueInDebug  false
#define falseInDebug true
#endif

// use this for flags that are true per default in the product build
// but false in development builds, and vice versa
#ifdef PRODUCT
#define trueInProduct  true
#define falseInProduct false
#else
#define trueInProduct  false
#define falseInProduct true
#endif

#ifdef JAVASE_EMBEDDED
#define falseInEmbedded false
#else
#define falseInEmbedded true
#endif

// develop flags are settable / visible only during development and are constant in the PRODUCT version
// product flags are always settable / visible
// notproduct flags are settable / visible only during development and are not declared in the PRODUCT version

// A flag must be declared with one of the following types:
// bool, intx, uintx, size_t, ccstr, double, or uint64_t.
// The type "ccstr" is an alias for "const char*" and is used
// only in this file, because the macrology requires single-token type names.

// Note: Diagnostic options not meant for VM tuning or for product modes.
// They are to be used for VM quality assurance or field diagnosis
// of VM bugs.  They are hidden so that users will not be encouraged to
// try them as if they were VM ordinary execution options.  However, they
// are available in the product version of the VM.  Under instruction
// from support engineers, VM customers can turn them on to collect
// diagnostic information about VM problems.  To use a VM diagnostic
// option, you must first specify +UnlockDiagnosticVMOptions.
// (This master switch also affects the behavior of -Xprintflags.)
//
// experimental flags are in support of features that are not
//    part of the officially supported product, but are available
//    for experimenting with. They could, for example, be performance
//    features that may not have undergone full or rigorous QA, but which may
//    help performance in some cases and released for experimentation
//    by the community of users and developers. This flag also allows one to
//    be able to build a fully supported product that nonetheless also
//    ships with some unsupported, lightly tested, experimental features.
//    Like the UnlockDiagnosticVMOptions flag above, there is a corresponding
//    UnlockExperimentalVMOptions flag, which allows the control and
//    modification of the experimental flags.
//
// Nota bene: neither diagnostic nor experimental options should be used casually,
//    and they are not supported on production loads, except under explicit
//    direction from support engineers.
//
// manageable flags are writeable external product flags.
//    They are dynamically writeable through the JDK management interface
//    (com.sun.management.HotSpotDiagnosticMXBean API) and also through JConsole.
//    These flags are external exported interface (see CCC).  The list of
//    manageable flags can be queried programmatically through the management
//    interface.
//
//    A flag can be made as "manageable" only if
//    - the flag is defined in a CCC as an external exported interface.
//    - the VM implementation supports dynamic setting of the flag.
//      This implies that the VM must *always* query the flag variable
//      and not reuse state related to the flag state at any given time.
//    - you want the flag to be queried programmatically by the customers.
//
// product_rw flags are writeable internal product flags.
//    They are like "manageable" flags but for internal/private use.
//    The list of product_rw flags are internal/private flags which
//    may be changed/removed in a future release.  It can be set
//    through the management interface to get/set value
//    when the name of flag is supplied.
//
//    A flag can be made as "product_rw" only if
//    - the VM implementation supports dynamic setting of the flag.
//      This implies that the VM must *always* query the flag variable
//      and not reuse state related to the flag state at any given time.
//
// Note that when there is a need to support develop flags to be writeable,
// it can be done in the same way as product_rw.

#define RUNTIME_FLAGS(develop, develop_pd, product, product_pd, diagnostic, experimental, notproduct, manageable, product_rw, lp64_product) \
                                                                            \
  lp64_product(bool, UseCompressedOops, false,                              \
          "Use 32-bit object references in 64-bit VM. "                     \
          "lp64_product means flag is always constant in 32 bit VM")        \
                                                                            \
  lp64_product(bool, UseCompressedClassPointers, false,                     \
          "Use 32-bit class pointers in 64-bit VM. "                        \
          "lp64_product means flag is always constant in 32 bit VM")        \
                                                                            \
  notproduct(bool, CheckCompressedOops, true,                               \
          "Generate checks in encoding/decoding code in debug VM")          \
                                                                            \
  product_pd(size_t, HeapBaseMinAddress,                                    \
          "OS specific low limit for heap base address")                    \
                                                                            \
  product(uintx, HeapSearchSteps, 3 PPC64_ONLY(+17),                        \
          "Heap allocation steps through preferred address regions to find" \
          " where it can allocate the heap. Number of steps to take per "   \
          "region.")                                                        \
                                                                            \
  diagnostic(bool, PrintCompressedOopsMode, false,                          \
          "Print compressed oops base address and encoding mode")           \
                                                                            \
  lp64_product(intx, ObjectAlignmentInBytes, 8,                             \
          "Default object alignment in bytes, 8 is minimum")                \
                                                                            \
  product(bool, AssumeMP, false,                                            \
          "Instruct the VM to assume multiple processors are available")    \
                                                                            \
  /* UseMembar is theoretically a temp flag used for memory barrier         \
   * removal testing.  It was supposed to be removed before FCS but has     \
   * been re-added (see 6401008) */                                         \
  product_pd(bool, UseMembar,                                               \
          "(Unstable) Issues membars on thread state transitions")          \
                                                                            \
  develop(bool, CleanChunkPoolAsync, falseInEmbedded,                       \
          "Clean the chunk pool asynchronously")                            \
                                                                            \
  experimental(bool, AlwaysSafeConstructors, false,                         \
          "Force safe construction, as if all fields are final.")           \
                                                                            \
  /* Temporary: See 6948537 */                                              \
  experimental(bool, UseMemSetInBOT, true,                                  \
          "(Unstable) uses memset in BOT updates in GC code")               \
                                                                            \
  diagnostic(bool, UnlockDiagnosticVMOptions, trueInDebug,                  \
          "Enable normal processing of flags relating to field diagnostics")\
                                                                            \
  experimental(bool, UnlockExperimentalVMOptions, false,                    \
          "Enable normal processing of flags relating to experimental "     \
          "features")                                                       \
                                                                            \
  product(bool, JavaMonitorsInStackTrace, true,                             \
          "Print information about Java monitor locks when the stacks are"  \
          "dumped")                                                         \
                                                                            \
  product_pd(bool, UseLargePages,                                           \
          "Use large page memory")                                          \
                                                                            \
  product_pd(bool, UseLargePagesIndividualAllocation,                       \
          "Allocate large pages individually for better affinity")          \
                                                                            \
  develop(bool, LargePagesIndividualAllocationInjectError, false,           \
          "Fail large pages individual allocation")                         \
                                                                            \
  product(bool, UseLargePagesInMetaspace, false,                            \
          "Use large page memory in metaspace. "                            \
          "Only used if UseLargePages is enabled.")                         \
                                                                            \
  develop(bool, TracePageSizes, false,                                      \
          "Trace page size selection and usage")                            \
                                                                            \
  product(bool, UseNUMA, false,                                             \
          "Use NUMA if available")                                          \
                                                                            \
  product(bool, UseNUMAInterleaving, false,                                 \
          "Interleave memory across NUMA nodes if available")               \
                                                                            \
  product(size_t, NUMAInterleaveGranularity, 2*M,                           \
          "Granularity to use for NUMA interleaving on Windows OS")         \
                                                                            \
  product(bool, ForceNUMA, false,                                           \
          "Force NUMA optimizations on single-node/UMA systems")            \
                                                                            \
  product(uintx, NUMAChunkResizeWeight, 20,                                 \
          "Percentage (0-100) used to weight the current sample when "      \
          "computing exponentially decaying average for "                   \
          "AdaptiveNUMAChunkSizing")                                        \
                                                                            \
  product(size_t, NUMASpaceResizeRate, 1*G,                                 \
          "Do not reallocate more than this amount per collection")         \
                                                                            \
  product(bool, UseAdaptiveNUMAChunkSizing, true,                           \
          "Enable adaptive chunk sizing for NUMA")                          \
                                                                            \
  product(bool, NUMAStats, false,                                           \
          "Print NUMA stats in detailed heap information")                  \
                                                                            \
  product(uintx, NUMAPageScanRate, 256,                                     \
          "Maximum number of pages to include in the page scan procedure")  \
                                                                            \
  product_pd(bool, NeedsDeoptSuspend,                                       \
          "True for register window machines (sparc/ia64)")                 \
                                                                            \
  product(intx, UseSSE, 99,                                                 \
          "Highest supported SSE instructions set on x86/x64")              \
                                                                            \
  product(bool, UseAES, false,                                              \
          "Control whether AES instructions can be used on x86/x64")        \
                                                                            \
  product(bool, UseSHA, false,                                              \
          "Control whether SHA instructions can be used on SPARC")          \
                                                                            \
  product(size_t, LargePageSizeInBytes, 0,                                  \
          "Large page size (0 to let VM choose the page size)")             \
                                                                            \
  product(size_t, LargePageHeapSizeThreshold, 128*M,                        \
          "Use large pages if maximum heap is at least this big")           \
                                                                            \
  product(bool, ForceTimeHighResolution, false,                             \
          "Using high time resolution (for Win32 only)")                    \
                                                                            \
  develop(bool, TraceItables, false,                                        \
          "Trace initialization and use of itables")                        \
                                                                            \
  develop(bool, TracePcPatching, false,                                     \
          "Trace usage of frame::patch_pc")                                 \
                                                                            \
  develop(bool, TraceJumps, false,                                          \
          "Trace assembly jumps in thread ring buffer")                     \
                                                                            \
  develop(bool, TraceRelocator, false,                                      \
          "Trace the bytecode relocator")                                   \
                                                                            \
  develop(bool, TraceLongCompiles, false,                                   \
          "Print out every time compilation is longer than "                \
          "a given threshold")                                              \
                                                                            \
  develop(bool, SafepointALot, false,                                       \
          "Generate a lot of safepoints. This works with "                  \
          "GuaranteedSafepointInterval")                                    \
                                                                            \
  product_pd(bool, BackgroundCompilation,                                   \
          "A thread requesting compilation is not blocked during "          \
          "compilation")                                                    \
                                                                            \
  product(bool, PrintVMQWaitTime, false,                                    \
          "Print out the waiting time in VM operation queue")               \
                                                                            \
  develop(bool, NoYieldsInMicrolock, false,                                 \
          "Disable yields in microlock")                                    \
                                                                            \
  develop(bool, TraceOopMapGeneration, false,                               \
          "Show OopMapGeneration")                                          \
                                                                            \
  product(bool, MethodFlushing, true,                                       \
          "Reclamation of zombie and not-entrant methods")                  \
                                                                            \
  develop(bool, VerifyStack, false,                                         \
          "Verify stack of each thread when it is entering a runtime call") \
                                                                            \
  diagnostic(bool, ForceUnreachable, false,                                 \
          "Make all non code cache addresses to be unreachable by "         \
          "forcing use of 64bit literal fixups")                            \
                                                                            \
  notproduct(bool, StressDerivedPointers, false,                            \
          "Force scavenge when a derived pointer is detected on stack "     \
          "after rtm call")                                                 \
                                                                            \
  develop(bool, TraceDerivedPointers, false,                                \
          "Trace traversal of derived pointers on stack")                   \
                                                                            \
  notproduct(bool, TraceCodeBlobStacks, false,                              \
          "Trace stack-walk of codeblobs")                                  \
                                                                            \
  product(bool, PrintJNIResolving, false,                                   \
          "Used to implement -v:jni")                                       \
                                                                            \
  notproduct(bool, PrintRewrites, false,                                    \
          "Print methods that are being rewritten")                         \
                                                                            \
  product(bool, UseInlineCaches, true,                                      \
          "Use Inline Caches for virtual calls ")                           \
                                                                            \
  develop(bool, InlineArrayCopy, true,                                      \
          "Inline arraycopy native that is known to be part of "            \
          "base library DLL")                                               \
                                                                            \
  develop(bool, InlineObjectHash, true,                                     \
          "Inline Object::hashCode() native that is known to be part "      \
          "of base library DLL")                                            \
                                                                            \
  develop(bool, InlineNatives, true,                                        \
          "Inline natives that are known to be part of base library DLL")   \
                                                                            \
  develop(bool, InlineMathNatives, true,                                    \
          "Inline SinD, CosD, etc.")                                        \
                                                                            \
  develop(bool, InlineClassNatives, true,                                   \
          "Inline Class.isInstance, etc")                                   \
                                                                            \
  develop(bool, InlineThreadNatives, true,                                  \
          "Inline Thread.currentThread, etc")                               \
                                                                            \
  develop(bool, InlineUnsafeOps, true,                                      \
          "Inline memory ops (native methods) from sun.misc.Unsafe")        \
                                                                            \
  product(bool, CriticalJNINatives, true,                                   \
          "Check for critical JNI entry points")                            \
                                                                            \
  notproduct(bool, StressCriticalJNINatives, false,                         \
          "Exercise register saving code in critical natives")              \
                                                                            \
  product(bool, UseSSE42Intrinsics, false,                                  \
          "SSE4.2 versions of intrinsics")                                  \
                                                                            \
  product(bool, UseAESIntrinsics, false,                                    \
          "Use intrinsics for AES versions of crypto")                      \
                                                                            \
  product(bool, UseSHA1Intrinsics, false,                                   \
          "Use intrinsics for SHA-1 crypto hash function")                  \
                                                                            \
  product(bool, UseSHA256Intrinsics, false,                                 \
          "Use intrinsics for SHA-224 and SHA-256 crypto hash functions")   \
                                                                            \
  product(bool, UseSHA512Intrinsics, false,                                 \
          "Use intrinsics for SHA-384 and SHA-512 crypto hash functions")   \
                                                                            \
  product(bool, UseCRC32Intrinsics, false,                                  \
          "use intrinsics for java.util.zip.CRC32")                         \
                                                                            \
  develop(bool, TraceCallFixup, false,                                      \
          "Trace all call fixups")                                          \
                                                                            \
  develop(bool, DeoptimizeALot, false,                                      \
          "Deoptimize at every exit from the runtime system")               \
                                                                            \
  notproduct(ccstrlist, DeoptimizeOnlyAt, "",                               \
          "A comma separated list of bcis to deoptimize at")                \
                                                                            \
  product(bool, DeoptimizeRandom, false,                                    \
          "Deoptimize random frames on random exit from the runtime system")\
                                                                            \
  notproduct(bool, ZombieALot, false,                                       \
          "Create zombies (non-entrant) at exit from the runtime system")   \
                                                                            \
  product(bool, UnlinkSymbolsALot, false,                                   \
          "Unlink unreferenced symbols from the symbol table at safepoints")\
                                                                            \
  notproduct(bool, WalkStackALot, false,                                    \
          "Trace stack (no print) at every exit from the runtime system")   \
                                                                            \
  product(bool, Debugging, false,                                           \
          "Set when executing debug methods in debug.cpp "                  \
          "(to prevent triggering assertions)")                             \
                                                                            \
  notproduct(bool, StrictSafepointChecks, trueInDebug,                      \
          "Enable strict checks that safepoints cannot happen for threads " \
          "that use No_Safepoint_Verifier")                                 \
                                                                            \
  notproduct(bool, VerifyLastFrame, false,                                  \
          "Verify oops on last frame on entry to VM")                       \
                                                                            \
  develop(bool, TraceHandleAllocation, false,                               \
          "Print out warnings when suspiciously many handles are allocated")\
                                                                            \
  product(bool, FailOverToOldVerifier, true,                                \
          "Fail over to old verifier when split verifier fails")            \
                                                                            \
  develop(bool, ShowSafepointMsgs, false,                                   \
          "Show message about safepoint synchronization")                   \
                                                                            \
  product(bool, SafepointTimeout, false,                                    \
          "Time out and warn or fail after SafepointTimeoutDelay "          \
          "milliseconds if failed to reach safepoint")                      \
                                                                            \
  develop(bool, DieOnSafepointTimeout, false,                               \
          "Die upon failure to reach safepoint (see SafepointTimeout)")     \
                                                                            \
  /* 50 retries * (5 * current_retry_count) millis = ~6.375 seconds */      \
  /* typically, at most a few retries are needed */                         \
  product(intx, SuspendRetryCount, 50,                                      \
          "Maximum retry count for an external suspend request")            \
                                                                            \
  product(intx, SuspendRetryDelay, 5,                                       \
          "Milliseconds to delay per retry (* current_retry_count)")        \
                                                                            \
  product(bool, AssertOnSuspendWaitFailure, false,                          \
          "Assert/Guarantee on external suspend wait failure")              \
                                                                            \
  product(bool, TraceSuspendWaitFailures, false,                            \
          "Trace external suspend wait failures")                           \
                                                                            \
  product(bool, MaxFDLimit, true,                                           \
          "Bump the number of file descriptors to maximum in Solaris")      \
                                                                            \
  diagnostic(bool, LogEvents, true,                                         \
          "Enable the various ring buffer event logs")                      \
                                                                            \
  diagnostic(uintx, LogEventsBufferEntries, 10,                             \
          "Number of ring buffer event logs")                               \
                                                                            \
  product(bool, BytecodeVerificationRemote, true,                           \
          "Enable the Java bytecode verifier for remote classes")           \
                                                                            \
  product(bool, BytecodeVerificationLocal, false,                           \
          "Enable the Java bytecode verifier for local classes")            \
                                                                            \
  develop(bool, ForceFloatExceptions, trueInDebug,                          \
          "Force exceptions on FP stack under/overflow")                    \
                                                                            \
  develop(bool, VerifyStackAtCalls, false,                                  \
          "Verify that the stack pointer is unchanged after calls")         \
                                                                            \
  develop(bool, TraceJavaAssertions, false,                                 \
          "Trace java language assertions")                                 \
                                                                            \
  notproduct(bool, CheckAssertionStatusDirectives, false,                   \
          "Temporary - see javaClasses.cpp")                                \
                                                                            \
  notproduct(bool, PrintMallocFree, false,                                  \
          "Trace calls to C heap malloc/free allocation")                   \
                                                                            \
  product(bool, PrintOopAddress, false,                                     \
          "Always print the location of the oop")                           \
                                                                            \
  notproduct(bool, VerifyCodeCache, false,                                  \
          "Verify code cache on memory allocation/deallocation")            \
                                                                            \
  develop(bool, ZapDeadCompiledLocals, false,                               \
          "Zap dead locals in compiler frames")                             \
                                                                            \
  notproduct(bool, ZapDeadLocalsOld, false,                                 \
          "Zap dead locals (old version, zaps all frames when "             \
          "entering the VM")                                                \
                                                                            \
  notproduct(bool, CheckOopishValues, false,                                \
          "Warn if value contains oop (requires ZapDeadLocals)")            \
                                                                            \
  develop(bool, UseMallocOnly, false,                                       \
          "Use only malloc/free for allocation (no resource area/arena)")   \
                                                                            \
  develop(bool, PrintMalloc, false,                                         \
          "Print all malloc/free calls")                                    \
                                                                            \
  develop(bool, PrintMallocStatistics, false,                               \
          "Print malloc/free statistics")                                   \
                                                                            \
  develop(bool, ZapResourceArea, trueInDebug,                               \
          "Zap freed resource/arena space with 0xABABABAB")                 \
                                                                            \
  notproduct(bool, ZapVMHandleArea, trueInDebug,                            \
          "Zap freed VM handle space with 0xBCBCBCBC")                      \
                                                                            \
  develop(bool, ZapJNIHandleArea, trueInDebug,                              \
          "Zap freed JNI handle space with 0xFEFEFEFE")                     \
                                                                            \
  notproduct(bool, ZapStackSegments, trueInDebug,                           \
          "Zap allocated/freed stack segments with 0xFADFADED")             \
                                                                            \
  develop(bool, ZapUnusedHeapArea, trueInDebug,                             \
          "Zap unused heap space with 0xBAADBABE")                          \
                                                                            \
  develop(bool, TraceZapUnusedHeapArea, false,                              \
          "Trace zapping of unused heap space")                             \
                                                                            \
  develop(bool, CheckZapUnusedHeapArea, false,                              \
          "Check zapping of unused heap space")                             \
                                                                            \
  develop(bool, ZapFillerObjects, trueInDebug,                              \
          "Zap filler objects with 0xDEAFBABE")                             \
                                                                            \
  develop(bool, PrintVMMessages, true,                                      \
          "Print VM messages on console")                                   \
                                                                            \
  product(bool, PrintGCApplicationConcurrentTime, false,                    \
          "Print the time the application has been running")                \
                                                                            \
  product(bool, PrintGCApplicationStoppedTime, false,                       \
          "Print the time the application has been stopped")                \
                                                                            \
  diagnostic(bool, VerboseVerification, false,                              \
          "Display detailed verification details")                          \
                                                                            \
  notproduct(uintx, ErrorHandlerTest, 0,                                    \
          "If > 0, provokes an error after VM initialization; the value "   \
          "determines which error to provoke. See test_error_handler() "    \
          "in debug.cpp.")                                                  \
                                                                            \
  notproduct(uintx, TestCrashInErrorHandler, 0,                             \
          "If > 0, provokes an error inside VM error handler (a secondary " \
          "crash). see test_error_handler() in debug.cpp.")                 \
                                                                            \
  notproduct(bool, TestSafeFetchInErrorHandler, false,                      \
          "If true, tests SafeFetch inside error handler.")                 \
                                                                            \
  develop(bool, Verbose, false,                                             \
          "Print additional debugging information from other modes")        \
                                                                            \
  develop(bool, PrintMiscellaneous, false,                                  \
          "Print uncategorized debugging information (requires +Verbose)")  \
                                                                            \
  develop(bool, WizardMode, false,                                          \
          "Print much more debugging information")                          \
                                                                            \
  product(bool, ShowMessageBoxOnError, false,                               \
          "Keep process alive on VM fatal error")                           \
                                                                            \
  product(bool, CreateMinidumpOnCrash, false,                               \
          "Create minidump on VM fatal error")                              \
                                                                            \
  product_pd(bool, UseOSErrorReporting,                                     \
          "Let VM fatal error propagate to the OS (ie. WER on Windows)")    \
                                                                            \
  product(bool, SuppressFatalErrorMessage, false,                           \
          "Report NO fatal error message (avoid deadlock)")                 \
                                                                            \
  product(ccstrlist, OnError, "",                                           \
          "Run user-defined commands on fatal error; see VMError.cpp "      \
          "for examples")                                                   \
                                                                            \
  product(ccstrlist, OnOutOfMemoryError, "",                                \
          "Run user-defined commands on first java.lang.OutOfMemoryError")  \
                                                                            \
  manageable(bool, HeapDumpBeforeFullGC, false,                             \
          "Dump heap to file before any major stop-the-world GC")           \
                                                                            \
  manageable(bool, HeapDumpAfterFullGC, false,                              \
          "Dump heap to file after any major stop-the-world GC")            \
                                                                            \
  manageable(bool, HeapDumpOnOutOfMemoryError, false,                       \
          "Dump heap to file when java.lang.OutOfMemoryError is thrown")    \
                                                                            \
  manageable(ccstr, HeapDumpPath, NULL,                                     \
          "When HeapDumpOnOutOfMemoryError is on, the path (filename or "   \
          "directory) of the dump file (defaults to java_pid<pid>.hprof "   \
          "in the working directory)")                                      \
                                                                            \
  develop(size_t, SegmentedHeapDumpThreshold, 2*G,                          \
          "Generate a segmented heap dump (JAVA PROFILE 1.0.2 format) "     \
          "when the heap usage is larger than this")                        \
                                                                            \
  develop(size_t, HeapDumpSegmentSize, 1*G,                                 \
          "Approximate segment size when generating a segmented heap dump") \
                                                                            \
  develop(bool, BreakAtWarning, false,                                      \
          "Execute breakpoint upon encountering VM warning")                \
                                                                            \
  develop(bool, TraceVMOperation, false,                                    \
          "Trace VM operations")                                            \
                                                                            \
  develop(bool, UseFakeTimers, false,                                       \
          "Tell whether the VM should use system time or a fake timer")     \
                                                                            \
  product(ccstr, NativeMemoryTracking, "off",                               \
          "Native memory tracking options")                                 \
                                                                            \
  diagnostic(bool, PrintNMTStatistics, false,                               \
          "Print native memory tracking summary data if it is on")          \
                                                                            \
  diagnostic(bool, LogCompilation, false,                                   \
          "Log compilation activity in detail to LogFile")                  \
                                                                            \
  product(bool, PrintCompilation, false,                                    \
          "Print compilations")                                             \
                                                                            \
  diagnostic(bool, TraceNMethodInstalls, false,                             \
          "Trace nmethod installation")                                     \
                                                                            \
  diagnostic(intx, ScavengeRootsInCode, 2,                                  \
          "0: do not allow scavengable oops in the code cache; "            \
          "1: allow scavenging from the code cache; "                       \
          "2: emit as many constants as the compiler can see")              \
                                                                            \
  product(bool, AlwaysRestoreFPU, false,                                    \
          "Restore the FPU control word after every JNI call (expensive)")  \
                                                                            \
  product(bool, MemoryMapImage, true,                                       \
          "Memory map entire runtime image")                                \
                                                                            \
  diagnostic(bool, PrintCompilation2, false,                                \
          "Print additional statistics per compilation")                    \
                                                                            \
  diagnostic(bool, PrintAdapterHandlers, false,                             \
          "Print code generated for i2c/c2i adapters")                      \
                                                                            \
  diagnostic(bool, VerifyAdapterCalls, trueInDebug,                         \
          "Verify that i2c/c2i adapters are called properly")               \
                                                                            \
  develop(bool, VerifyAdapterSharing, false,                                \
          "Verify that the code for shared adapters is the equivalent")     \
                                                                            \
  diagnostic(bool, PrintAssembly, false,                                    \
          "Print assembly code (using external disassembler.so)")           \
                                                                            \
  diagnostic(ccstr, PrintAssemblyOptions, NULL,                             \
          "Print options string passed to disassembler.so")                 \
                                                                            \
  diagnostic(bool, PrintNMethods, false,                                    \
          "Print assembly code for nmethods when generated")                \
                                                                            \
  diagnostic(bool, PrintNativeNMethods, false,                              \
          "Print assembly code for native nmethods when generated")         \
                                                                            \
  develop(bool, PrintDebugInfo, false,                                      \
          "Print debug information for all nmethods when generated")        \
                                                                            \
  develop(bool, PrintRelocations, false,                                    \
          "Print relocation information for all nmethods when generated")   \
                                                                            \
  develop(bool, PrintDependencies, false,                                   \
          "Print dependency information for all nmethods when generated")   \
                                                                            \
  develop(bool, PrintExceptionHandlers, false,                              \
          "Print exception handler tables for all nmethods when generated") \
                                                                            \
  develop(bool, StressCompiledExceptionHandlers, false,                     \
          "Exercise compiled exception handlers")                           \
                                                                            \
  develop(bool, InterceptOSException, false,                                \
          "Start debugger when an implicit OS (e.g. NULL) "                 \
          "exception happens")                                              \
                                                                            \
  product(bool, PrintCodeCache, false,                                      \
          "Print the code cache memory usage when exiting")                 \
                                                                            \
  develop(bool, PrintCodeCache2, false,                                     \
          "Print detailed usage information on the code cache when exiting")\
                                                                            \
  product(bool, PrintCodeCacheOnCompilation, false,                         \
          "Print the code cache memory usage each time a method is "        \
          "compiled")                                                       \
                                                                            \
  diagnostic(bool, PrintStubCode, false,                                    \
          "Print generated stub code")                                      \
                                                                            \
  product(bool, StackTraceInThrowable, true,                                \
          "Collect backtrace in throwable when exception happens")          \
                                                                            \
  product(bool, OmitStackTraceInFastThrow, true,                            \
          "Omit backtraces for some 'hot' exceptions in optimized code")    \
                                                                            \
  product(bool, ProfilerPrintByteCodeStatistics, false,                     \
          "Print bytecode statistics when dumping profiler output")         \
                                                                            \
  product(bool, ProfilerRecordPC, false,                                    \
          "Collect ticks for each 16 byte interval of compiled code")       \
                                                                            \
  product(bool, ProfileVM, false,                                           \
          "Profile ticks that fall within VM (either in the VM Thread "     \
          "or VM code called through stubs)")                               \
                                                                            \
  product(bool, ProfileIntervals, false,                                    \
          "Print profiles for each interval (see ProfileIntervalsTicks)")   \
                                                                            \
  notproduct(bool, ProfilerCheckIntervals, false,                           \
          "Collect and print information on spacing of profiler ticks")     \
                                                                            \
  product(bool, PrintWarnings, true,                                        \
          "Print JVM warnings to output stream")                            \
                                                                            \
  notproduct(uintx, WarnOnStalledSpinLock, 0,                               \
          "Print warnings for stalled SpinLocks")                           \
                                                                            \
  product(bool, RegisterFinalizersAtInit, true,                             \
          "Register finalizable objects at end of Object.<init> or "        \
          "after allocation")                                               \
                                                                            \
  develop(bool, RegisterReferences, true,                                   \
          "Tell whether the VM should register soft/weak/final/phantom "    \
          "references")                                                     \
                                                                            \
  develop(bool, IgnoreRewrites, false,                                      \
          "Suppress rewrites of bytecodes in the oopmap generator. "        \
          "This is unsafe!")                                                \
                                                                            \
  develop(bool, PrintCodeCacheExtension, false,                             \
          "Print extension of code cache")                                  \
                                                                            \
  develop(bool, UsePrivilegedStack, true,                                   \
          "Enable the security JVM functions")                              \
                                                                            \
  develop(bool, ProtectionDomainVerification, true,                         \
          "Verify protection domain before resolution in system dictionary")\
                                                                            \
  product(bool, ClassUnloading, true,                                       \
          "Do unloading of classes")                                        \
                                                                            \
  product(bool, ClassUnloadingWithConcurrentMark, true,                     \
          "Do unloading of classes with a concurrent marking cycle")        \
                                                                            \
  develop(bool, DisableStartThread, false,                                  \
          "Disable starting of additional Java threads "                    \
          "(for debugging only)")                                           \
                                                                            \
  develop(bool, MemProfiling, false,                                        \
          "Write memory usage profiling to log file")                       \
                                                                            \
  notproduct(bool, PrintSystemDictionaryAtExit, false,                      \
          "Print the system dictionary at exit")                            \
                                                                            \
  experimental(intx, PredictedLoadedClassCount, 0,                          \
          "Experimental: Tune loaded class cache starting size")            \
                                                                            \
  diagnostic(bool, UnsyncloadClass, false,                                  \
          "Unstable: VM calls loadClass unsynchronized. Custom "            \
          "class loader must call VM synchronized for findClass "           \
          "and defineClass.")                                               \
                                                                            \
  product(bool, AlwaysLockClassLoader, false,                               \
          "Require the VM to acquire the class loader lock before calling " \
          "loadClass() even for class loaders registering "                 \
          "as parallel capable")                                            \
                                                                            \
  product(bool, AllowParallelDefineClass, false,                            \
          "Allow parallel defineClass requests for class loaders "          \
          "registering as parallel capable")                                \
                                                                            \
  product(bool, MustCallLoadClassInternal, false,                           \
          "Call loadClassInternal() rather than loadClass()")               \
                                                                            \
  product_pd(bool, DontYieldALot,                                           \
          "Throw away obvious excess yield calls")                          \
                                                                            \
  product_pd(bool, ConvertSleepToYield,                                     \
          "Convert sleep(0) to thread yield "                               \
          "(may be off for Solaris to improve GUI)")                        \
                                                                            \
  product(bool, ConvertYieldToSleep, false,                                 \
          "Convert yield to a sleep of MinSleepInterval to simulate Win32 " \
          "behavior")                                                       \
                                                                            \
  product(bool, UseBoundThreads, true,                                      \
          "Bind user level threads to kernel threads (for Solaris only)")   \
                                                                            \
  develop(bool, UseDetachedThreads, true,                                   \
          "Use detached threads that are recycled upon termination "        \
          "(for Solaris only)")                                             \
                                                                            \
  product(bool, UseLWPSynchronization, true,                                \
          "Use LWP-based instead of libthread-based synchronization "       \
          "(SPARC only)")                                                   \
                                                                            \
  experimental(ccstr, SyncKnobs, NULL,                                      \
               "(Unstable) Various monitor synchronization tunables")       \
                                                                            \
  experimental(intx, EmitSync, 0,                                           \
               "(Unsafe, Unstable) "                                        \
               "Control emission of inline sync fast-path code")            \
                                                                            \
  product(intx, MonitorBound, 0, "Bound Monitor population")                \
                                                                            \
  product(bool, MonitorInUseLists, false, "Track Monitors for Deflation")   \
                                                                            \
  experimental(intx, SyncFlags, 0, "(Unsafe, Unstable) "                    \
               "Experimental Sync flags")                                   \
                                                                            \
  experimental(intx, SyncVerbose, 0, "(Unstable)")                          \
                                                                            \
  experimental(intx, ClearFPUAtPark, 0, "(Unsafe, Unstable)")               \
                                                                            \
  experimental(intx, hashCode, 5,                                           \
               "(Unstable) select hashCode generation algorithm")           \
                                                                            \
  experimental(intx, WorkAroundNPTLTimedWaitHang, 1,                        \
               "(Unstable, Linux-specific) "                                \
               "avoid NPTL-FUTEX hang pthread_cond_timedwait")              \
                                                                            \
  product(bool, FilterSpuriousWakeups, true,                                \
          "When true prevents OS-level spurious, or premature, wakeups "    \
          "from Object.wait (Ignored for Windows)")                         \
                                                                            \
  experimental(intx, NativeMonitorTimeout, -1, "(Unstable)")                \
                                                                            \
  experimental(intx, NativeMonitorFlags, 0, "(Unstable)")                   \
                                                                            \
  experimental(intx, NativeMonitorSpinLimit, 20, "(Unstable)")              \
                                                                            \
  develop(bool, UsePthreads, false,                                         \
          "Use pthread-based instead of libthread-based synchronization "   \
          "(SPARC only)")                                                   \
                                                                            \
  product(bool, ReduceSignalUsage, false,                                   \
          "Reduce the use of OS signals in Java and/or the VM")             \
                                                                            \
  develop_pd(bool, ShareVtableStubs,                                        \
          "Share vtable stubs (smaller code but worse branch prediction")   \
                                                                            \
  develop(bool, LoadLineNumberTables, true,                                 \
          "Tell whether the class file parser loads line number tables")    \
                                                                            \
  develop(bool, LoadLocalVariableTables, true,                              \
          "Tell whether the class file parser loads local variable tables") \
                                                                            \
  develop(bool, LoadLocalVariableTypeTables, true,                          \
          "Tell whether the class file parser loads local variable type"    \
          "tables")                                                         \
                                                                            \
  product(bool, AllowUserSignalHandlers, false,                             \
          "Do not complain if the application installs signal handlers "    \
          "(Solaris & Linux only)")                                         \
                                                                            \
  product(bool, UseSignalChaining, true,                                    \
          "Use signal-chaining to invoke signal handlers installed "        \
          "by the application (Solaris & Linux only)")                      \
                                                                            \
  product(bool, UseAltSigs, false,                                          \
          "Use alternate signals instead of SIGUSR1 & SIGUSR2 for VM "      \
          "internal signals (Solaris only)")                                \
                                                                            \
  product(bool, AllowJNIEnvProxy, false,                                    \
          "Allow JNIEnv proxies for jdbx")                                  \
                                                                            \
  product(bool, JNIDetachReleasesMonitors, true,                            \
          "JNI DetachCurrentThread releases monitors owned by thread")      \
                                                                            \
  product(bool, RestoreMXCSROnJNICalls, false,                              \
          "Restore MXCSR when returning from JNI calls")                    \
                                                                            \
  product(bool, CheckJNICalls, false,                                       \
          "Verify all arguments to JNI calls")                              \
                                                                            \
  product(bool, CheckEndorsedAndExtDirs, false,                             \
          "Verify the endorsed and extension directories are not used")     \
                                                                            \
  product(bool, UseFastJNIAccessors, true,                                  \
          "Use optimized versions of Get<Primitive>Field")                  \
                                                                            \
  product(intx, MaxJNILocalCapacity, 65536,                                 \
          "Maximum allowable local JNI handle capacity to "                 \
          "EnsureLocalCapacity() and PushLocalFrame(), "                    \
          "where <= 0 is unlimited, default: 65536")                        \
                                                                            \
  product(bool, EagerXrunInit, false,                                       \
          "Eagerly initialize -Xrun libraries; allows startup profiling, "  \
          "but not all -Xrun libraries may support the state of the VM "    \
          "at this time")                                                   \
                                                                            \
  product(bool, PreserveAllAnnotations, false,                              \
          "Preserve RuntimeInvisibleAnnotations as well "                   \
          "as RuntimeVisibleAnnotations")                                   \
                                                                            \
  develop(uintx, PreallocatedOutOfMemoryErrorCount, 4,                      \
          "Number of OutOfMemoryErrors preallocated with backtrace")        \
                                                                            \
  product(bool, LazyBootClassLoader, true,                                  \
          "Enable/disable lazy opening of boot class path entries")         \
                                                                            \
  product(bool, UseXMMForArrayCopy, false,                                  \
          "Use SSE2 MOVQ instruction for Arraycopy")                        \
                                                                            \
  product(intx, FieldsAllocationStyle, 1,                                   \
          "0 - type based with oops first, 1 - with oops last, "            \
          "2 - oops in super and sub classes are together")                 \
                                                                            \
  product(bool, CompactFields, true,                                        \
          "Allocate nonstatic fields in gaps between previous fields")      \
                                                                            \
  notproduct(bool, PrintFieldLayout, false,                                 \
          "Print field layout for each class")                              \
                                                                            \
  product(intx, ContendedPaddingWidth, 128,                                 \
          "How many bytes to pad the fields/classes marked @Contended with")\
                                                                            \
  product(bool, EnableContended, true,                                      \
          "Enable @Contended annotation support")                           \
                                                                            \
  product(bool, RestrictContended, true,                                    \
          "Restrict @Contended to trusted classes")                         \
                                                                            \
  product(bool, UseBiasedLocking, true,                                     \
          "Enable biased locking in JVM")                                   \
                                                                            \
  product(intx, BiasedLockingStartupDelay, 4000,                            \
          "Number of milliseconds to wait before enabling biased locking")  \
                                                                            \
  diagnostic(bool, PrintBiasedLockingStatistics, false,                     \
          "Print statistics of biased locking in JVM")                      \
                                                                            \
  product(intx, BiasedLockingBulkRebiasThreshold, 20,                       \
          "Threshold of number of revocations per type to try to "          \
          "rebias all objects in the heap of that type")                    \
                                                                            \
  product(intx, BiasedLockingBulkRevokeThreshold, 40,                       \
          "Threshold of number of revocations per type to permanently "     \
          "revoke biases of all objects in the heap of that type")          \
                                                                            \
  product(intx, BiasedLockingDecayTime, 25000,                              \
          "Decay time (in milliseconds) to re-enable bulk rebiasing of a "  \
          "type after previous bulk rebias")                                \
                                                                            \
  develop(bool, UseModuleBoundaries, true,                                  \
          "Use access control to enforce module boundaries")                \
                                                                            \
  product(ccstr, AddModuleRequires, NULL,                                   \
          "Additional module dependences, for example jtreg=java.xml")      \
                                                                            \
  product(ccstr, AddModuleExports, NULL,                                    \
          "Additional module exports, for example java.base/sun.misc")      \
                                                                            \
  /* tracing */                                                             \
                                                                            \
  notproduct(bool, TraceRuntimeCalls, false,                                \
          "Trace run-time calls")                                           \
                                                                            \
  develop(bool, TraceJNICalls, false,                                       \
          "Trace JNI calls")                                                \
                                                                            \
  develop(bool, StressRewriter, false,                                      \
          "Stress linktime bytecode rewriting")                             \
                                                                            \
  notproduct(bool, TraceJVMCalls, false,                                    \
          "Trace JVM calls")                                                \
                                                                            \
  product(ccstr, TraceJVMTI, NULL,                                          \
          "Trace flags for JVMTI functions and events")                     \
                                                                            \
  /* This option can change an EMCP method into an obsolete method. */      \
  /* This can affect tests that except specific methods to be EMCP. */      \
  /* This option should be used with caution. */                            \
  product(bool, StressLdcRewrite, false,                                    \
          "Force ldc -> ldc_w rewrite during RedefineClasses")              \
                                                                            \
  product(intx, TraceRedefineClasses, 0,                                    \
          "Trace level for JVMTI RedefineClasses")                          \
                                                                            \
  develop(bool, StressMethodComparator, false,                              \
          "Run the MethodComparator on all loaded methods")                 \
                                                                            \
  /* change to false by default sometime after Mustang */                   \
  product(bool, VerifyMergedCPBytecodes, true,                              \
          "Verify bytecodes after RedefineClasses constant pool merging")   \
                                                                            \
  develop(bool, TraceJNIHandleAllocation, false,                            \
          "Trace allocation/deallocation of JNI handle blocks")             \
                                                                            \
  develop(bool, TraceBytecodes, false,                                      \
          "Trace bytecode execution")                                       \
                                                                            \
  develop(bool, TraceClassInitialization, false,                            \
          "Trace class initialization")                                     \
                                                                            \
  product(bool, TraceExceptions, false,                                     \
          "Trace exceptions")                                               \
                                                                            \
  develop(bool, TraceICs, false,                                            \
          "Trace inline cache changes")                                     \
                                                                            \
  notproduct(bool, TraceInvocationCounterOverflow, false,                   \
          "Trace method invocation counter overflow")                       \
                                                                            \
  develop(bool, TraceInlineCacheClearing, false,                            \
          "Trace clearing of inline caches in nmethods")                    \
                                                                            \
  develop(bool, TraceDependencies, false,                                   \
          "Trace dependencies")                                             \
                                                                            \
  develop(bool, VerifyDependencies, trueInDebug,                            \
          "Exercise and verify the compilation dependency mechanism")       \
                                                                            \
  develop(bool, TraceNewOopMapGeneration, false,                            \
          "Trace OopMapGeneration")                                         \
                                                                            \
  develop(bool, TraceNewOopMapGenerationDetailed, false,                    \
          "Trace OopMapGeneration: print detailed cell states")             \
                                                                            \
  develop(bool, TimeOopMap, false,                                          \
          "Time calls to GenerateOopMap::compute_map() in sum")             \
                                                                            \
  develop(bool, TimeOopMap2, false,                                         \
          "Time calls to GenerateOopMap::compute_map() individually")       \
                                                                            \
  develop(bool, TraceMonitorMismatch, false,                                \
          "Trace monitor matching failures during OopMapGeneration")        \
                                                                            \
  develop(bool, TraceOopMapRewrites, false,                                 \
          "Trace rewriting of method oops during oop map generation")       \
                                                                            \
  develop(bool, TraceSafepoint, false,                                      \
          "Trace safepoint operations")                                     \
                                                                            \
  develop(bool, TraceICBuffer, false,                                       \
          "Trace usage of IC buffer")                                       \
                                                                            \
  develop(bool, TraceCompiledIC, false,                                     \
          "Trace changes of compiled IC")                                   \
                                                                            \
  notproduct(bool, TraceZapDeadLocals, false,                               \
          "Trace zapping dead locals")                                      \
                                                                            \
  develop(bool, TraceStartupTime, false,                                    \
          "Trace setup time")                                               \
                                                                            \
  develop(bool, TraceProtectionDomainVerification, false,                   \
          "Trace protection domain verification")                           \
                                                                            \
  develop(bool, TraceClearedExceptions, false,                              \
          "Print when an exception is forcibly cleared")                    \
                                                                            \
  product(bool, TraceClassResolution, false,                                \
          "Trace all constant pool resolutions (for debugging)")            \
                                                                            \
  product(bool, TraceBiasedLocking, false,                                  \
          "Trace biased locking in JVM")                                    \
                                                                            \
  product(bool, TraceMonitorInflation, false,                               \
          "Trace monitor inflation in JVM")                                 \
                                                                            \
  product(bool, TraceAccessControlErrors, false,                            \
          "Trace access control errors")                                    \
                                                                            \
  /* gc */                                                                  \
                                                                            \
  product(bool, UseSerialGC, false,                                         \
          "Use the Serial garbage collector")                               \
                                                                            \
  product(bool, UseG1GC, false,                                             \
          "Use the Garbage-First garbage collector")                        \
                                                                            \
  product(bool, UseParallelGC, false,                                       \
          "Use the Parallel Scavenge garbage collector")                    \
                                                                            \
  product(bool, UseParallelOldGC, false,                                    \
          "Use the Parallel Old garbage collector")                         \
                                                                            \
  product(uintx, HeapMaximumCompactionInterval, 20,                         \
          "How often should we maximally compact the heap (not allowing "   \
          "any dead space)")                                                \
                                                                            \
  product(uintx, HeapFirstMaximumCompactionCount, 3,                        \
          "The collection count for the first maximum compaction")          \
                                                                            \
  product(bool, UseMaximumCompactionOnSystemGC, true,                       \
          "Use maximum compaction in the Parallel Old garbage collector "   \
          "for a system GC")                                                \
                                                                            \
  product(uintx, ParallelOldDeadWoodLimiterMean, 50,                        \
          "The mean used by the parallel compact dead wood "                \
          "limiter (a number between 0-100)")                               \
                                                                            \
  product(uintx, ParallelOldDeadWoodLimiterStdDev, 80,                      \
          "The standard deviation used by the parallel compact dead wood "  \
          "limiter (a number between 0-100)")                               \
                                                                            \
  product(uintx, ParallelGCThreads, 0,                                      \
          "Number of parallel threads parallel gc will use")                \
                                                                            \
  product(bool, UseDynamicNumberOfGCThreads, false,                         \
          "Dynamically choose the number of parallel threads "              \
          "parallel gc will use")                                           \
                                                                            \
  diagnostic(bool, ForceDynamicNumberOfGCThreads, false,                    \
          "Force dynamic selection of the number of "                       \
          "parallel threads parallel gc will use to aid debugging")         \
                                                                            \
  product(size_t, HeapSizePerGCThread, ScaleForWordSize(64*M),              \
          "Size of heap (bytes) per GC thread used in calculating the "     \
          "number of GC threads")                                           \
                                                                            \
  product(bool, TraceDynamicGCThreads, false,                               \
          "Trace the dynamic GC thread usage")                              \
                                                                            \
  develop(bool, ParallelOldGCSplitALot, false,                              \
          "Provoke splitting (copying data from a young gen space to "      \
          "multiple destination spaces)")                                   \
                                                                            \
  develop(uintx, ParallelOldGCSplitInterval, 3,                             \
          "How often to provoke splitting a young gen space")               \
                                                                            \
  product(uintx, ConcGCThreads, 0,                                          \
          "Number of threads concurrent gc will use")                       \
                                                                            \
  product(size_t, YoungPLABSize, 4096,                                      \
          "Size of young gen promotion LAB's (in HeapWords)")               \
                                                                            \
  product(size_t, OldPLABSize, 1024,                                        \
          "Size of old gen promotion LAB's (in HeapWords), or Number        \
          of blocks to attempt to claim when refilling CMS LAB's")          \
                                                                            \
  product(uintx, GCTaskTimeStampEntries, 200,                               \
          "Number of time stamp entries per gc worker thread")              \
                                                                            \
  product(bool, AlwaysTenure, false,                                        \
          "Always tenure objects in eden (ParallelGC only)")                \
                                                                            \
  product(bool, NeverTenure, false,                                         \
          "Never tenure objects in eden, may tenure on overflow "           \
          "(ParallelGC only)")                                              \
                                                                            \
  product(bool, ScavengeBeforeFullGC, true,                                 \
          "Scavenge youngest generation before each full GC.")              \
                                                                            \
  develop(bool, ScavengeWithObjectsInToSpace, false,                        \
          "Allow scavenges to occur when to-space contains objects")        \
                                                                            \
  product(bool, UseConcMarkSweepGC, false,                                  \
          "Use Concurrent Mark-Sweep GC in the old generation")             \
                                                                            \
  product(bool, ExplicitGCInvokesConcurrent, false,                         \
          "A System.gc() request invokes a concurrent collection; "         \
          "(effective only when using concurrent collectors)")              \
                                                                            \
  product(bool, ExplicitGCInvokesConcurrentAndUnloadsClasses, false,        \
          "A System.gc() request invokes a concurrent collection and "      \
          "also unloads classes during such a concurrent gc cycle "         \
          "(effective only when UseConcMarkSweepGC)")                       \
                                                                            \
  product(bool, GCLockerInvokesConcurrent, false,                           \
          "The exit of a JNI critical section necessitating a scavenge, "   \
          "also kicks off a background concurrent collection")              \
                                                                            \
  product(uintx, GCLockerEdenExpansionPercent, 5,                           \
          "How much the GC can expand the eden by while the GC locker "     \
          "is active (as a percentage)")                                    \
                                                                            \
  diagnostic(uintx, GCLockerRetryAllocationCount, 2,                        \
          "Number of times to retry allocations when "                      \
          "blocked by the GC locker")                                       \
                                                                            \
  develop(bool, UseCMSAdaptiveFreeLists, true,                              \
          "Use adaptive free lists in the CMS generation")                  \
                                                                            \
  develop(bool, UseAsyncConcMarkSweepGC, true,                              \
          "Use Asynchronous Concurrent Mark-Sweep GC in the old generation")\
                                                                            \
  product(bool, UseCMSBestFit, true,                                        \
          "Use CMS best fit allocation strategy")                           \
                                                                            \
  product(bool, UseParNewGC, false,                                         \
          "Use parallel threads in the new generation")                     \
                                                                            \
  product(bool, PrintTaskqueue, false,                                      \
          "Print taskqueue statistics for parallel collectors")             \
                                                                            \
  product(bool, PrintTerminationStats, false,                               \
          "Print termination statistics for parallel collectors")           \
                                                                            \
  product(uintx, ParallelGCBufferWastePct, 10,                              \
          "Wasted fraction of parallel allocation buffer")                  \
                                                                            \
  product(uintx, TargetPLABWastePct, 10,                                    \
          "Target wasted space in last buffer as percent of overall "       \
          "allocation")                                                     \
                                                                            \
  product(uintx, PLABWeight, 75,                                            \
          "Percentage (0-100) used to weight the current sample when "      \
          "computing exponentially decaying average for ResizePLAB")        \
                                                                            \
  product(bool, ResizePLAB, true,                                           \
          "Dynamically resize (survivor space) promotion LAB's")            \
                                                                            \
  product(bool, PrintPLAB, false,                                           \
          "Print (survivor space) promotion LAB's sizing decisions")        \
                                                                            \
  product(intx, ParGCArrayScanChunk, 50,                                    \
          "Scan a subset of object array and push remainder, if array is "  \
          "bigger than this")                                               \
                                                                            \
  product(bool, ParGCUseLocalOverflow, false,                               \
          "Instead of a global overflow list, use local overflow stacks")   \
                                                                            \
  product(bool, ParGCTrimOverflow, true,                                    \
          "Eagerly trim the local overflow lists "                          \
          "(when ParGCUseLocalOverflow)")                                   \
                                                                            \
  notproduct(bool, ParGCWorkQueueOverflowALot, false,                       \
          "Simulate work queue overflow in ParNew")                         \
                                                                            \
  notproduct(uintx, ParGCWorkQueueOverflowInterval, 1000,                   \
          "An `interval' counter that determines how frequently "           \
          "we simulate overflow; a smaller number increases frequency")     \
                                                                            \
  product(uintx, ParGCDesiredObjsFromOverflowList, 20,                      \
          "The desired number of objects to claim from the overflow list")  \
                                                                            \
  diagnostic(uintx, ParGCStridesPerThread, 2,                               \
          "The number of strides per worker thread that we divide up the "  \
          "card table scanning work into")                                  \
                                                                            \
  diagnostic(intx, ParGCCardsPerStrideChunk, 256,                           \
          "The number of cards in each chunk of the parallel chunks used "  \
          "during card table scanning")                                     \
                                                                            \
  product(uintx, OldPLABWeight, 50,                                         \
          "Percentage (0-100) used to weight the current sample when "      \
          "computing exponentially decaying average for resizing "          \
          "OldPLABSize")                                                    \
                                                                            \
  product(bool, ResizeOldPLAB, true,                                        \
          "Dynamically resize (old gen) promotion LAB's")                   \
                                                                            \
  product(bool, PrintOldPLAB, false,                                        \
          "Print (old gen) promotion LAB's sizing decisions")               \
                                                                            \
  product(size_t, CMSOldPLABMin, 16,                                        \
          "Minimum size of CMS gen promotion LAB caches per worker "        \
          "per block size")                                                 \
                                                                            \
  product(size_t, CMSOldPLABMax, 1024,                                      \
          "Maximum size of CMS gen promotion LAB caches per worker "        \
          "per block size")                                                 \
                                                                            \
  product(uintx, CMSOldPLABNumRefills, 4,                                   \
          "Nominal number of refills of CMS gen promotion LAB cache "       \
          "per worker per block size")                                      \
                                                                            \
  product(bool, CMSOldPLABResizeQuicker, false,                             \
          "React on-the-fly during a scavenge to a sudden "                 \
          "change in block demand rate")                                    \
                                                                            \
  product(uintx, CMSOldPLABToleranceFactor, 4,                              \
          "The tolerance of the phase-change detector for on-the-fly "      \
          "PLAB resizing during a scavenge")                                \
                                                                            \
  product(uintx, CMSOldPLABReactivityFactor, 2,                             \
          "The gain in the feedback loop for on-the-fly PLAB resizing "     \
          "during a scavenge")                                              \
                                                                            \
  product(bool, AlwaysPreTouch, false,                                      \
          "Force all freshly committed pages to be pre-touched")            \
                                                                            \
  product_pd(size_t, CMSYoungGenPerWorker,                                  \
          "The maximum size of young gen chosen by default per GC worker "  \
          "thread available")                                               \
                                                                            \
  product(uintx, CMSIncrementalSafetyFactor, 10,                            \
          "Percentage (0-100) used to add conservatism when computing the " \
          "duty cycle")                                                     \
                                                                            \
  product(uintx, CMSExpAvgFactor, 50,                                       \
          "Percentage (0-100) used to weight the current sample when "      \
          "computing exponential averages for CMS statistics")              \
                                                                            \
  product(uintx, CMS_FLSWeight, 75,                                         \
          "Percentage (0-100) used to weight the current sample when "      \
          "computing exponentially decaying averages for CMS FLS "          \
          "statistics")                                                     \
                                                                            \
  product(uintx, CMS_FLSPadding, 1,                                         \
          "The multiple of deviation from mean to use for buffering "       \
          "against volatility in free list demand")                         \
                                                                            \
  product(uintx, FLSCoalescePolicy, 2,                                      \
          "CMS: aggressiveness level for coalescing, increasing "           \
          "from 0 to 4")                                                    \
                                                                            \
  product(bool, FLSAlwaysCoalesceLarge, false,                              \
          "CMS: larger free blocks are always available for coalescing")    \
                                                                            \
  product(double, FLSLargestBlockCoalesceProximity, 0.99,                   \
          "CMS: the smaller the percentage the greater the coalescing "     \
          "force")                                                          \
                                                                            \
  product(double, CMSSmallCoalSurplusPercent, 1.05,                         \
          "CMS: the factor by which to inflate estimated demand of small "  \
          "block sizes to prevent coalescing with an adjoining block")      \
                                                                            \
  product(double, CMSLargeCoalSurplusPercent, 0.95,                         \
          "CMS: the factor by which to inflate estimated demand of large "  \
          "block sizes to prevent coalescing with an adjoining block")      \
                                                                            \
  product(double, CMSSmallSplitSurplusPercent, 1.10,                        \
          "CMS: the factor by which to inflate estimated demand of small "  \
          "block sizes to prevent splitting to supply demand for smaller "  \
          "blocks")                                                         \
                                                                            \
  product(double, CMSLargeSplitSurplusPercent, 1.00,                        \
          "CMS: the factor by which to inflate estimated demand of large "  \
          "block sizes to prevent splitting to supply demand for smaller "  \
          "blocks")                                                         \
                                                                            \
  product(bool, CMSExtrapolateSweep, false,                                 \
          "CMS: cushion for block demand during sweep")                     \
                                                                            \
  product(uintx, CMS_SweepWeight, 75,                                       \
          "Percentage (0-100) used to weight the current sample when "      \
          "computing exponentially decaying average for inter-sweep "       \
          "duration")                                                       \
                                                                            \
  product(uintx, CMS_SweepPadding, 1,                                       \
          "The multiple of deviation from mean to use for buffering "       \
          "against volatility in inter-sweep duration")                     \
                                                                            \
  product(uintx, CMS_SweepTimerThresholdMillis, 10,                         \
          "Skip block flux-rate sampling for an epoch unless inter-sweep "  \
          "duration exceeds this threshold in milliseconds")                \
                                                                            \
  product(bool, CMSClassUnloadingEnabled, true,                             \
          "Whether class unloading enabled when using CMS GC")              \
                                                                            \
  product(uintx, CMSClassUnloadingMaxInterval, 0,                           \
          "When CMS class unloading is enabled, the maximum CMS cycle "     \
          "count for which classes may not be unloaded")                    \
                                                                            \
  develop(intx, CMSDictionaryChoice, 0,                                     \
          "Use BinaryTreeDictionary as default in the CMS generation")      \
                                                                            \
  product(uintx, CMSIndexedFreeListReplenish, 4,                            \
          "Replenish an indexed free list with this number of chunks")      \
                                                                            \
  product(bool, CMSReplenishIntermediate, true,                             \
          "Replenish all intermediate free-list caches")                    \
                                                                            \
  product(bool, CMSSplitIndexedFreeListBlocks, true,                        \
          "When satisfying batched demand, split blocks from the "          \
          "IndexedFreeList whose size is a multiple of requested size")     \
                                                                            \
  product(bool, CMSLoopWarn, false,                                         \
          "Warn in case of excessive CMS looping")                          \
                                                                            \
  develop(bool, CMSOverflowEarlyRestoration, false,                         \
          "Restore preserved marks early")                                  \
                                                                            \
  product(size_t, MarkStackSize, NOT_LP64(32*K) LP64_ONLY(4*M),             \
          "Size of marking stack")                                          \
                                                                            \
  product(size_t, MarkStackSizeMax, NOT_LP64(4*M) LP64_ONLY(512*M),         \
          "Maximum size of marking stack")                                  \
                                                                            \
  notproduct(bool, CMSMarkStackOverflowALot, false,                         \
          "Simulate frequent marking stack / work queue overflow")          \
                                                                            \
  notproduct(uintx, CMSMarkStackOverflowInterval, 1000,                     \
          "An \"interval\" counter that determines how frequently "         \
          "to simulate overflow; a smaller number increases frequency")     \
                                                                            \
  product(uintx, CMSMaxAbortablePrecleanLoops, 0,                           \
          "Maximum number of abortable preclean iterations, if > 0")        \
                                                                            \
  product(intx, CMSMaxAbortablePrecleanTime, 5000,                          \
          "Maximum time in abortable preclean (in milliseconds)")           \
                                                                            \
  product(uintx, CMSAbortablePrecleanMinWorkPerIteration, 100,              \
          "Nominal minimum work per abortable preclean iteration")          \
                                                                            \
  manageable(intx, CMSAbortablePrecleanWaitMillis, 100,                     \
          "Time that we sleep between iterations when not given "           \
          "enough work per iteration")                                      \
                                                                            \
  product(size_t, CMSRescanMultiple, 32,                                    \
          "Size (in cards) of CMS parallel rescan task")                    \
                                                                            \
  product(size_t, CMSConcMarkMultiple, 32,                                  \
          "Size (in cards) of CMS concurrent MT marking task")              \
                                                                            \
  product(bool, CMSAbortSemantics, false,                                   \
          "Whether abort-on-overflow semantics is implemented")             \
                                                                            \
  product(bool, CMSParallelInitialMarkEnabled, true,                        \
          "Use the parallel initial mark.")                                 \
                                                                            \
  product(bool, CMSParallelRemarkEnabled, true,                             \
          "Whether parallel remark enabled (only if ParNewGC)")             \
                                                                            \
  product(bool, CMSParallelSurvivorRemarkEnabled, true,                     \
          "Whether parallel remark of survivor space "                      \
          "enabled (effective only if CMSParallelRemarkEnabled)")           \
                                                                            \
  product(bool, CMSPLABRecordAlways, true,                                  \
          "Always record survivor space PLAB boundaries (effective only "   \
          "if CMSParallelSurvivorRemarkEnabled)")                           \
                                                                            \
  product(bool, CMSEdenChunksRecordAlways, true,                            \
          "Always record eden chunks used for the parallel initial mark "   \
          "or remark of eden")                                              \
                                                                            \
  product(bool, CMSPrintEdenSurvivorChunks, false,                          \
          "Print the eden and the survivor chunks used for the parallel "   \
          "initial mark or remark of the eden/survivor spaces")             \
                                                                            \
  product(bool, CMSConcurrentMTEnabled, true,                               \
          "Whether multi-threaded concurrent work enabled "                 \
          "(effective only if ParNewGC)")                                   \
                                                                            \
  product(bool, CMSPrecleaningEnabled, true,                                \
          "Whether concurrent precleaning enabled")                         \
                                                                            \
  product(uintx, CMSPrecleanIter, 3,                                        \
          "Maximum number of precleaning iteration passes")                 \
                                                                            \
  product(uintx, CMSPrecleanNumerator, 2,                                   \
          "CMSPrecleanNumerator:CMSPrecleanDenominator yields convergence " \
          "ratio")                                                          \
                                                                            \
  product(uintx, CMSPrecleanDenominator, 3,                                 \
          "CMSPrecleanNumerator:CMSPrecleanDenominator yields convergence " \
          "ratio")                                                          \
                                                                            \
  product(bool, CMSPrecleanRefLists1, true,                                 \
          "Preclean ref lists during (initial) preclean phase")             \
                                                                            \
  product(bool, CMSPrecleanRefLists2, false,                                \
          "Preclean ref lists during abortable preclean phase")             \
                                                                            \
  product(bool, CMSPrecleanSurvivors1, false,                               \
          "Preclean survivors during (initial) preclean phase")             \
                                                                            \
  product(bool, CMSPrecleanSurvivors2, true,                                \
          "Preclean survivors during abortable preclean phase")             \
                                                                            \
  product(uintx, CMSPrecleanThreshold, 1000,                                \
          "Do not iterate again if number of dirty cards is less than this")\
                                                                            \
  product(bool, CMSCleanOnEnter, true,                                      \
          "Clean-on-enter optimization for reducing number of dirty cards") \
                                                                            \
  product(uintx, CMSRemarkVerifyVariant, 1,                                 \
          "Choose variant (1,2) of verification following remark")          \
                                                                            \
  product(size_t, CMSScheduleRemarkEdenSizeThreshold, 2*M,                  \
          "If Eden size is below this, do not try to schedule remark")      \
                                                                            \
  product(uintx, CMSScheduleRemarkEdenPenetration, 50,                      \
          "The Eden occupancy percentage (0-100) at which "                 \
          "to try and schedule remark pause")                               \
                                                                            \
  product(uintx, CMSScheduleRemarkSamplingRatio, 5,                         \
          "Start sampling eden top at least before young gen "              \
          "occupancy reaches 1/<ratio> of the size at which "               \
          "we plan to schedule remark")                                     \
                                                                            \
  product(uintx, CMSSamplingGrain, 16*K,                                    \
          "The minimum distance between eden samples for CMS (see above)")  \
                                                                            \
  product(bool, CMSScavengeBeforeRemark, false,                             \
          "Attempt scavenge before the CMS remark step")                    \
                                                                            \
  develop(bool, CMSTraceSweeper, false,                                     \
          "Trace some actions of the CMS sweeper")                          \
                                                                            \
  product(uintx, CMSWorkQueueDrainThreshold, 10,                            \
          "Don't drain below this size per parallel worker/thief")          \
                                                                            \
  manageable(intx, CMSWaitDuration, 2000,                                   \
          "Time in milliseconds that CMS thread waits for young GC")        \
                                                                            \
  develop(uintx, CMSCheckInterval, 1000,                                    \
          "Interval in milliseconds that CMS thread checks if it "          \
          "should start a collection cycle")                                \
                                                                            \
  product(bool, CMSYield, true,                                             \
          "Yield between steps of CMS")                                     \
                                                                            \
  product(size_t, CMSBitMapYieldQuantum, 10*M,                              \
          "Bitmap operations should process at most this many bits "        \
          "between yields")                                                 \
                                                                            \
  product(bool, CMSDumpAtPromotionFailure, false,                           \
          "Dump useful information about the state of the CMS old "         \
          "generation upon a promotion failure")                            \
                                                                            \
  product(bool, CMSPrintChunksInDump, false,                                \
          "In a dump enabled by CMSDumpAtPromotionFailure, include "        \
          "more detailed information about the free chunks")                \
                                                                            \
  product(bool, CMSPrintObjectsInDump, false,                               \
          "In a dump enabled by CMSDumpAtPromotionFailure, include "        \
          "more detailed information about the allocated objects")          \
                                                                            \
  diagnostic(bool, FLSVerifyAllHeapReferences, false,                       \
          "Verify that all references across the FLS boundary "             \
          "are to valid objects")                                           \
                                                                            \
  diagnostic(bool, FLSVerifyLists, false,                                   \
          "Do lots of (expensive) FreeListSpace verification")              \
                                                                            \
  diagnostic(bool, FLSVerifyIndexTable, false,                              \
          "Do lots of (expensive) FLS index table verification")            \
                                                                            \
  develop(bool, FLSVerifyDictionary, false,                                 \
          "Do lots of (expensive) FLS dictionary verification")             \
                                                                            \
  develop(bool, VerifyBlockOffsetArray, false,                              \
          "Do (expensive) block offset array verification")                 \
                                                                            \
  diagnostic(bool, BlockOffsetArrayUseUnallocatedBlock, false,              \
          "Maintain _unallocated_block in BlockOffsetArray "                \
          "(currently applicable only to CMS collector)")                   \
                                                                            \
  develop(bool, TraceCMSState, false,                                       \
          "Trace the state of the CMS collection")                          \
                                                                            \
  product(intx, RefDiscoveryPolicy, 0,                                      \
          "Select type of reference discovery policy: "                     \
          "reference-based(0) or referent-based(1)")                        \
                                                                            \
  product(bool, ParallelRefProcEnabled, false,                              \
          "Enable parallel reference processing whenever possible")         \
                                                                            \
  product(bool, ParallelRefProcBalancingEnabled, true,                      \
          "Enable balancing of reference processing queues")                \
                                                                            \
  product(uintx, CMSTriggerRatio, 80,                                       \
          "Percentage of MinHeapFreeRatio in CMS generation that is "       \
          "allocated before a CMS collection cycle commences")              \
                                                                            \
  product(uintx, CMSBootstrapOccupancy, 50,                                 \
          "Percentage CMS generation occupancy at which to "                \
          "initiate CMS collection for bootstrapping collection stats")     \
                                                                            \
  product(intx, CMSInitiatingOccupancyFraction, -1,                         \
          "Percentage CMS generation occupancy to start a CMS collection "  \
          "cycle. A negative value means that CMSTriggerRatio is used")     \
                                                                            \
  product(uintx, InitiatingHeapOccupancyPercent, 45,                        \
          "Percentage of the (entire) heap occupancy to start a "           \
          "concurrent GC cycle. It is used by GCs that trigger a "          \
          "concurrent GC cycle based on the occupancy of the entire heap, " \
          "not just one of the generations (e.g., G1). A value of 0 "       \
          "denotes 'do constant GC cycles'.")                               \
                                                                            \
  manageable(intx, CMSTriggerInterval, -1,                                  \
          "Commence a CMS collection cycle (at least) every so many "       \
          "milliseconds (0 permanently, -1 disabled)")                      \
                                                                            \
  product(bool, UseCMSInitiatingOccupancyOnly, false,                       \
          "Only use occupancy as a criterion for starting a CMS collection")\
                                                                            \
  product(uintx, CMSIsTooFullPercentage, 98,                                \
          "An absolute ceiling above which CMS will always consider the "   \
          "unloading of classes when class unloading is enabled")           \
                                                                            \
  develop(bool, CMSTestInFreeList, false,                                   \
          "Check if the coalesced range is already in the "                 \
          "free lists as claimed")                                          \
                                                                            \
  notproduct(bool, CMSVerifyReturnedBytes, false,                           \
          "Check that all the garbage collected was returned to the "       \
          "free lists")                                                     \
                                                                            \
  notproduct(bool, ScavengeALot, false,                                     \
          "Force scavenge at every Nth exit from the runtime system "       \
          "(N=ScavengeALotInterval)")                                       \
                                                                            \
  develop(bool, FullGCALot, false,                                          \
          "Force full gc at every Nth exit from the runtime system "        \
          "(N=FullGCALotInterval)")                                         \
                                                                            \
  notproduct(bool, GCALotAtAllSafepoints, false,                            \
          "Enforce ScavengeALot/GCALot at all potential safepoints")        \
                                                                            \
  product(bool, PrintPromotionFailure, false,                               \
          "Print additional diagnostic information following "              \
          "promotion failure")                                              \
                                                                            \
  notproduct(bool, PromotionFailureALot, false,                             \
          "Use promotion failure handling on every youngest generation "    \
          "collection")                                                     \
                                                                            \
  develop(uintx, PromotionFailureALotCount, 1000,                           \
          "Number of promotion failures occurring at ParGCAllocBuffer "     \
          "refill attempts (ParNew) or promotion attempts "                 \
          "(other young collectors)")                                       \
                                                                            \
  develop(uintx, PromotionFailureALotInterval, 5,                           \
          "Total collections between promotion failures a lot")             \
                                                                            \
  experimental(uintx, WorkStealingSleepMillis, 1,                           \
          "Sleep time when sleep is used for yields")                       \
                                                                            \
  experimental(uintx, WorkStealingYieldsBeforeSleep, 5000,                  \
          "Number of yields before a sleep is done during work stealing")   \
                                                                            \
  experimental(uintx, WorkStealingHardSpins, 4096,                          \
          "Number of iterations in a spin loop between checks on "          \
          "time out of hard spin")                                          \
                                                                            \
  experimental(uintx, WorkStealingSpinToYieldRatio, 10,                     \
          "Ratio of hard spins to calls to yield")                          \
                                                                            \
  develop(uintx, ObjArrayMarkingStride, 512,                                \
          "Number of object array elements to push onto the marking stack " \
          "before pushing a continuation entry")                            \
                                                                            \
  develop(bool, MetadataAllocationFailALot, false,                          \
          "Fail metadata allocations at intervals controlled by "           \
          "MetadataAllocationFailALotInterval")                             \
                                                                            \
  develop(uintx, MetadataAllocationFailALotInterval, 1000,                  \
          "Metadata allocation failure a lot interval")                     \
                                                                            \
  develop(bool, TraceMetadataChunkAllocation, false,                        \
          "Trace chunk metadata allocations")                               \
                                                                            \
  product(bool, TraceMetadataHumongousAllocation, false,                    \
          "Trace humongous metadata allocations")                           \
                                                                            \
  develop(bool, TraceMetavirtualspaceAllocation, false,                     \
          "Trace virtual space metadata allocations")                       \
                                                                            \
  notproduct(bool, ExecuteInternalVMTests, false,                           \
          "Enable execution of internal VM tests")                          \
                                                                            \
  notproduct(bool, VerboseInternalVMTests, false,                           \
          "Turn on logging for internal VM tests.")                         \
                                                                            \
  product_pd(bool, UseTLAB, "Use thread-local object allocation")           \
                                                                            \
  product_pd(bool, ResizeTLAB,                                              \
          "Dynamically resize TLAB size for threads")                       \
                                                                            \
  product(bool, ZeroTLAB, false,                                            \
          "Zero out the newly created TLAB")                                \
                                                                            \
  product(bool, FastTLABRefill, true,                                       \
          "Use fast TLAB refill code")                                      \
                                                                            \
  product(bool, PrintTLAB, false,                                           \
          "Print various TLAB related information")                         \
                                                                            \
  product(bool, TLABStats, true,                                            \
          "Provide more detailed and expensive TLAB statistics "            \
          "(with PrintTLAB)")                                               \
                                                                            \
  product_pd(bool, NeverActAsServerClassMachine,                            \
          "Never act like a server-class machine")                          \
                                                                            \
  product(bool, AlwaysActAsServerClassMachine, false,                       \
          "Always act like a server-class machine")                         \
                                                                            \
  product_pd(uint64_t, MaxRAM,                                              \
          "Real memory size (in bytes) used to set maximum heap size")      \
                                                                            \
  product(size_t, ErgoHeapSizeLimit, 0,                                     \
          "Maximum ergonomically set heap size (in bytes); zero means use " \
          "MaxRAM / MaxRAMFraction")                                        \
                                                                            \
  product(uintx, MaxRAMFraction, 4,                                         \
          "Maximum fraction (1/n) of real memory used for maximum heap "    \
          "size")                                                           \
                                                                            \
  product(uintx, DefaultMaxRAMFraction, 4,                                  \
          "Maximum fraction (1/n) of real memory used for maximum heap "    \
          "size; deprecated: to be renamed to MaxRAMFraction")              \
                                                                            \
  product(uintx, MinRAMFraction, 2,                                         \
          "Minimum fraction (1/n) of real memory used for maximum heap "    \
          "size on systems with small physical memory size")                \
                                                                            \
  product(uintx, InitialRAMFraction, 64,                                    \
          "Fraction (1/n) of real memory used for initial heap size")       \
                                                                            \
  develop(uintx, MaxVirtMemFraction, 2,                                     \
          "Maximum fraction (1/n) of virtual memory used for ergonomically "\
          "determining maximum heap size")                                  \
                                                                            \
  product(bool, UseAutoGCSelectPolicy, false,                               \
          "Use automatic collection selection policy")                      \
                                                                            \
  product(uintx, AutoGCSelectPauseMillis, 5000,                             \
          "Automatic GC selection pause threshold in milliseconds")         \
                                                                            \
  product(bool, UseAdaptiveSizePolicy, true,                                \
          "Use adaptive generation sizing policies")                        \
                                                                            \
  product(bool, UsePSAdaptiveSurvivorSizePolicy, true,                      \
          "Use adaptive survivor sizing policies")                          \
                                                                            \
  product(bool, UseAdaptiveGenerationSizePolicyAtMinorCollection, true,     \
          "Use adaptive young-old sizing policies at minor collections")    \
                                                                            \
  product(bool, UseAdaptiveGenerationSizePolicyAtMajorCollection, true,     \
          "Use adaptive young-old sizing policies at major collections")    \
                                                                            \
  product(bool, UseAdaptiveSizePolicyWithSystemGC, false,                   \
          "Include statistics from System.gc() for adaptive size policy")   \
                                                                            \
  product(bool, UseAdaptiveGCBoundary, false,                               \
          "Allow young-old boundary to move")                               \
                                                                            \
  develop(bool, TraceAdaptiveGCBoundary, false,                             \
          "Trace young-old boundary moves")                                 \
                                                                            \
  develop(intx, PSAdaptiveSizePolicyResizeVirtualSpaceAlot, -1,             \
          "Resize the virtual spaces of the young or old generations")      \
                                                                            \
  product(uintx, AdaptiveSizeThroughPutPolicy, 0,                           \
          "Policy for changing generation size for throughput goals")       \
                                                                            \
  develop(bool, PSAdjustTenuredGenForMinorPause, false,                     \
          "Adjust tenured generation to achieve a minor pause goal")        \
                                                                            \
  develop(bool, PSAdjustYoungGenForMajorPause, false,                       \
          "Adjust young generation to achieve a major pause goal")          \
                                                                            \
  product(uintx, AdaptiveSizePolicyInitializingSteps, 20,                   \
          "Number of steps where heuristics is used before data is used")   \
                                                                            \
  develop(uintx, AdaptiveSizePolicyReadyThreshold, 5,                       \
          "Number of collections before the adaptive sizing is started")    \
                                                                            \
  product(uintx, AdaptiveSizePolicyOutputInterval, 0,                       \
          "Collection interval for printing information; zero means never") \
                                                                            \
  product(bool, UseAdaptiveSizePolicyFootprintGoal, true,                   \
          "Use adaptive minimum footprint as a goal")                       \
                                                                            \
  product(uintx, AdaptiveSizePolicyWeight, 10,                              \
          "Weight given to exponential resizing, between 0 and 100")        \
                                                                            \
  product(uintx, AdaptiveTimeWeight,       25,                              \
          "Weight given to time in adaptive policy, between 0 and 100")     \
                                                                            \
  product(uintx, PausePadding, 1,                                           \
          "How much buffer to keep for pause time")                         \
                                                                            \
  product(uintx, PromotedPadding, 3,                                        \
          "How much buffer to keep for promotion failure")                  \
                                                                            \
  product(uintx, SurvivorPadding, 3,                                        \
          "How much buffer to keep for survivor overflow")                  \
                                                                            \
  product(uintx, ThresholdTolerance, 10,                                    \
          "Allowed collection cost difference between generations")         \
                                                                            \
  product(uintx, AdaptiveSizePolicyCollectionCostMargin, 50,                \
          "If collection costs are within margin, reduce both by full "     \
          "delta")                                                          \
                                                                            \
  product(uintx, YoungGenerationSizeIncrement, 20,                          \
          "Adaptive size percentage change in young generation")            \
                                                                            \
  product(uintx, YoungGenerationSizeSupplement, 80,                         \
          "Supplement to YoungedGenerationSizeIncrement used at startup")   \
                                                                            \
  product(uintx, YoungGenerationSizeSupplementDecay, 8,                     \
          "Decay factor to YoungedGenerationSizeSupplement")                \
                                                                            \
  product(uintx, TenuredGenerationSizeIncrement, 20,                        \
          "Adaptive size percentage change in tenured generation")          \
                                                                            \
  product(uintx, TenuredGenerationSizeSupplement, 80,                       \
          "Supplement to TenuredGenerationSizeIncrement used at startup")   \
                                                                            \
  product(uintx, TenuredGenerationSizeSupplementDecay, 2,                   \
          "Decay factor to TenuredGenerationSizeIncrement")                 \
                                                                            \
  product(uintx, MaxGCPauseMillis, max_uintx,                               \
          "Adaptive size policy maximum GC pause time goal in millisecond, "\
          "or (G1 Only) the maximum GC time per MMU time slice")            \
                                                                            \
  product(uintx, GCPauseIntervalMillis, 0,                                  \
          "Time slice for MMU specification")                               \
                                                                            \
  product(uintx, MaxGCMinorPauseMillis, max_uintx,                          \
          "Adaptive size policy maximum GC minor pause time goal "          \
          "in millisecond")                                                 \
                                                                            \
  product(uintx, GCTimeRatio, 99,                                           \
          "Adaptive size policy application time to GC time ratio")         \
                                                                            \
  product(uintx, AdaptiveSizeDecrementScaleFactor, 4,                       \
          "Adaptive size scale down factor for shrinking")                  \
                                                                            \
  product(bool, UseAdaptiveSizeDecayMajorGCCost, true,                      \
          "Adaptive size decays the major cost for long major intervals")   \
                                                                            \
  product(uintx, AdaptiveSizeMajorGCDecayTimeScale, 10,                     \
          "Time scale over which major costs decay")                        \
                                                                            \
  product(uintx, MinSurvivorRatio, 3,                                       \
          "Minimum ratio of young generation/survivor space size")          \
                                                                            \
  product(uintx, InitialSurvivorRatio, 8,                                   \
          "Initial ratio of young generation/survivor space size")          \
                                                                            \
  product(size_t, BaseFootPrintEstimate, 256*M,                             \
          "Estimate of footprint other than Java Heap")                     \
                                                                            \
  product(bool, UseGCOverheadLimit, true,                                   \
          "Use policy to limit of proportion of time spent in GC "          \
          "before an OutOfMemory error is thrown")                          \
                                                                            \
  product(uintx, GCTimeLimit, 98,                                           \
          "Limit of the proportion of time spent in GC before "             \
          "an OutOfMemoryError is thrown (used with GCHeapFreeLimit)")      \
                                                                            \
  product(uintx, GCHeapFreeLimit, 2,                                        \
          "Minimum percentage of free space after a full GC before an "     \
          "OutOfMemoryError is thrown (used with GCTimeLimit)")             \
                                                                            \
  develop(uintx, AdaptiveSizePolicyGCTimeLimitThreshold, 5,                 \
          "Number of consecutive collections before gc time limit fires")   \
                                                                            \
  product(bool, PrintAdaptiveSizePolicy, false,                             \
          "Print information about AdaptiveSizePolicy")                     \
                                                                            \
  product(intx, PrefetchCopyIntervalInBytes, -1,                            \
          "How far ahead to prefetch destination area (<= 0 means off)")    \
                                                                            \
  product(intx, PrefetchScanIntervalInBytes, -1,                            \
          "How far ahead to prefetch scan area (<= 0 means off)")           \
                                                                            \
  product(intx, PrefetchFieldsAhead, -1,                                    \
          "How many fields ahead to prefetch in oop scan (<= 0 means off)") \
                                                                            \
  diagnostic(bool, VerifySilently, false,                                   \
          "Do not print the verification progress")                         \
                                                                            \
  diagnostic(bool, VerifyDuringStartup, false,                              \
          "Verify memory system before executing any Java code "            \
          "during VM initialization")                                       \
                                                                            \
  diagnostic(bool, VerifyBeforeExit, trueInDebug,                           \
          "Verify system before exiting")                                   \
                                                                            \
  diagnostic(bool, VerifyBeforeGC, false,                                   \
          "Verify memory system before GC")                                 \
                                                                            \
  diagnostic(bool, VerifyAfterGC, false,                                    \
          "Verify memory system after GC")                                  \
                                                                            \
  diagnostic(bool, VerifyDuringGC, false,                                   \
          "Verify memory system during GC (between phases)")                \
                                                                            \
  diagnostic(bool, GCParallelVerificationEnabled, true,                     \
          "Enable parallel memory system verification")                     \
                                                                            \
  diagnostic(bool, DeferInitialCardMark, false,                             \
          "When +ReduceInitialCardMarks, explicitly defer any that "        \
          "may arise from new_pre_store_barrier")                           \
                                                                            \
  diagnostic(bool, VerifyRememberedSets, false,                             \
          "Verify GC remembered sets")                                      \
                                                                            \
  diagnostic(bool, VerifyObjectStartArray, true,                            \
          "Verify GC object start array if verify before/after")            \
                                                                            \
  product(bool, DisableExplicitGC, false,                                   \
          "Ignore calls to System.gc()")                                    \
                                                                            \
  notproduct(bool, CheckMemoryInitialization, false,                        \
          "Check memory initialization")                                    \
                                                                            \
  diagnostic(bool, BindCMSThreadToCPU, false,                               \
          "Bind CMS Thread to CPU if possible")                             \
                                                                            \
  diagnostic(uintx, CPUForCMSThread, 0,                                     \
          "When BindCMSThreadToCPU is true, the CPU to bind CMS thread to") \
                                                                            \
  product(bool, BindGCTaskThreadsToCPUs, false,                             \
          "Bind GCTaskThreads to CPUs if possible")                         \
                                                                            \
  product(bool, UseGCTaskAffinity, false,                                   \
          "Use worker affinity when asking for GCTasks")                    \
                                                                            \
  product(uintx, ProcessDistributionStride, 4,                              \
          "Stride through processors when distributing processes")          \
                                                                            \
  product(uintx, CMSCoordinatorYieldSleepCount, 10,                         \
          "Number of times the coordinator GC thread will sleep while "     \
          "yielding before giving up and resuming GC")                      \
                                                                            \
  product(uintx, CMSYieldSleepCount, 0,                                     \
          "Number of times a GC thread (minus the coordinator) "            \
          "will sleep while yielding before giving up and resuming GC")     \
                                                                            \
  /* gc tracing */                                                          \
  manageable(bool, PrintGC, false,                                          \
          "Print message at garbage collection")                            \
                                                                            \
  manageable(bool, PrintGCDetails, false,                                   \
          "Print more details at garbage collection")                       \
                                                                            \
  manageable(bool, PrintGCDateStamps, false,                                \
          "Print date stamps at garbage collection")                        \
                                                                            \
  manageable(bool, PrintGCTimeStamps, false,                                \
          "Print timestamps at garbage collection")                         \
                                                                            \
  manageable(bool, PrintGCID, true,                                         \
          "Print an identifier for each garbage collection")                \
                                                                            \
  product(bool, PrintGCTaskTimeStamps, false,                               \
          "Print timestamps for individual gc worker thread tasks")         \
                                                                            \
  develop(intx, ConcGCYieldTimeout, 0,                                      \
          "If non-zero, assert that GC threads yield within this "          \
          "number of milliseconds")                                         \
                                                                            \
  notproduct(bool, TraceMarkSweep, false,                                   \
          "Trace mark sweep")                                               \
                                                                            \
  product(bool, PrintReferenceGC, false,                                    \
          "Print times spent handling reference objects during GC "         \
          "(enabled only when PrintGCDetails)")                             \
                                                                            \
  develop(bool, TraceReferenceGC, false,                                    \
          "Trace handling of soft/weak/final/phantom references")           \
                                                                            \
  develop(bool, TraceFinalizerRegistration, false,                          \
          "Trace registration of final references")                         \
                                                                            \
  notproduct(bool, TraceScavenge, false,                                    \
          "Trace scavenge")                                                 \
                                                                            \
  product(bool, IgnoreEmptyClassPaths, false,                               \
          "Ignore empty path elements in -classpath")                       \
                                                                            \
  product(bool, TraceClassPaths, false,                                     \
          "Trace processing of class paths")                                \
                                                                            \
  product_rw(bool, TraceClassLoading, false,                                \
          "Trace all classes loaded")                                       \
                                                                            \
  product(bool, TraceClassLoadingPreorder, false,                           \
          "Trace all classes loaded in order referenced (not loaded)")      \
                                                                            \
  product_rw(bool, TraceClassUnloading, false,                              \
          "Trace unloading of classes")                                     \
                                                                            \
  product_rw(bool, TraceLoaderConstraints, false,                           \
          "Trace loader constraints")                                       \
                                                                            \
  develop(bool, TraceClassLoaderData, false,                                \
          "Trace class loader loader_data lifetime")                        \
                                                                            \
<<<<<<< HEAD
  product(size_t, InitialBootClassLoaderMetaspaceSize,                      \
=======
  develop(bool, TraceModules, false,                                        \
          "Trace module creation and lifetime")                             \
                                                                            \
  develop(bool, TracePackages, false,                                       \
          "Trace package creation and lifetime")                            \
                                                                            \
  product(uintx, InitialBootClassLoaderMetaspaceSize,                       \
>>>>>>> f952263d
          NOT_LP64(2200*K) LP64_ONLY(4*M),                                  \
          "Initial size of the boot class loader data metaspace")           \
                                                                            \
  product(bool, TraceYoungGenTime, false,                                   \
          "Trace accumulated time for young collection")                    \
                                                                            \
  product(bool, TraceOldGenTime, false,                                     \
          "Trace accumulated time for old collection")                      \
                                                                            \
  product(bool, PrintTenuringDistribution, false,                           \
          "Print tenuring age information")                                 \
                                                                            \
  product_rw(bool, PrintHeapAtGC, false,                                    \
          "Print heap layout before and after each GC")                     \
                                                                            \
  product_rw(bool, PrintHeapAtGCExtended, false,                            \
          "Print extended information about the layout of the heap "        \
          "when -XX:+PrintHeapAtGC is set")                                 \
                                                                            \
  product(bool, PrintHeapAtSIGBREAK, true,                                  \
          "Print heap layout in response to SIGBREAK")                      \
                                                                            \
  manageable(bool, PrintClassHistogramBeforeFullGC, false,                  \
          "Print a class histogram before any major stop-world GC")         \
                                                                            \
  manageable(bool, PrintClassHistogramAfterFullGC, false,                   \
          "Print a class histogram after any major stop-world GC")          \
                                                                            \
  manageable(bool, PrintClassHistogram, false,                              \
          "Print a histogram of class instances")                           \
                                                                            \
  develop(bool, TraceWorkGang, false,                                       \
          "Trace activities of work gangs")                                 \
                                                                            \
  product(bool, TraceParallelOldGCTasks, false,                             \
          "Trace multithreaded GC activity")                                \
                                                                            \
  develop(bool, TraceBlockOffsetTable, false,                               \
          "Print BlockOffsetTable maps")                                    \
                                                                            \
  develop(bool, TraceCardTableModRefBS, false,                              \
          "Print CardTableModRefBS maps")                                   \
                                                                            \
  develop(bool, TraceGCTaskManager, false,                                  \
          "Trace actions of the GC task manager")                           \
                                                                            \
  develop(bool, TraceGCTaskQueue, false,                                    \
          "Trace actions of the GC task queues")                            \
                                                                            \
  diagnostic(bool, TraceGCTaskThread, false,                                \
          "Trace actions of the GC task threads")                           \
                                                                            \
  product(bool, PrintParallelOldGCPhaseTimes, false,                        \
          "Print the time taken by each phase in ParallelOldGC "            \
          "(PrintGCDetails must also be enabled)")                          \
                                                                            \
  develop(bool, TraceParallelOldGCMarkingPhase, false,                      \
          "Trace marking phase in ParallelOldGC")                           \
                                                                            \
  develop(bool, TraceParallelOldGCSummaryPhase, false,                      \
          "Trace summary phase in ParallelOldGC")                           \
                                                                            \
  develop(bool, TraceParallelOldGCCompactionPhase, false,                   \
          "Trace compaction phase in ParallelOldGC")                        \
                                                                            \
  develop(bool, TraceParallelOldGCDensePrefix, false,                       \
          "Trace dense prefix computation for ParallelOldGC")               \
                                                                            \
  develop(bool, IgnoreLibthreadGPFault, false,                              \
          "Suppress workaround for libthread GP fault")                     \
                                                                            \
  product(bool, PrintJNIGCStalls, false,                                    \
          "Print diagnostic message when GC is stalled "                    \
          "by JNI critical section")                                        \
                                                                            \
  experimental(double, ObjectCountCutOffPercent, 0.5,                       \
          "The percentage of the used heap that the instances of a class "  \
          "must occupy for the class to generate a trace event")            \
                                                                            \
  /* GC log rotation setting */                                             \
                                                                            \
  product(bool, UseGCLogFileRotation, false,                                \
          "Rotate gclog files (for long running applications). It requires "\
          "-Xloggc:<filename>")                                             \
                                                                            \
  product(uintx, NumberOfGCLogFiles, 0,                                     \
          "Number of gclog files in rotation "                              \
          "(default: 0, no rotation)")                                      \
                                                                            \
  product(size_t, GCLogFileSize, 8*K,                                       \
          "GC log file size, requires UseGCLogFileRotation. "               \
          "Set to 0 to only trigger rotation via jcmd")                     \
                                                                            \
  /* JVMTI heap profiling */                                                \
                                                                            \
  diagnostic(bool, TraceJVMTIObjectTagging, false,                          \
          "Trace JVMTI object tagging calls")                               \
                                                                            \
  diagnostic(bool, VerifyBeforeIteration, false,                            \
          "Verify memory system before JVMTI iteration")                    \
                                                                            \
  /* compiler interface */                                                  \
                                                                            \
  develop(bool, CIPrintCompilerName, false,                                 \
          "when CIPrint is active, print the name of the active compiler")  \
                                                                            \
  diagnostic(bool, CIPrintCompileQueue, false,                              \
          "display the contents of the compile queue whenever a "           \
          "compilation is enqueued")                                        \
                                                                            \
  develop(bool, CIPrintRequests, false,                                     \
          "display every request for compilation")                          \
                                                                            \
  product(bool, CITime, false,                                              \
          "collect timing information for compilation")                     \
                                                                            \
  develop(bool, CITimeVerbose, false,                                       \
          "be more verbose in compilation timings")                         \
                                                                            \
  develop(bool, CITimeEach, false,                                          \
          "display timing information after each successful compilation")   \
                                                                            \
  develop(bool, CICountOSR, false,                                          \
          "use a separate counter when assigning ids to osr compilations")  \
                                                                            \
  develop(bool, CICompileNatives, true,                                     \
          "compile native methods if supported by the compiler")            \
                                                                            \
  develop_pd(bool, CICompileOSR,                                            \
          "compile on stack replacement methods if supported by the "       \
          "compiler")                                                       \
                                                                            \
  develop(bool, CIPrintMethodCodes, false,                                  \
          "print method bytecodes of the compiled code")                    \
                                                                            \
  develop(bool, CIPrintTypeFlow, false,                                     \
          "print the results of ciTypeFlow analysis")                       \
                                                                            \
  develop(bool, CITraceTypeFlow, false,                                     \
          "detailed per-bytecode tracing of ciTypeFlow analysis")           \
                                                                            \
  develop(intx, OSROnlyBCI, -1,                                             \
          "OSR only at this bci.  Negative values mean exclude that bci")   \
                                                                            \
  /* compiler */                                                            \
                                                                            \
  product(intx, CICompilerCount, CI_COMPILER_COUNT,                         \
          "Number of compiler threads to run")                              \
                                                                            \
  product(intx, CompilationPolicyChoice, 0,                                 \
          "which compilation policy (0-3)")                                 \
                                                                            \
  develop(bool, UseStackBanging, true,                                      \
          "use stack banging for stack overflow checks (required for "      \
          "proper StackOverflow handling; disable only to measure cost "    \
          "of stackbanging)")                                               \
                                                                            \
  develop(bool, UseStrictFP, true,                                          \
          "use strict fp if modifier strictfp is set")                      \
                                                                            \
  develop(bool, GenerateSynchronizationCode, true,                          \
          "generate locking/unlocking code for synchronized methods and "   \
          "monitors")                                                       \
                                                                            \
  develop(bool, GenerateCompilerNullChecks, true,                           \
          "Generate explicit null checks for loads/stores/calls")           \
                                                                            \
  develop(bool, GenerateRangeChecks, true,                                  \
          "Generate range checks for array accesses")                       \
                                                                            \
  develop_pd(bool, ImplicitNullChecks,                                      \
          "Generate code for implicit null checks")                         \
                                                                            \
  product_pd(bool, TrapBasedNullChecks,                                     \
          "Generate code for null checks that uses a cmp and trap "         \
          "instruction raising SIGTRAP.  This is only used if an access to" \
          "null (+offset) will not raise a SIGSEGV, i.e.,"                  \
          "ImplicitNullChecks don't work (PPC64).")                         \
                                                                            \
  product(bool, PrintSafepointStatistics, false,                            \
          "Print statistics about safepoint synchronization")               \
                                                                            \
  product(intx, PrintSafepointStatisticsCount, 300,                         \
          "Total number of safepoint statistics collected "                 \
          "before printing them out")                                       \
                                                                            \
  product(intx, PrintSafepointStatisticsTimeout,  -1,                       \
          "Print safepoint statistics only when safepoint takes "           \
          "more than PrintSafepointSatisticsTimeout in millis")             \
                                                                            \
  product(bool, TraceSafepointCleanupTime, false,                           \
          "Print the break down of clean up tasks performed during "        \
          "safepoint")                                                      \
                                                                            \
  product(bool, Inline, true,                                               \
          "Enable inlining")                                                \
                                                                            \
  product(bool, ClipInlining, true,                                         \
          "Clip inlining if aggregate method exceeds DesiredMethodLimit")   \
                                                                            \
  develop(bool, UseCHA, true,                                               \
          "Enable CHA")                                                     \
                                                                            \
  product(bool, UseTypeProfile, true,                                       \
          "Check interpreter profile for historically monomorphic calls")   \
                                                                            \
  diagnostic(bool, PrintInlining, false,                                    \
          "Print inlining optimizations")                                   \
                                                                            \
  product(bool, UsePopCountInstruction, false,                              \
          "Use population count instruction")                               \
                                                                            \
  develop(bool, EagerInitialization, false,                                 \
          "Eagerly initialize classes if possible")                         \
                                                                            \
  develop(bool, TraceMethodReplacement, false,                              \
          "Print when methods are replaced do to recompilation")            \
                                                                            \
  develop(bool, PrintMethodFlushing, false,                                 \
          "Print the nmethods being flushed")                               \
                                                                            \
  diagnostic(bool, PrintMethodFlushingStatistics, false,                    \
          "print statistics about method flushing")                         \
                                                                            \
  diagnostic(intx, HotMethodDetectionLimit, 100000,                         \
          "Number of compiled code invocations after which "                \
          "the method is considered as hot by the flusher")                 \
                                                                            \
  diagnostic(intx, MinPassesBeforeFlush, 10,                                \
          "Minimum number of sweeper passes before an nmethod "             \
          "can be flushed")                                                 \
                                                                            \
  product(bool, UseCodeAging, true,                                         \
          "Insert counter to detect warm methods")                          \
                                                                            \
  diagnostic(bool, StressCodeAging, false,                                  \
          "Start with counters compiled in")                                \
                                                                            \
  develop(bool, UseRelocIndex, false,                                       \
          "Use an index to speed random access to relocations")             \
                                                                            \
  develop(bool, StressCodeBuffers, false,                                   \
          "Exercise code buffer expansion and other rare state changes")    \
                                                                            \
  diagnostic(bool, DebugNonSafepoints, trueInDebug,                         \
          "Generate extra debugging information for non-safepoints in "     \
          "nmethods")                                                       \
                                                                            \
  product(bool, PrintVMOptions, false,                                      \
          "Print flags that appeared on the command line")                  \
                                                                            \
  product(bool, IgnoreUnrecognizedVMOptions, false,                         \
          "Ignore unrecognized VM options")                                 \
                                                                            \
  product(bool, PrintCommandLineFlags, false,                               \
          "Print flags specified on command line or set by ergonomics")     \
                                                                            \
  product(bool, PrintFlagsInitial, false,                                   \
          "Print all VM flags before argument processing and exit VM")      \
                                                                            \
  product(bool, PrintFlagsFinal, false,                                     \
          "Print all VM flags after argument and ergonomic processing")     \
                                                                            \
  notproduct(bool, PrintFlagsWithComments, false,                           \
          "Print all VM flags with default values and descriptions and "    \
          "exit")                                                           \
                                                                            \
  diagnostic(bool, SerializeVMOutput, true,                                 \
          "Use a mutex to serialize output to tty and LogFile")             \
                                                                            \
  diagnostic(bool, DisplayVMOutput, true,                                   \
          "Display all VM output on the tty, independently of LogVMOutput") \
                                                                            \
  diagnostic(bool, LogVMOutput, false,                                      \
          "Save VM output to LogFile")                                      \
                                                                            \
  diagnostic(ccstr, LogFile, NULL,                                          \
          "If LogVMOutput or LogCompilation is on, save VM output to "      \
          "this file [default: ./hotspot_pid%p.log] (%p replaced with pid)")\
                                                                            \
  product(ccstr, ErrorFile, NULL,                                           \
          "If an error occurs, save the error data to this file "           \
          "[default: ./hs_err_pid%p.log] (%p replaced with pid)")           \
                                                                            \
  product(bool, DisplayVMOutputToStderr, false,                             \
          "If DisplayVMOutput is true, display all VM output to stderr")    \
                                                                            \
  product(bool, DisplayVMOutputToStdout, false,                             \
          "If DisplayVMOutput is true, display all VM output to stdout")    \
                                                                            \
  product(bool, UseHeavyMonitors, false,                                    \
          "use heavyweight instead of lightweight Java monitors")           \
                                                                            \
  product(bool, PrintStringTableStatistics, false,                          \
          "print statistics about the StringTable and SymbolTable")         \
                                                                            \
  diagnostic(bool, VerifyStringTableAtExit, false,                          \
          "verify StringTable contents at exit")                            \
                                                                            \
  notproduct(bool, PrintSymbolTableSizeHistogram, false,                    \
          "print histogram of the symbol table")                            \
                                                                            \
  notproduct(bool, ExitVMOnVerifyError, false,                              \
          "standard exit from VM if bytecode verify error "                 \
          "(only in debug mode)")                                           \
                                                                            \
  notproduct(ccstr, AbortVMOnException, NULL,                               \
          "Call fatal if this exception is thrown.  Example: "              \
          "java -XX:AbortVMOnException=java.lang.NullPointerException Foo") \
                                                                            \
  notproduct(ccstr, AbortVMOnExceptionMessage, NULL,                        \
          "Call fatal if the exception pointed by AbortVMOnException "      \
          "has this message")                                               \
                                                                            \
  develop(bool, DebugVtables, false,                                        \
          "add debugging code to vtable dispatch")                          \
                                                                            \
  develop(bool, PrintVtables, false,                                        \
          "print vtables when printing klass")                              \
                                                                            \
  notproduct(bool, PrintVtableStats, false,                                 \
          "print vtables stats at end of run")                              \
                                                                            \
  develop(bool, TraceCreateZombies, false,                                  \
          "trace creation of zombie nmethods")                              \
                                                                            \
  notproduct(bool, IgnoreLockingAssertions, false,                          \
          "disable locking assertions (for speed)")                         \
                                                                            \
  product(bool, RangeCheckElimination, true,                                \
          "Eliminate range checks")                                         \
                                                                            \
  develop_pd(bool, UncommonNullCast,                                        \
          "track occurrences of null in casts; adjust compiler tactics")    \
                                                                            \
  develop(bool, TypeProfileCasts,  true,                                    \
          "treat casts like calls for purposes of type profiling")          \
                                                                            \
  develop(bool, DelayCompilationDuringStartup, true,                        \
          "Delay invoking the compiler until main application class is "    \
          "loaded")                                                         \
                                                                            \
  develop(bool, CompileTheWorld, false,                                     \
          "Compile all methods in all classes in bootstrap class path "     \
          "(stress test)")                                                  \
                                                                            \
  develop(bool, CompileTheWorldPreloadClasses, true,                        \
          "Preload all classes used by a class before start loading")       \
                                                                            \
  notproduct(intx, CompileTheWorldSafepointInterval, 100,                   \
          "Force a safepoint every n compiles so sweeper can keep up")      \
                                                                            \
  develop(bool, FillDelaySlots, true,                                       \
          "Fill delay slots (on SPARC only)")                               \
                                                                            \
  develop(bool, TimeLivenessAnalysis, false,                                \
          "Time computation of bytecode liveness analysis")                 \
                                                                            \
  develop(bool, TraceLivenessGen, false,                                    \
          "Trace the generation of liveness analysis information")          \
                                                                            \
  notproduct(bool, TraceLivenessQuery, false,                               \
          "Trace queries of liveness analysis information")                 \
                                                                            \
  notproduct(bool, CollectIndexSetStatistics, false,                        \
          "Collect information about IndexSets")                            \
                                                                            \
  develop(bool, UseLoopSafepoints, true,                                    \
          "Generate Safepoint nodes in every loop")                         \
                                                                            \
  develop(intx, FastAllocateSizeLimit, 128*K,                               \
          /* Note:  This value is zero mod 1<<13 for a cheap sparc set. */  \
          "Inline allocations larger than this in doublewords must go slow")\
                                                                            \
  product(bool, AggressiveOpts, false,                                      \
          "Enable aggressive optimizations - see arguments.cpp")            \
                                                                            \
  product_pd(uintx, TypeProfileLevel,                                       \
          "=XYZ, with Z: Type profiling of arguments at call; "             \
                     "Y: Type profiling of return value at call; "          \
                     "X: Type profiling of parameters to methods; "         \
          "X, Y and Z in 0=off ; 1=jsr292 only; 2=all methods")             \
                                                                            \
  product(intx, TypeProfileArgsLimit,     2,                                \
          "max number of call arguments to consider for type profiling")    \
                                                                            \
  product(intx, TypeProfileParmsLimit,    2,                                \
          "max number of incoming parameters to consider for type profiling"\
          ", -1 for all")                                                   \
                                                                            \
  /* statistics */                                                          \
  develop(bool, CountCompiledCalls, false,                                  \
          "Count method invocations")                                       \
                                                                            \
  notproduct(bool, CountRuntimeCalls, false,                                \
          "Count VM runtime calls")                                         \
                                                                            \
  develop(bool, CountJNICalls, false,                                       \
          "Count jni method invocations")                                   \
                                                                            \
  notproduct(bool, CountJVMCalls, false,                                    \
          "Count jvm method invocations")                                   \
                                                                            \
  notproduct(bool, CountRemovableExceptions, false,                         \
          "Count exceptions that could be replaced by branches due to "     \
          "inlining")                                                       \
                                                                            \
  notproduct(bool, ICMissHistogram, false,                                  \
          "Produce histogram of IC misses")                                 \
                                                                            \
  notproduct(bool, PrintClassStatistics, false,                             \
          "Print class statistics at end of run")                           \
                                                                            \
  notproduct(bool, PrintMethodStatistics, false,                            \
          "Print method statistics at end of run")                          \
                                                                            \
  /* interpreter */                                                         \
  develop(bool, ClearInterpreterLocals, false,                              \
          "Always clear local variables of interpreter activations upon "   \
          "entry")                                                          \
                                                                            \
  product_pd(bool, RewriteBytecodes,                                        \
          "Allow rewriting of bytecodes (bytecodes are not immutable)")     \
                                                                            \
  product_pd(bool, RewriteFrequentPairs,                                    \
          "Rewrite frequently used bytecode pairs into a single bytecode")  \
                                                                            \
  diagnostic(bool, PrintInterpreter, false,                                 \
          "Print the generated interpreter code")                           \
                                                                            \
  product(bool, UseInterpreter, true,                                       \
          "Use interpreter for non-compiled methods")                       \
                                                                            \
  develop(bool, UseFastSignatureHandlers, true,                             \
          "Use fast signature handlers for native calls")                   \
                                                                            \
  product(bool, UseLoopCounter, true,                                       \
          "Increment invocation counter on backward branch")                \
                                                                            \
  product_pd(bool, UseOnStackReplacement,                                   \
          "Use on stack replacement, calls runtime if invoc. counter "      \
          "overflows in loop")                                              \
                                                                            \
  notproduct(bool, TraceOnStackReplacement, false,                          \
          "Trace on stack replacement")                                     \
                                                                            \
  product_pd(bool, PreferInterpreterNativeStubs,                            \
          "Use always interpreter stubs for native methods invoked via "    \
          "interpreter")                                                    \
                                                                            \
  develop(bool, CountBytecodes, false,                                      \
          "Count number of bytecodes executed")                             \
                                                                            \
  develop(bool, PrintBytecodeHistogram, false,                              \
          "Print histogram of the executed bytecodes")                      \
                                                                            \
  develop(bool, PrintBytecodePairHistogram, false,                          \
          "Print histogram of the executed bytecode pairs")                 \
                                                                            \
  diagnostic(bool, PrintSignatureHandlers, false,                           \
          "Print code generated for native method signature handlers")      \
                                                                            \
  develop(bool, VerifyOops, false,                                          \
          "Do plausibility checks for oops")                                \
                                                                            \
  develop(bool, CheckUnhandledOops, false,                                  \
          "Check for unhandled oops in VM code")                            \
                                                                            \
  develop(bool, VerifyJNIFields, trueInDebug,                               \
          "Verify jfieldIDs for instance fields")                           \
                                                                            \
  notproduct(bool, VerifyJNIEnvThread, false,                               \
          "Verify JNIEnv.thread == Thread::current() when entering VM "     \
          "from JNI")                                                       \
                                                                            \
  develop(bool, VerifyFPU, false,                                           \
          "Verify FPU state (check for NaN's, etc.)")                       \
                                                                            \
  develop(bool, VerifyThread, false,                                        \
          "Watch the thread register for corruption (SPARC only)")          \
                                                                            \
  develop(bool, VerifyActivationFrameSize, false,                           \
          "Verify that activation frame didn't become smaller than its "    \
          "minimal size")                                                   \
                                                                            \
  develop(bool, TraceFrequencyInlining, false,                              \
          "Trace frequency based inlining")                                 \
                                                                            \
  develop_pd(bool, InlineIntrinsics,                                        \
          "Inline intrinsics that can be statically resolved")              \
                                                                            \
  product_pd(bool, ProfileInterpreter,                                      \
          "Profile at the bytecode level during interpretation")            \
                                                                            \
  develop(bool, TraceProfileInterpreter, false,                             \
          "Trace profiling at the bytecode level during interpretation. "   \
          "This outputs the profiling information collected to improve "    \
          "jit compilation.")                                               \
                                                                            \
  develop_pd(bool, ProfileTraps,                                            \
          "Profile deoptimization traps at the bytecode level")             \
                                                                            \
  product(intx, ProfileMaturityPercentage, 20,                              \
          "number of method invocations/branches (expressed as % of "       \
          "CompileThreshold) before using the method's profile")            \
                                                                            \
  diagnostic(bool, PrintMethodData, false,                                  \
          "Print the results of +ProfileInterpreter at end of run")         \
                                                                            \
  develop(bool, VerifyDataPointer, trueInDebug,                             \
          "Verify the method data pointer during interpreter profiling")    \
                                                                            \
  develop(bool, VerifyCompiledCode, false,                                  \
          "Include miscellaneous runtime verifications in nmethod code; "   \
          "default off because it disturbs nmethod size heuristics")        \
                                                                            \
  notproduct(bool, CrashGCForDumpingJavaThread, false,                      \
          "Manually make GC thread crash then dump java stack trace;  "     \
          "Test only")                                                      \
                                                                            \
  /* compilation */                                                         \
  product(bool, UseCompiler, true,                                          \
          "Use Just-In-Time compilation")                                   \
                                                                            \
  develop(bool, TraceCompilationPolicy, false,                              \
          "Trace compilation policy")                                       \
                                                                            \
  develop(bool, TimeCompilationPolicy, false,                               \
          "Time the compilation policy")                                    \
                                                                            \
  product(bool, UseCounterDecay, true,                                      \
          "Adjust recompilation counters")                                  \
                                                                            \
  develop(intx, CounterHalfLifeTime,    30,                                 \
          "Half-life time of invocation counters (in seconds)")             \
                                                                            \
  develop(intx, CounterDecayMinIntervalLength,   500,                       \
          "The minimum interval (in milliseconds) between invocation of "   \
          "CounterDecay")                                                   \
                                                                            \
  product(bool, AlwaysCompileLoopMethods, false,                            \
          "When using recompilation, never interpret methods "              \
          "containing loops")                                               \
                                                                            \
  product(bool, DontCompileHugeMethods, true,                               \
          "Do not compile methods > HugeMethodLimit")                       \
                                                                            \
  /* Bytecode escape analysis estimation. */                                \
  product(bool, EstimateArgEscape, true,                                    \
          "Analyze bytecodes to estimate escape state of arguments")        \
                                                                            \
  product(intx, BCEATraceLevel, 0,                                          \
          "How much tracing to do of bytecode escape analysis estimates")   \
                                                                            \
  product(intx, MaxBCEAEstimateLevel, 5,                                    \
          "Maximum number of nested calls that are analyzed by BC EA")      \
                                                                            \
  product(intx, MaxBCEAEstimateSize, 150,                                   \
          "Maximum bytecode size of a method to be analyzed by BC EA")      \
                                                                            \
  product(intx,  AllocatePrefetchStyle, 1,                                  \
          "0 = no prefetch, "                                               \
          "1 = prefetch instructions for each allocation, "                 \
          "2 = use TLAB watermark to gate allocation prefetch, "            \
          "3 = use BIS instruction on Sparc for allocation prefetch")       \
                                                                            \
  product(intx,  AllocatePrefetchDistance, -1,                              \
          "Distance to prefetch ahead of allocation pointer")               \
                                                                            \
  product(intx,  AllocatePrefetchLines, 3,                                  \
          "Number of lines to prefetch ahead of array allocation pointer")  \
                                                                            \
  product(intx,  AllocateInstancePrefetchLines, 1,                          \
          "Number of lines to prefetch ahead of instance allocation "       \
          "pointer")                                                        \
                                                                            \
  product(intx,  AllocatePrefetchStepSize, 16,                              \
          "Step size in bytes of sequential prefetch instructions")         \
                                                                            \
  product(intx,  AllocatePrefetchInstr, 0,                                  \
          "Prefetch instruction to prefetch ahead of allocation pointer")   \
                                                                            \
  /* deoptimization */                                                      \
  develop(bool, TraceDeoptimization, false,                                 \
          "Trace deoptimization")                                           \
                                                                            \
  develop(bool, DebugDeoptimization, false,                                 \
          "Tracing various information while debugging deoptimization")     \
                                                                            \
  product(intx, SelfDestructTimer, 0,                                       \
          "Will cause VM to terminate after a given time (in minutes) "     \
          "(0 means off)")                                                  \
                                                                            \
  product(intx, MaxJavaStackTraceDepth, 1024,                               \
          "The maximum number of lines in the stack trace for Java "        \
          "exceptions (0 means all)")                                       \
                                                                            \
  NOT_EMBEDDED(diagnostic(intx, GuaranteedSafepointInterval, 1000,          \
          "Guarantee a safepoint (at least) every so many milliseconds "    \
          "(0 means none)"))                                                \
                                                                            \
  EMBEDDED_ONLY(product(intx, GuaranteedSafepointInterval, 0,               \
          "Guarantee a safepoint (at least) every so many milliseconds "    \
          "(0 means none)"))                                                \
                                                                            \
  product(intx, SafepointTimeoutDelay, 10000,                               \
          "Delay in milliseconds for option SafepointTimeout")              \
                                                                            \
  product(intx, NmethodSweepActivity, 10,                                   \
          "Removes cold nmethods from code cache if > 0. Higher values "    \
          "result in more aggressive sweeping")                             \
                                                                            \
  notproduct(bool, LogSweeper, false,                                       \
          "Keep a ring buffer of sweeper activity")                         \
                                                                            \
  notproduct(intx, SweeperLogEntries, 1024,                                 \
          "Number of records in the ring buffer of sweeper activity")       \
                                                                            \
  notproduct(intx, MemProfilingInterval, 500,                               \
          "Time between each invocation of the MemProfiler")                \
                                                                            \
  develop(intx, MallocCatchPtr, -1,                                         \
          "Hit breakpoint when mallocing/freeing this pointer")             \
                                                                            \
  notproduct(ccstrlist, SuppressErrorAt, "",                                \
          "List of assertions (file:line) to muzzle")                       \
                                                                            \
  notproduct(size_t, HandleAllocationLimit, 1024,                           \
          "Threshold for HandleMark allocation when +TraceHandleAllocation "\
          "is used")                                                        \
                                                                            \
  develop(size_t, TotalHandleAllocationLimit, 1024,                         \
          "Threshold for total handle allocation when "                     \
          "+TraceHandleAllocation is used")                                 \
                                                                            \
  develop(intx, StackPrintLimit, 100,                                       \
          "number of stack frames to print in VM-level stack dump")         \
                                                                            \
  notproduct(intx, MaxElementPrintSize, 256,                                \
          "maximum number of elements to print")                            \
                                                                            \
  notproduct(intx, MaxSubklassPrintSize, 4,                                 \
          "maximum number of subklasses to print when printing klass")      \
                                                                            \
  product(intx, MaxInlineLevel, 9,                                          \
          "maximum number of nested calls that are inlined")                \
                                                                            \
  product(intx, MaxRecursiveInlineLevel, 1,                                 \
          "maximum number of nested recursive calls that are inlined")      \
                                                                            \
  develop(intx, MaxForceInlineLevel, 100,                                   \
          "maximum number of nested calls that are forced for inlining "    \
          "(using CompilerOracle or marked w/ @ForceInline)")               \
                                                                            \
  product_pd(intx, InlineSmallCode,                                         \
          "Only inline already compiled methods if their code size is "     \
          "less than this")                                                 \
                                                                            \
  product(intx, MaxInlineSize, 35,                                          \
          "The maximum bytecode size of a method to be inlined")            \
                                                                            \
  product_pd(intx, FreqInlineSize,                                          \
          "The maximum bytecode size of a frequent method to be inlined")   \
                                                                            \
  product(intx, MaxTrivialSize, 6,                                          \
          "The maximum bytecode size of a trivial method to be inlined")    \
                                                                            \
  product(intx, MinInliningThreshold, 250,                                  \
          "The minimum invocation count a method needs to have to be "      \
          "inlined")                                                        \
                                                                            \
  develop(intx, MethodHistogramCutoff, 100,                                 \
          "The cutoff value for method invocation histogram (+CountCalls)") \
                                                                            \
  develop(intx, ProfilerNumberOfInterpretedMethods, 25,                     \
          "Number of interpreted methods to show in profile")               \
                                                                            \
  develop(intx, ProfilerNumberOfCompiledMethods, 25,                        \
          "Number of compiled methods to show in profile")                  \
                                                                            \
  develop(intx, ProfilerNumberOfStubMethods, 25,                            \
          "Number of stub methods to show in profile")                      \
                                                                            \
  develop(intx, ProfilerNumberOfRuntimeStubNodes, 25,                       \
          "Number of runtime stub nodes to show in profile")                \
                                                                            \
  product(intx, ProfileIntervalsTicks, 100,                                 \
          "Number of ticks between printing of interval profile "           \
          "(+ProfileIntervals)")                                            \
                                                                            \
  notproduct(intx, ScavengeALotInterval,     1,                             \
          "Interval between which scavenge will occur with +ScavengeALot")  \
                                                                            \
  notproduct(intx, FullGCALotInterval,     1,                               \
          "Interval between which full gc will occur with +FullGCALot")     \
                                                                            \
  notproduct(intx, FullGCALotStart,     0,                                  \
          "For which invocation to start FullGCAlot")                       \
                                                                            \
  notproduct(intx, FullGCALotDummies,  32*K,                                \
          "Dummy object allocated with +FullGCALot, forcing all objects "   \
          "to move")                                                        \
                                                                            \
  develop(intx, DontYieldALotInterval,    10,                               \
          "Interval between which yields will be dropped (milliseconds)")   \
                                                                            \
  develop(intx, MinSleepInterval,     1,                                    \
          "Minimum sleep() interval (milliseconds) when "                   \
          "ConvertSleepToYield is off (used for Solaris)")                  \
                                                                            \
  develop(intx, ProfilerPCTickThreshold,    15,                             \
          "Number of ticks in a PC buckets to be a hotspot")                \
                                                                            \
  notproduct(intx, DeoptimizeALotInterval,     5,                           \
          "Number of exits until DeoptimizeALot kicks in")                  \
                                                                            \
  notproduct(intx, ZombieALotInterval,     5,                               \
          "Number of exits until ZombieALot kicks in")                      \
                                                                            \
  diagnostic(intx, MallocVerifyInterval,     0,                             \
          "If non-zero, verify C heap after every N calls to "              \
          "malloc/realloc/free")                                            \
                                                                            \
  diagnostic(intx, MallocVerifyStart,     0,                                \
          "If non-zero, start verifying C heap after Nth call to "          \
          "malloc/realloc/free")                                            \
                                                                            \
  diagnostic(uintx, MallocMaxTestWords,     0,                              \
          "If non-zero, maximum number of words that malloc/realloc can "   \
          "allocate (for testing only)")                                    \
                                                                            \
  product(intx, TypeProfileWidth,     2,                                    \
          "Number of receiver types to record in call/cast profile")        \
                                                                            \
  develop(intx, BciProfileWidth,      2,                                    \
          "Number of return bci's to record in ret profile")                \
                                                                            \
  product(intx, PerMethodRecompilationCutoff, 400,                          \
          "After recompiling N times, stay in the interpreter (-1=>'Inf')") \
                                                                            \
  product(intx, PerBytecodeRecompilationCutoff, 200,                        \
          "Per-BCI limit on repeated recompilation (-1=>'Inf')")            \
                                                                            \
  product(intx, PerMethodTrapLimit,  100,                                   \
          "Limit on traps (of one kind) in a method (includes inlines)")    \
                                                                            \
  experimental(intx, PerMethodSpecTrapLimit,  5000,                         \
          "Limit on speculative traps (of one kind) in a method (includes inlines)") \
                                                                            \
  product(intx, PerBytecodeTrapLimit,  4,                                   \
          "Limit on traps (of one kind) at a particular BCI")               \
                                                                            \
  experimental(intx, SpecTrapLimitExtraEntries,  3,                         \
          "Extra method data trap entries for speculation")                 \
                                                                            \
  develop(intx, InlineFrequencyRatio,    20,                                \
          "Ratio of call site execution to caller method invocation")       \
                                                                            \
  develop_pd(intx, InlineFrequencyCount,                                    \
          "Count of call site execution necessary to trigger frequent "     \
          "inlining")                                                       \
                                                                            \
  develop(intx, InlineThrowCount,    50,                                    \
          "Force inlining of interpreted methods that throw this often")    \
                                                                            \
  develop(intx, InlineThrowMaxSize,   200,                                  \
          "Force inlining of throwing methods smaller than this")           \
                                                                            \
  develop(intx, ProfilerNodeSize,  1024,                                    \
          "Size in K to allocate for the Profile Nodes of each thread")     \
                                                                            \
  product_pd(intx, PreInflateSpin,                                          \
          "Number of times to spin wait before inflation")                  \
                                                                            \
  /* gc parameters */                                                       \
  product(size_t, InitialHeapSize, 0,                                       \
          "Initial heap size (in bytes); zero means use ergonomics")        \
                                                                            \
  product(size_t, MaxHeapSize, ScaleForWordSize(96*M),                      \
          "Maximum heap size (in bytes)")                                   \
                                                                            \
  product(size_t, OldSize, ScaleForWordSize(4*M),                           \
          "Initial tenured generation size (in bytes)")                     \
                                                                            \
  product(size_t, NewSize, ScaleForWordSize(1*M),                           \
          "Initial new generation size (in bytes)")                         \
                                                                            \
  product(size_t, MaxNewSize, max_uintx,                                    \
          "Maximum new generation size (in bytes), max_uintx means set "    \
          "ergonomically")                                                  \
                                                                            \
  product(size_t, PretenureSizeThreshold, 0,                                \
          "Maximum size in bytes of objects allocated in DefNew "           \
          "generation; zero means no maximum")                              \
                                                                            \
  product(size_t, TLABSize, 0,                                              \
          "Starting TLAB size (in bytes); zero means set ergonomically")    \
                                                                            \
  product(size_t, MinTLABSize, 2*K,                                         \
          "Minimum allowed TLAB size (in bytes)")                           \
                                                                            \
  product(uintx, TLABAllocationWeight, 35,                                  \
          "Allocation averaging weight")                                    \
                                                                            \
  product(uintx, TLABWasteTargetPercent, 1,                                 \
          "Percentage of Eden that can be wasted")                          \
                                                                            \
  product(uintx, TLABRefillWasteFraction,    64,                            \
          "Maximum TLAB waste at a refill (internal fragmentation)")        \
                                                                            \
  product(uintx, TLABWasteIncrement,    4,                                  \
          "Increment allowed waste at slow allocation")                     \
                                                                            \
  product(uintx, SurvivorRatio, 8,                                          \
          "Ratio of eden/survivor space size")                              \
                                                                            \
  product(uintx, NewRatio, 2,                                               \
          "Ratio of old/new generation sizes")                              \
                                                                            \
  product_pd(size_t, NewSizeThreadIncrease,                                 \
          "Additional size added to desired new generation size per "       \
          "non-daemon thread (in bytes)")                                   \
                                                                            \
  product_pd(size_t, MetaspaceSize,                                         \
          "Initial size of Metaspaces (in bytes)")                          \
                                                                            \
  product(size_t, MaxMetaspaceSize, max_uintx,                              \
          "Maximum size of Metaspaces (in bytes)")                          \
                                                                            \
  product(size_t, CompressedClassSpaceSize, 1*G,                            \
          "Maximum size of class area in Metaspace when compressed "        \
          "class pointers are used")                                        \
                                                                            \
  manageable(uintx, MinHeapFreeRatio, 40,                                   \
          "The minimum percentage of heap free after GC to avoid expansion."\
          " For most GCs this applies to the old generation. In G1 and"     \
          " ParallelGC it applies to the whole heap.")                      \
                                                                            \
  manageable(uintx, MaxHeapFreeRatio, 70,                                   \
          "The maximum percentage of heap free after GC to avoid shrinking."\
          " For most GCs this applies to the old generation. In G1 and"     \
          " ParallelGC it applies to the whole heap.")                      \
                                                                            \
  product(intx, SoftRefLRUPolicyMSPerMB, 1000,                              \
          "Number of milliseconds per MB of free space in the heap")        \
                                                                            \
  product(size_t, MinHeapDeltaBytes, ScaleForWordSize(128*K),               \
          "The minimum change in heap space due to GC (in bytes)")          \
                                                                            \
  product(size_t, MinMetaspaceExpansion, ScaleForWordSize(256*K),           \
          "The minimum expansion of Metaspace (in bytes)")                  \
                                                                            \
  product(uintx, MinMetaspaceFreeRatio,    40,                              \
          "The minimum percentage of Metaspace free after GC to avoid "     \
          "expansion")                                                      \
                                                                            \
  product(uintx, MaxMetaspaceFreeRatio,    70,                              \
          "The maximum percentage of Metaspace free after GC to avoid "     \
          "shrinking")                                                      \
                                                                            \
  product(size_t, MaxMetaspaceExpansion, ScaleForWordSize(4*M),             \
          "The maximum expansion of Metaspace without full GC (in bytes)")  \
                                                                            \
  product(uintx, QueuedAllocationWarningCount, 0,                           \
          "Number of times an allocation that queues behind a GC "          \
          "will retry before printing a warning")                           \
                                                                            \
  diagnostic(uintx, VerifyGCStartAt,   0,                                   \
          "GC invoke count where +VerifyBefore/AfterGC kicks in")           \
                                                                            \
  diagnostic(intx, VerifyGCLevel,     0,                                    \
          "Generation level at which to start +VerifyBefore/AfterGC")       \
                                                                            \
  product(uintx, MaxTenuringThreshold,    15,                               \
          "Maximum value for tenuring threshold")                           \
                                                                            \
  product(uintx, InitialTenuringThreshold,    7,                            \
          "Initial value for tenuring threshold")                           \
                                                                            \
  product(uintx, TargetSurvivorRatio,    50,                                \
          "Desired percentage of survivor space used after scavenge")       \
                                                                            \
  product(uintx, MarkSweepDeadRatio,     5,                                 \
          "Percentage (0-100) of the old gen allowed as dead wood. "        \
          "Serial mark sweep treats this as both the minimum and maximum "  \
          "value. "                                                         \
          "CMS uses this value only if it falls back to mark sweep. "       \
          "Par compact uses a variable scale based on the density of the "  \
          "generation and treats this as the maximum value when the heap "  \
          "is either completely full or completely empty.  Par compact "    \
          "also has a smaller default value; see arguments.cpp.")           \
                                                                            \
  product(uintx, MarkSweepAlwaysCompactCount,     4,                        \
          "How often should we fully compact the heap (ignoring the dead "  \
          "space parameters)")                                              \
                                                                            \
  product(intx, PrintCMSStatistics, 0,                                      \
          "Statistics for CMS")                                             \
                                                                            \
  product(bool, PrintCMSInitiationStatistics, false,                        \
          "Statistics for initiating a CMS collection")                     \
                                                                            \
  product(intx, PrintFLSStatistics, 0,                                      \
          "Statistics for CMS' FreeListSpace")                              \
                                                                            \
  product(intx, PrintFLSCensus, 0,                                          \
          "Census for CMS' FreeListSpace")                                  \
                                                                            \
  develop(uintx, GCExpandToAllocateDelayMillis, 0,                          \
          "Delay between expansion and allocation (in milliseconds)")       \
                                                                            \
  develop(uintx, GCWorkerDelayMillis, 0,                                    \
          "Delay in scheduling GC workers (in milliseconds)")               \
                                                                            \
  product(intx, DeferThrSuspendLoopCount,     4000,                         \
          "(Unstable) Number of times to iterate in safepoint loop "        \
          "before blocking VM threads ")                                    \
                                                                            \
  product(intx, DeferPollingPageLoopCount,     -1,                          \
          "(Unsafe,Unstable) Number of iterations in safepoint loop "       \
          "before changing safepoint polling page to RO ")                  \
                                                                            \
  product(intx, SafepointSpinBeforeYield, 2000, "(Unstable)")               \
                                                                            \
  product(bool, PSChunkLargeArrays, true,                                   \
          "Process large arrays in chunks")                                 \
                                                                            \
  product(uintx, GCDrainStackTargetSize, 64,                                \
          "Number of entries we will try to leave on the stack "            \
          "during parallel gc")                                             \
                                                                            \
  /* stack parameters */                                                    \
  product_pd(intx, StackYellowPages,                                        \
          "Number of yellow zone (recoverable overflows) pages")            \
                                                                            \
  product_pd(intx, StackRedPages,                                           \
          "Number of red zone (unrecoverable overflows) pages")             \
                                                                            \
  product_pd(intx, StackShadowPages,                                        \
          "Number of shadow zone (for overflow checking) pages "            \
          "this should exceed the depth of the VM and native call stack")   \
                                                                            \
  product_pd(intx, ThreadStackSize,                                         \
          "Thread Stack Size (in Kbytes)")                                  \
                                                                            \
  product_pd(intx, VMThreadStackSize,                                       \
          "Non-Java Thread Stack Size (in Kbytes)")                         \
                                                                            \
  product_pd(intx, CompilerThreadStackSize,                                 \
          "Compiler Thread Stack Size (in Kbytes)")                         \
                                                                            \
  develop_pd(size_t, JVMInvokeMethodSlack,                                  \
          "Stack space (bytes) required for JVM_InvokeMethod to complete")  \
                                                                            \
  product(size_t, ThreadSafetyMargin, 50*M,                                 \
          "Thread safety margin is used on fixed-stack LinuxThreads (on "   \
          "Linux/x86 only) to prevent heap-stack collision. Set to 0 to "   \
          "disable this feature")                                           \
                                                                            \
  /* code cache parameters */                                               \
  /* ppc64/tiered compilation has large code-entry alignment. */            \
  develop(uintx, CodeCacheSegmentSize, 64 PPC64_ONLY(+64) NOT_PPC64(TIERED_ONLY(+64)),\
          "Code cache segment size (in bytes) - smallest unit of "          \
          "allocation")                                                     \
                                                                            \
  develop_pd(intx, CodeEntryAlignment,                                      \
          "Code entry alignment for generated code (in bytes)")             \
                                                                            \
  product_pd(intx, OptoLoopAlignment,                                       \
          "Align inner loops to zero relative to this modulus")             \
                                                                            \
  product_pd(uintx, InitialCodeCacheSize,                                   \
          "Initial code cache size (in bytes)")                             \
                                                                            \
  develop_pd(uintx, CodeCacheMinimumUseSpace,                               \
          "Minimum code cache size (in bytes) required to start VM.")       \
                                                                            \
  product(bool, SegmentedCodeCache, false,                                  \
          "Use a segmented code cache")                                     \
                                                                            \
  product_pd(uintx, ReservedCodeCacheSize,                                  \
          "Reserved code cache size (in bytes) - maximum code cache size")  \
                                                                            \
  product_pd(uintx, NonProfiledCodeHeapSize,                                \
          "Size of code heap with non-profiled methods (in bytes)")         \
                                                                            \
  product_pd(uintx, ProfiledCodeHeapSize,                                   \
          "Size of code heap with profiled methods (in bytes)")             \
                                                                            \
  product_pd(uintx, NonNMethodCodeHeapSize,                                 \
          "Size of code heap with non-nmethods (in bytes)")                 \
                                                                            \
  product_pd(uintx, CodeCacheExpansionSize,                                 \
          "Code cache expansion size (in bytes)")                           \
                                                                            \
  develop_pd(uintx, CodeCacheMinBlockLength,                                \
          "Minimum number of segments in a code cache block")               \
                                                                            \
  notproduct(bool, ExitOnFullCodeCache, false,                              \
          "Exit the VM if we fill the code cache")                          \
                                                                            \
  product(bool, UseCodeCacheFlushing, true,                                 \
          "Remove cold/old nmethods from the code cache")                   \
                                                                            \
  product(uintx, StartAggressiveSweepingAt, 10,                             \
          "Start aggressive sweeping if X[%] of the code cache is free."    \
          "Segmented code cache: X[%] of the non-profiled heap."            \
          "Non-segmented code cache: X[%] of the total code cache")         \
                                                                            \
  /* interpreter debugging */                                               \
  develop(intx, BinarySwitchThreshold, 5,                                   \
          "Minimal number of lookupswitch entries for rewriting to binary " \
          "switch")                                                         \
                                                                            \
  develop(intx, StopInterpreterAt, 0,                                       \
          "Stop interpreter execution at specified bytecode number")        \
                                                                            \
  develop(intx, TraceBytecodesAt, 0,                                        \
          "Trace bytecodes starting with specified bytecode number")        \
                                                                            \
  /* compiler interface */                                                  \
  develop(intx, CIStart, 0,                                                 \
          "The id of the first compilation to permit")                      \
                                                                            \
  develop(intx, CIStop, max_jint,                                           \
          "The id of the last compilation to permit")                       \
                                                                            \
  develop(intx, CIStartOSR, 0,                                              \
          "The id of the first osr compilation to permit "                  \
          "(CICountOSR must be on)")                                        \
                                                                            \
  develop(intx, CIStopOSR, max_jint,                                        \
          "The id of the last osr compilation to permit "                   \
          "(CICountOSR must be on)")                                        \
                                                                            \
  develop(intx, CIBreakAtOSR, -1,                                           \
          "The id of osr compilation to break at")                          \
                                                                            \
  develop(intx, CIBreakAt, -1,                                              \
          "The id of compilation to break at")                              \
                                                                            \
  product(ccstrlist, CompileOnly, "",                                       \
          "List of methods (pkg/class.name) to restrict compilation to")    \
                                                                            \
  product(ccstr, CompileCommandFile, NULL,                                  \
          "Read compiler commands from this file [.hotspot_compiler]")      \
                                                                            \
  product(ccstrlist, CompileCommand, "",                                    \
          "Prepend to .hotspot_compiler; e.g. log,java/lang/String.<init>") \
                                                                            \
  develop(bool, ReplayCompiles, false,                                      \
          "Enable replay of compilations from ReplayDataFile")              \
                                                                            \
  product(ccstr, ReplayDataFile, NULL,                                      \
          "File containing compilation replay information"                  \
          "[default: ./replay_pid%p.log] (%p replaced with pid)")           \
                                                                            \
   product(ccstr, InlineDataFile, NULL,                                     \
          "File containing inlining replay information"                     \
          "[default: ./inline_pid%p.log] (%p replaced with pid)")           \
                                                                            \
  develop(intx, ReplaySuppressInitializers, 2,                              \
          "Control handling of class initialization during replay: "        \
          "0 - don't do anything special; "                                 \
          "1 - treat all class initializers as empty; "                     \
          "2 - treat class initializers for application classes as empty; " \
          "3 - allow all class initializers to run during bootstrap but "   \
          "    pretend they are empty after starting replay")               \
                                                                            \
  develop(bool, ReplayIgnoreInitErrors, false,                              \
          "Ignore exceptions thrown during initialization for replay")      \
                                                                            \
  product(bool, DumpReplayDataOnError, true,                                \
          "Record replay data for crashing compiler threads")               \
                                                                            \
  product(bool, CICompilerCountPerCPU, false,                               \
          "1 compiler thread for log(N CPUs)")                              \
                                                                            \
  develop(intx, CIFireOOMAt,    -1,                                         \
          "Fire OutOfMemoryErrors throughout CI for testing the compiler "  \
          "(non-negative value throws OOM after this many CI accesses "     \
          "in each compile)")                                               \
  notproduct(intx, CICrashAt, -1,                                           \
          "id of compilation to trigger assert in compiler thread for "     \
          "the purpose of testing, e.g. generation of replay data")         \
  notproduct(bool, CIObjectFactoryVerify, false,                            \
          "enable potentially expensive verification in ciObjectFactory")   \
                                                                            \
  /* Priorities */                                                          \
  product_pd(bool, UseThreadPriorities,  "Use native thread priorities")    \
                                                                            \
  product(intx, ThreadPriorityPolicy, 0,                                    \
          "0 : Normal.                                                     "\
          "    VM chooses priorities that are appropriate for normal       "\
          "    applications. On Solaris NORM_PRIORITY and above are mapped "\
          "    to normal native priority. Java priorities below "           \
          "    NORM_PRIORITY map to lower native priority values. On       "\
          "    Windows applications are allowed to use higher native       "\
          "    priorities. However, with ThreadPriorityPolicy=0, VM will   "\
          "    not use the highest possible native priority,               "\
          "    THREAD_PRIORITY_TIME_CRITICAL, as it may interfere with     "\
          "    system threads. On Linux thread priorities are ignored      "\
          "    because the OS does not support static priority in          "\
          "    SCHED_OTHER scheduling class which is the only choice for   "\
          "    non-root, non-realtime applications.                        "\
          "1 : Aggressive.                                                 "\
          "    Java thread priorities map over to the entire range of      "\
          "    native thread priorities. Higher Java thread priorities map "\
          "    to higher native thread priorities. This policy should be   "\
          "    used with care, as sometimes it can cause performance       "\
          "    degradation in the application and/or the entire system. On "\
          "    Linux this policy requires root privilege.")                 \
                                                                            \
  product(bool, ThreadPriorityVerbose, false,                               \
          "Print priority changes")                                         \
                                                                            \
  product(intx, DefaultThreadPriority, -1,                                  \
          "The native priority at which threads run if not elsewhere "      \
          "specified (-1 means no change)")                                 \
                                                                            \
  product(intx, CompilerThreadPriority, -1,                                 \
          "The native priority at which compiler threads should run "       \
          "(-1 means no change)")                                           \
                                                                            \
  product(intx, VMThreadPriority, -1,                                       \
          "The native priority at which the VM thread should run "          \
          "(-1 means no change)")                                           \
                                                                            \
  product(bool, CompilerThreadHintNoPreempt, true,                          \
          "(Solaris only) Give compiler threads an extra quanta")           \
                                                                            \
  product(bool, VMThreadHintNoPreempt, false,                               \
          "(Solaris only) Give VM thread an extra quanta")                  \
                                                                            \
  product(intx, JavaPriority1_To_OSPriority, -1,                            \
          "Map Java priorities to OS priorities")                           \
                                                                            \
  product(intx, JavaPriority2_To_OSPriority, -1,                            \
          "Map Java priorities to OS priorities")                           \
                                                                            \
  product(intx, JavaPriority3_To_OSPriority, -1,                            \
          "Map Java priorities to OS priorities")                           \
                                                                            \
  product(intx, JavaPriority4_To_OSPriority, -1,                            \
          "Map Java priorities to OS priorities")                           \
                                                                            \
  product(intx, JavaPriority5_To_OSPriority, -1,                            \
          "Map Java priorities to OS priorities")                           \
                                                                            \
  product(intx, JavaPriority6_To_OSPriority, -1,                            \
          "Map Java priorities to OS priorities")                           \
                                                                            \
  product(intx, JavaPriority7_To_OSPriority, -1,                            \
          "Map Java priorities to OS priorities")                           \
                                                                            \
  product(intx, JavaPriority8_To_OSPriority, -1,                            \
          "Map Java priorities to OS priorities")                           \
                                                                            \
  product(intx, JavaPriority9_To_OSPriority, -1,                            \
          "Map Java priorities to OS priorities")                           \
                                                                            \
  product(intx, JavaPriority10_To_OSPriority,-1,                            \
          "Map Java priorities to OS priorities")                           \
                                                                            \
  experimental(bool, UseCriticalJavaThreadPriority, false,                  \
          "Java thread priority 10 maps to critical scheduling priority")   \
                                                                            \
  experimental(bool, UseCriticalCompilerThreadPriority, false,              \
          "Compiler thread(s) run at critical scheduling priority")         \
                                                                            \
  experimental(bool, UseCriticalCMSThreadPriority, false,                   \
          "ConcurrentMarkSweep thread runs at critical scheduling priority")\
                                                                            \
  /* compiler debugging */                                                  \
  notproduct(intx, CompileTheWorldStartAt,     1,                           \
          "First class to consider when using +CompileTheWorld")            \
                                                                            \
  notproduct(intx, CompileTheWorldStopAt, max_jint,                         \
          "Last class to consider when using +CompileTheWorld")             \
                                                                            \
  develop(intx, NewCodeParameter,      0,                                   \
          "Testing Only: Create a dedicated integer parameter before "      \
          "putback")                                                        \
                                                                            \
  /* new oopmap storage allocation */                                       \
  develop(intx, MinOopMapAllocation,     8,                                 \
          "Minimum number of OopMap entries in an OopMapSet")               \
                                                                            \
  /* Background Compilation */                                              \
  develop(intx, LongCompileThreshold,     50,                               \
          "Used with +TraceLongCompiles")                                   \
                                                                            \
  product(intx, StarvationMonitorInterval,    200,                          \
          "Pause between each check (in milliseconds)")                     \
                                                                            \
  /* recompilation */                                                       \
  product_pd(intx, CompileThreshold,                                        \
          "number of interpreted method invocations before (re-)compiling") \
                                                                            \
  product(double, CompileThresholdScaling, 1.0,                             \
          "Factor to control when first compilation happens "               \
          "(both with and without tiered compilation): "                    \
          "values greater than 1.0 delay counter overflow, "                \
          "values between 0 and 1.0 rush counter overflow, "                \
          "value of 1.0 leaves compilation thresholds unchanged "           \
          "value of 0.0 is equivalent to -Xint. "                           \
          ""                                                                \
          "Flag can be set as per-method option. "                          \
          "If a value is specified for a method, compilation thresholds "   \
          "for that method are scaled by both the value of the global flag "\
          "and the value of the per-method flag.")                          \
                                                                            \
  product(intx, Tier0InvokeNotifyFreqLog, 7,                                \
          "Interpreter (tier 0) invocation notification frequency")         \
                                                                            \
  product(intx, Tier2InvokeNotifyFreqLog, 11,                               \
          "C1 without MDO (tier 2) invocation notification frequency")      \
                                                                            \
  product(intx, Tier3InvokeNotifyFreqLog, 10,                               \
          "C1 with MDO profiling (tier 3) invocation notification "         \
          "frequency")                                                      \
                                                                            \
  product(intx, Tier23InlineeNotifyFreqLog, 20,                             \
          "Inlinee invocation (tiers 2 and 3) notification frequency")      \
                                                                            \
  product(intx, Tier0BackedgeNotifyFreqLog, 10,                             \
          "Interpreter (tier 0) invocation notification frequency")         \
                                                                            \
  product(intx, Tier2BackedgeNotifyFreqLog, 14,                             \
          "C1 without MDO (tier 2) invocation notification frequency")      \
                                                                            \
  product(intx, Tier3BackedgeNotifyFreqLog, 13,                             \
          "C1 with MDO profiling (tier 3) invocation notification "         \
          "frequency")                                                      \
                                                                            \
  product(intx, Tier2CompileThreshold, 0,                                   \
          "threshold at which tier 2 compilation is invoked")               \
                                                                            \
  product(intx, Tier2BackEdgeThreshold, 0,                                  \
          "Back edge threshold at which tier 2 compilation is invoked")     \
                                                                            \
  product(intx, Tier3InvocationThreshold, 200,                              \
          "Compile if number of method invocations crosses this "           \
          "threshold")                                                      \
                                                                            \
  product(intx, Tier3MinInvocationThreshold, 100,                           \
          "Minimum invocation to compile at tier 3")                        \
                                                                            \
  product(intx, Tier3CompileThreshold, 2000,                                \
          "Threshold at which tier 3 compilation is invoked (invocation "   \
          "minimum must be satisfied")                                      \
                                                                            \
  product(intx, Tier3BackEdgeThreshold,  60000,                             \
          "Back edge threshold at which tier 3 OSR compilation is invoked") \
                                                                            \
  product(intx, Tier4InvocationThreshold, 5000,                             \
          "Compile if number of method invocations crosses this "           \
          "threshold")                                                      \
                                                                            \
  product(intx, Tier4MinInvocationThreshold, 600,                           \
          "Minimum invocation to compile at tier 4")                        \
                                                                            \
  product(intx, Tier4CompileThreshold, 15000,                               \
          "Threshold at which tier 4 compilation is invoked (invocation "   \
          "minimum must be satisfied")                                      \
                                                                            \
  product(intx, Tier4BackEdgeThreshold, 40000,                              \
          "Back edge threshold at which tier 4 OSR compilation is invoked") \
                                                                            \
  product(intx, Tier3DelayOn, 5,                                            \
          "If C2 queue size grows over this amount per compiler thread "    \
          "stop compiling at tier 3 and start compiling at tier 2")         \
                                                                            \
  product(intx, Tier3DelayOff, 2,                                           \
          "If C2 queue size is less than this amount per compiler thread "  \
          "allow methods compiled at tier 2 transition to tier 3")          \
                                                                            \
  product(intx, Tier3LoadFeedback, 5,                                       \
          "Tier 3 thresholds will increase twofold when C1 queue size "     \
          "reaches this amount per compiler thread")                        \
                                                                            \
  product(intx, Tier4LoadFeedback, 3,                                       \
          "Tier 4 thresholds will increase twofold when C2 queue size "     \
          "reaches this amount per compiler thread")                        \
                                                                            \
  product(intx, TieredCompileTaskTimeout, 50,                               \
          "Kill compile task if method was not used within "                \
          "given timeout in milliseconds")                                  \
                                                                            \
  product(intx, TieredStopAtLevel, 4,                                       \
          "Stop at given compilation level")                                \
                                                                            \
  product(intx, Tier0ProfilingStartPercentage, 200,                         \
          "Start profiling in interpreter if the counters exceed tier 3 "   \
          "thresholds by the specified percentage")                         \
                                                                            \
  product(uintx, IncreaseFirstTierCompileThresholdAt, 50,                   \
          "Increase the compile threshold for C1 compilation if the code "  \
          "cache is filled by the specified percentage")                    \
                                                                            \
  product(intx, TieredRateUpdateMinTime, 1,                                 \
          "Minimum rate sampling interval (in milliseconds)")               \
                                                                            \
  product(intx, TieredRateUpdateMaxTime, 25,                                \
          "Maximum rate sampling interval (in milliseconds)")               \
                                                                            \
  product_pd(bool, TieredCompilation,                                       \
          "Enable tiered compilation")                                      \
                                                                            \
  product(bool, PrintTieredEvents, false,                                   \
          "Print tiered events notifications")                              \
                                                                            \
  product_pd(intx, OnStackReplacePercentage,                                \
          "NON_TIERED number of method invocations/branches (expressed as " \
          "% of CompileThreshold) before (re-)compiling OSR code")          \
                                                                            \
  product(intx, InterpreterProfilePercentage, 33,                           \
          "NON_TIERED number of method invocations/branches (expressed as " \
          "% of CompileThreshold) before profiling in the interpreter")     \
                                                                            \
  develop(intx, MaxRecompilationSearchLength,    10,                        \
          "The maximum number of frames to inspect when searching for "     \
          "recompilee")                                                     \
                                                                            \
  develop(intx, MaxInterpretedSearchLength,     3,                          \
          "The maximum number of interpreted frames to skip when searching "\
          "for recompilee")                                                 \
                                                                            \
  develop(intx, DesiredMethodLimit,  8000,                                  \
          "The desired maximum method size (in bytecodes) after inlining")  \
                                                                            \
  develop(intx, HugeMethodLimit,  8000,                                     \
          "Don't compile methods larger than this if "                      \
          "+DontCompileHugeMethods")                                        \
                                                                            \
  /* New JDK 1.4 reflection implementation */                               \
                                                                            \
  develop(intx, FastSuperclassLimit, 8,                                     \
          "Depth of hardwired instanceof accelerator array")                \
                                                                            \
  /* Properties for Java libraries  */                                      \
                                                                            \
  product(size_t, MaxDirectMemorySize, 0,                                   \
          "Maximum total size of NIO direct-buffer allocations")            \
                                                                            \
  /* Flags used for temporary code during development  */                   \
                                                                            \
  diagnostic(bool, UseNewCode, false,                                       \
          "Testing Only: Use the new version while testing")                \
                                                                            \
  diagnostic(bool, UseNewCode2, false,                                      \
          "Testing Only: Use the new version while testing")                \
                                                                            \
  diagnostic(bool, UseNewCode3, false,                                      \
          "Testing Only: Use the new version while testing")                \
                                                                            \
  /* flags for performance data collection */                               \
                                                                            \
  product(bool, UsePerfData, falseInEmbedded,                               \
          "Flag to disable jvmstat instrumentation for performance testing "\
          "and problem isolation purposes")                                 \
                                                                            \
  product(bool, PerfDataSaveToFile, false,                                  \
          "Save PerfData memory to hsperfdata_<pid> file on exit")          \
                                                                            \
  product(ccstr, PerfDataSaveFile, NULL,                                    \
          "Save PerfData memory to the specified absolute pathname. "       \
          "The string %p in the file name (if present) "                    \
          "will be replaced by pid")                                        \
                                                                            \
  product(intx, PerfDataSamplingInterval, 50,                               \
          "Data sampling interval (in milliseconds)")                       \
                                                                            \
  develop(bool, PerfTraceDataCreation, false,                               \
          "Trace creation of Performance Data Entries")                     \
                                                                            \
  develop(bool, PerfTraceMemOps, false,                                     \
          "Trace PerfMemory create/attach/detach calls")                    \
                                                                            \
  product(bool, PerfDisableSharedMem, false,                                \
          "Store performance data in standard memory")                      \
                                                                            \
  product(intx, PerfDataMemorySize, 32*K,                                   \
          "Size of performance data memory region. Will be rounded "        \
          "up to a multiple of the native os page size.")                   \
                                                                            \
  product(intx, PerfMaxStringConstLength, 1024,                             \
          "Maximum PerfStringConstant string length before truncation")     \
                                                                            \
  product(bool, PerfAllowAtExitRegistration, false,                         \
          "Allow registration of atexit() methods")                         \
                                                                            \
  product(bool, PerfBypassFileSystemCheck, false,                           \
          "Bypass Win32 file system criteria checks (Windows Only)")        \
                                                                            \
  product(intx, UnguardOnExecutionViolation, 0,                             \
          "Unguard page and retry on no-execute fault (Win32 only) "        \
          "0=off, 1=conservative, 2=aggressive")                            \
                                                                            \
  /* Serviceability Support */                                              \
                                                                            \
  product(bool, ManagementServer, false,                                    \
          "Create JMX Management Server")                                   \
                                                                            \
  product(bool, DisableAttachMechanism, false,                              \
          "Disable mechanism that allows tools to attach to this VM")       \
                                                                            \
  product(bool, StartAttachListener, false,                                 \
          "Always start Attach Listener at VM startup")                     \
                                                                            \
  manageable(bool, PrintConcurrentLocks, false,                             \
          "Print java.util.concurrent locks in thread dump")                \
                                                                            \
  product(bool, TransmitErrorReport, false,                                 \
          "Enable error report transmission on erroneous termination")      \
                                                                            \
  product(ccstr, ErrorReportServer, NULL,                                   \
          "Override built-in error report server address")                  \
                                                                            \
  /* Shared spaces */                                                       \
                                                                            \
  product(bool, UseSharedSpaces, true,                                      \
          "Use shared spaces for metadata")                                 \
                                                                            \
  product(bool, VerifySharedSpaces, false,                                  \
          "Verify shared spaces (false for default archive, true for "      \
          "archive specified by -XX:SharedArchiveFile)")                    \
                                                                            \
  product(bool, RequireSharedSpaces, false,                                 \
          "Require shared spaces for metadata")                             \
                                                                            \
  product(bool, DumpSharedSpaces, false,                                    \
          "Special mode: JVM reads a class list, loads classes, builds "    \
          "shared spaces, and dumps the shared spaces to a file to be "     \
          "used in future JVM runs")                                        \
                                                                            \
  product(bool, PrintSharedSpaces, false,                                   \
          "Print usage of shared spaces")                                   \
                                                                            \
  product(bool, PrintSharedArchiveAndExit, false,                           \
          "Print shared archive file contents")                             \
                                                                            \
  product(bool, PrintSharedDictionary, false,                               \
          "If PrintSharedArchiveAndExit is true, also print the shared "    \
          "dictionary")                                                     \
                                                                            \
  product(size_t, SharedReadWriteSize,  NOT_LP64(12*M) LP64_ONLY(16*M),     \
          "Size of read-write space for metadata (in bytes)")               \
                                                                            \
  product(size_t, SharedReadOnlySize,  NOT_LP64(12*M) LP64_ONLY(16*M),      \
          "Size of read-only space for metadata (in bytes)")                \
                                                                            \
  product(uintx, SharedMiscDataSize,    NOT_LP64(2*M) LP64_ONLY(4*M),       \
          "Size of the shared miscellaneous data area (in bytes)")          \
                                                                            \
  product(uintx, SharedMiscCodeSize,    120*K,                              \
          "Size of the shared miscellaneous code area (in bytes)")          \
                                                                            \
  product(uintx, SharedBaseAddress, LP64_ONLY(32*G)                         \
          NOT_LP64(LINUX_ONLY(2*G) NOT_LINUX(0)),                           \
          "Address to allocate shared memory region for class data")        \
                                                                            \
  product(uintx, SharedSymbolTableBucketSize, 4,                            \
          "Average number of symbols per bucket in shared table")           \
                                                                            \
  diagnostic(bool, IgnoreUnverifiableClassesDuringDump, false,              \
          "Do not quit -Xshare:dump even if we encounter unverifiable "     \
          "classes. Just exclude them from the shared dictionary.")         \
                                                                            \
  diagnostic(bool, PrintMethodHandleStubs, false,                           \
          "Print generated stub code for method handles")                   \
                                                                            \
  develop(bool, TraceMethodHandles, false,                                  \
          "trace internal method handle operations")                        \
                                                                            \
  diagnostic(bool, VerifyMethodHandles, trueInDebug,                        \
          "perform extra checks when constructing method handles")          \
                                                                            \
  diagnostic(bool, ShowHiddenFrames, false,                                 \
          "show method handle implementation frames (usually hidden)")      \
                                                                            \
  experimental(bool, TrustFinalNonStaticFields, false,                      \
          "trust final non-static declarations for constant folding")       \
                                                                            \
  diagnostic(bool, FoldStableValues, true,                                  \
          "Optimize loads from stable fields (marked w/ @Stable)")          \
                                                                            \
  develop(bool, TraceInvokeDynamic, false,                                  \
          "trace internal invoke dynamic operations")                       \
                                                                            \
  diagnostic(bool, PauseAtStartup,      false,                              \
          "Causes the VM to pause at startup time and wait for the pause "  \
          "file to be removed (default: ./vm.paused.<pid>)")                \
                                                                            \
  diagnostic(ccstr, PauseAtStartupFile, NULL,                               \
          "The file to create and for whose removal to await when pausing " \
          "at startup. (default: ./vm.paused.<pid>)")                       \
                                                                            \
  diagnostic(bool, PauseAtExit, false,                                      \
          "Pause and wait for keypress on exit if a debugger is attached")  \
                                                                            \
  product(bool, ExtendedDTraceProbes,    false,                             \
          "Enable performance-impacting dtrace probes")                     \
                                                                            \
  product(bool, DTraceMethodProbes, false,                                  \
          "Enable dtrace probes for method-entry and method-exit")          \
                                                                            \
  product(bool, DTraceAllocProbes, false,                                   \
          "Enable dtrace probes for object allocation")                     \
                                                                            \
  product(bool, DTraceMonitorProbes, false,                                 \
          "Enable dtrace probes for monitor events")                        \
                                                                            \
  product(bool, RelaxAccessControlCheck, false,                             \
          "Relax the access control checks in the verifier")                \
                                                                            \
  product(uintx, StringTableSize, defaultStringTableSize,                   \
          "Number of buckets in the interned String table")                 \
                                                                            \
  experimental(uintx, SymbolTableSize, defaultSymbolTableSize,              \
          "Number of buckets in the JVM internal Symbol table")             \
                                                                            \
  product(bool, UseStringDeduplication, false,                              \
          "Use string deduplication")                                       \
                                                                            \
  product(bool, PrintStringDeduplicationStatistics, false,                  \
          "Print string deduplication statistics")                          \
                                                                            \
  product(uintx, StringDeduplicationAgeThreshold, 3,                        \
          "A string must reach this age (or be promoted to an old region) " \
          "to be considered for deduplication")                             \
                                                                            \
  diagnostic(bool, StringDeduplicationResizeALot, false,                    \
          "Force table resize every time the table is scanned")             \
                                                                            \
  diagnostic(bool, StringDeduplicationRehashALot, false,                    \
          "Force table rehash every time the table is scanned")             \
                                                                            \
  develop(bool, TraceDefaultMethods, false,                                 \
          "Trace the default method processing steps")                      \
                                                                            \
  develop(bool, VerifyGenericSignatures, false,                             \
          "Abort VM on erroneous or inconsistent generic signatures")       \
                                                                            \
  diagnostic(bool, WhiteBoxAPI, false,                                      \
          "Enable internal testing APIs")                                   \
                                                                            \
  product(bool, PrintGCCause, true,                                         \
          "Include GC cause in GC logging")                                 \
                                                                            \
  experimental(intx, SurvivorAlignmentInBytes, 0,                           \
           "Default survivor space alignment in bytes")                     \
                                                                            \
  product(bool , AllowNonVirtualCalls, false,                               \
          "Obey the ACC_SUPER flag and allow invokenonvirtual calls")       \
                                                                            \
  product(ccstr, DumpLoadedClassList, NULL,                                 \
          "Dump the names all loaded classes, that could be stored into "   \
          "the CDS archive, in the specified file")                         \
                                                                            \
  product(ccstr, SharedClassListFile, NULL,                                 \
          "Override the default CDS class list")                            \
                                                                            \
  diagnostic(ccstr, SharedArchiveFile, NULL,                                \
          "Override the default location of the CDS archive file")          \
                                                                            \
  product(ccstr, ExtraSharedClassListFile, NULL,                            \
          "Extra classlist for building the CDS archive file")              \
                                                                            \
  experimental(size_t, ArrayAllocatorMallocLimit,                           \
          SOLARIS_ONLY(64*K) NOT_SOLARIS((size_t)-1),                       \
          "Allocation less than this value will be allocated "              \
          "using malloc. Larger allocations will use mmap.")                \
                                                                            \
  experimental(bool, AlwaysAtomicAccesses, false,                           \
          "Accesses to all variables should always be atomic")              \
                                                                            \
  product(bool, EnableTracing, false,                                       \
          "Enable event-based tracing")                                     \
                                                                            \
  product(bool, UseLockedTracing, false,                                    \
          "Use locked-tracing when doing event-based tracing")

/*
 *  Macros for factoring of globals
 */

// Interface macros
#define DECLARE_PRODUCT_FLAG(type, name, value, doc)      extern "C" type name;
#define DECLARE_PD_PRODUCT_FLAG(type, name, doc)          extern "C" type name;
#define DECLARE_DIAGNOSTIC_FLAG(type, name, value, doc)   extern "C" type name;
#define DECLARE_EXPERIMENTAL_FLAG(type, name, value, doc) extern "C" type name;
#define DECLARE_MANAGEABLE_FLAG(type, name, value, doc)   extern "C" type name;
#define DECLARE_PRODUCT_RW_FLAG(type, name, value, doc)   extern "C" type name;
#ifdef PRODUCT
#define DECLARE_DEVELOPER_FLAG(type, name, value, doc)    extern "C" type CONST_##name; const type name = value;
#define DECLARE_PD_DEVELOPER_FLAG(type, name, doc)        extern "C" type CONST_##name; const type name = pd_##name;
#define DECLARE_NOTPRODUCT_FLAG(type, name, value, doc)   extern "C" type CONST_##name;
#else
#define DECLARE_DEVELOPER_FLAG(type, name, value, doc)    extern "C" type name;
#define DECLARE_PD_DEVELOPER_FLAG(type, name, doc)        extern "C" type name;
#define DECLARE_NOTPRODUCT_FLAG(type, name, value, doc)   extern "C" type name;
#endif
// Special LP64 flags, product only needed for now.
#ifdef _LP64
#define DECLARE_LP64_PRODUCT_FLAG(type, name, value, doc) extern "C" type name;
#else
#define DECLARE_LP64_PRODUCT_FLAG(type, name, value, doc) const type name = value;
#endif // _LP64

// Implementation macros
#define MATERIALIZE_PRODUCT_FLAG(type, name, value, doc)      type name = value;
#define MATERIALIZE_PD_PRODUCT_FLAG(type, name, doc)          type name = pd_##name;
#define MATERIALIZE_DIAGNOSTIC_FLAG(type, name, value, doc)   type name = value;
#define MATERIALIZE_EXPERIMENTAL_FLAG(type, name, value, doc) type name = value;
#define MATERIALIZE_MANAGEABLE_FLAG(type, name, value, doc)   type name = value;
#define MATERIALIZE_PRODUCT_RW_FLAG(type, name, value, doc)   type name = value;
#ifdef PRODUCT
#define MATERIALIZE_DEVELOPER_FLAG(type, name, value, doc)    type CONST_##name = value;
#define MATERIALIZE_PD_DEVELOPER_FLAG(type, name, doc)        type CONST_##name = pd_##name;
#define MATERIALIZE_NOTPRODUCT_FLAG(type, name, value, doc)   type CONST_##name = value;
#else
#define MATERIALIZE_DEVELOPER_FLAG(type, name, value, doc)    type name = value;
#define MATERIALIZE_PD_DEVELOPER_FLAG(type, name, doc)        type name = pd_##name;
#define MATERIALIZE_NOTPRODUCT_FLAG(type, name, value, doc)   type name = value;
#endif
#ifdef _LP64
#define MATERIALIZE_LP64_PRODUCT_FLAG(type, name, value, doc) type name = value;
#else
#define MATERIALIZE_LP64_PRODUCT_FLAG(type, name, value, doc) /* flag is constant */
#endif // _LP64

RUNTIME_FLAGS(DECLARE_DEVELOPER_FLAG, DECLARE_PD_DEVELOPER_FLAG, DECLARE_PRODUCT_FLAG, DECLARE_PD_PRODUCT_FLAG, DECLARE_DIAGNOSTIC_FLAG, DECLARE_EXPERIMENTAL_FLAG, DECLARE_NOTPRODUCT_FLAG, DECLARE_MANAGEABLE_FLAG, DECLARE_PRODUCT_RW_FLAG, DECLARE_LP64_PRODUCT_FLAG)

RUNTIME_OS_FLAGS(DECLARE_DEVELOPER_FLAG, DECLARE_PD_DEVELOPER_FLAG, DECLARE_PRODUCT_FLAG, DECLARE_PD_PRODUCT_FLAG, DECLARE_DIAGNOSTIC_FLAG, DECLARE_NOTPRODUCT_FLAG)

ARCH_FLAGS(DECLARE_DEVELOPER_FLAG, DECLARE_PRODUCT_FLAG, DECLARE_DIAGNOSTIC_FLAG, DECLARE_EXPERIMENTAL_FLAG, DECLARE_NOTPRODUCT_FLAG)

// Extensions

#include "runtime/globals_ext.hpp"

#endif // SHARE_VM_RUNTIME_GLOBALS_HPP<|MERGE_RESOLUTION|>--- conflicted
+++ resolved
@@ -2345,17 +2345,13 @@
   develop(bool, TraceClassLoaderData, false,                                \
           "Trace class loader loader_data lifetime")                        \
                                                                             \
-<<<<<<< HEAD
-  product(size_t, InitialBootClassLoaderMetaspaceSize,                      \
-=======
   develop(bool, TraceModules, false,                                        \
           "Trace module creation and lifetime")                             \
                                                                             \
   develop(bool, TracePackages, false,                                       \
           "Trace package creation and lifetime")                            \
                                                                             \
-  product(uintx, InitialBootClassLoaderMetaspaceSize,                       \
->>>>>>> f952263d
+  product(size_t, InitialBootClassLoaderMetaspaceSize,                      \
           NOT_LP64(2200*K) LP64_ONLY(4*M),                                  \
           "Initial size of the boot class loader data metaspace")           \
                                                                             \
