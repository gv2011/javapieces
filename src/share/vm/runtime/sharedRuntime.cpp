--- conflicted
+++ resolved
@@ -1542,11 +1542,7 @@
   char* message = NEW_RESOURCE_ARRAY(char, msglen);
   if (NULL == message) {
     // Shouldn't happen, but don't cause even more problems if it does
-<<<<<<< HEAD
     message = const_cast<char*>(objName);
-=======
-    message = const_cast<char*>(objName); 
->>>>>>> 2571633a
   } else {
     jio_snprintf(message, msglen, "%s%s%s", objName, desc, targetKlassName);
   }
@@ -1805,16 +1801,7 @@
   // _fingerprints array (it is not safe for concurrent readers and a single
   // writer: this can be fixed if it becomes a problem).
 
-<<<<<<< HEAD
   // Get the address of the ic_miss handlers before we grab the
-=======
-  // Shouldn't be here if running -Xint
-  if (Arguments::mode() == Arguments::_int) {
-    ShouldNotReachHere();
-  }
-
-  // Get the address of the ic_miss handlers before we grab the 
->>>>>>> 2571633a
   // AdapterHandlerLibrary_lock. This fixes bug 6236259 which
   // was caused by the initialization of the stubs happening
   // while we held the lock and then notifying jvmti while
@@ -1898,7 +1885,6 @@
                                                                         regs);
 
     B = BufferBlob::create(AdapterHandlerEntry::name, &buffer);
-<<<<<<< HEAD
     if (B == NULL) {
       // CodeCache is full, disable compilation
       // Ought to log this but compile log is only per compile thread
@@ -1918,9 +1904,6 @@
       }
       return 0; // Out of CodeCache space (_handlers[0] == NULL)
     }
-=======
-    if (B == NULL)  return -2;		// Out of CodeCache space
->>>>>>> 2571633a
     entry->relocate(B->instructions_begin());
 #ifndef PRODUCT
     // debugging suppport
