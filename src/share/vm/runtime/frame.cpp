#ifdef USE_PRAGMA_IDENT_SRC
#pragma ident "@(#)frame.cpp	1.235 07/09/25 17:07:43 JVM"
#endif
/*
 * Copyright 1997-2008 Sun Microsystems, Inc.  All Rights Reserved.
 * DO NOT ALTER OR REMOVE COPYRIGHT NOTICES OR THIS FILE HEADER.
 *
 * This code is free software; you can redistribute it and/or modify it
 * under the terms of the GNU General Public License version 2 only, as
 * published by the Free Software Foundation.
 *
 * This code is distributed in the hope that it will be useful, but WITHOUT
 * ANY WARRANTY; without even the implied warranty of MERCHANTABILITY or
 * FITNESS FOR A PARTICULAR PURPOSE.  See the GNU General Public License
 * version 2 for more details (a copy is included in the LICENSE file that
 * accompanied this code).
 *
 * You should have received a copy of the GNU General Public License version
 * 2 along with this work; if not, write to the Free Software Foundation,
 * Inc., 51 Franklin St, Fifth Floor, Boston, MA 02110-1301 USA.
 *
 * Please contact Sun Microsystems, Inc., 4150 Network Circle, Santa Clara,
 * CA 95054 USA or visit www.sun.com if you need additional information or
 * have any questions.
 *  
 */

# include "incls/_precompiled.incl"
# include "incls/_frame.cpp.incl"

RegisterMap::RegisterMap(JavaThread *thread, bool update_map) {
  _thread         = thread;
  _update_map     = update_map;      
  clear();
  debug_only(_update_for_id = NULL;)
#ifndef PRODUCT
  for (int i = 0; i < reg_count ; i++ ) _location[i] = NULL;
#endif /* PRODUCT */
}

RegisterMap::RegisterMap(const RegisterMap* map) {
  assert(map != this, "bad initialization parameter");
  assert(map != NULL, "RegisterMap must be present");
  _thread                = map->thread();
  _update_map            = map->update_map();
  _include_argument_oops = map->include_argument_oops();  
  debug_only(_update_for_id = map->_update_for_id;)
  pd_initialize_from(map);
  if (update_map()) {  
    for(int i = 0; i < location_valid_size; i++) {
      LocationValidType bits = !update_map() ? 0 : map->_location_valid[i];
      _location_valid[i] = bits;
      // for whichever bits are set, pull in the corresponding map->_location
      int j = i*location_valid_type_size;
      while (bits != 0) {
        if ((bits & 1) != 0) {
          assert(0 <= j && j < reg_count, "range check");
          _location[j] = map->_location[j];
        }
        bits >>= 1;
        j += 1;
      }
    }
  }
}

void RegisterMap::clear() {  
  set_include_argument_oops(true);
  if (_update_map) {
    for(int i = 0; i < location_valid_size; i++) {
      _location_valid[i] = 0;
    }
    pd_clear();
  } else {
    pd_initialize();
  }
}

#ifndef PRODUCT

void RegisterMap::print_on(outputStream* st) const {
  st->print_cr("Register map");
  for(int i = 0; i < reg_count; i++) {
    
    VMReg r = VMRegImpl::as_VMReg(i);
    intptr_t* src = (intptr_t*) location(r);
    if (src != NULL) {

      r->print_on(st);
      st->print(" [" INTPTR_FORMAT "] = ", src);
      if (((uintptr_t)src & (sizeof(*src)-1)) != 0) {
<<<<<<< HEAD
        st->print_cr("<misaligned>");
      } else {
        st->print_cr(INTPTR_FORMAT, *src);
=======
	tty->print_cr("<misaligned>");
      } else {
	tty->print_cr(INTPTR_FORMAT, *src);
>>>>>>> 2571633a
      }
    }
  }
}

void RegisterMap::print() const {
  print_on(tty);
}

#endif
// This returns the pc that if you were in the debugger you'd see. Not
// the idealized value in the frame object. This undoes the magic conversion
// that happens for deoptimized frames. In addition it makes the value the
// hardware would want to see in the native frame. The only user (at this point)
// is deoptimization. It likely no one else should ever use it.

address frame::raw_pc() const {
  if (is_deoptimized_frame()) {
    return ((nmethod*) cb())->deopt_handler_begin() - pc_return_offset;
  } else {
    return (pc() - pc_return_offset);
  }
}

// Change the pc in a frame object. This does not change the actual pc in
// actual frame. To do that use patch_pc.
// 
void frame::set_pc(address   newpc ) {
#ifdef ASSERT
  if (_cb != NULL && _cb->is_nmethod()) {
    assert(!((nmethod*)_cb)->is_deopt_pc(_pc), "invariant violation");
  }
#endif // ASSERT

  // Unsafe to use the is_deoptimzed tester after changing pc
  _deopt_state = unknown;
  _pc = newpc;
  _cb = CodeCache::find_blob_unsafe(_pc);

}

// type testers
bool frame::is_deoptimized_frame() const {
  assert(_deopt_state != unknown, "not answerable");
  return _deopt_state == is_deoptimized;
}

bool frame::is_native_frame() const {
  return (_cb != NULL && 
          _cb->is_nmethod() &&
          ((nmethod*)_cb)->is_native_method());    
}

bool frame::is_java_frame() const {
  if (is_interpreted_frame()) return true;
  if (is_compiled_frame())    return true;
  return false;
}


bool frame::is_compiled_frame() const {
  if (_cb != NULL && 
      _cb->is_nmethod() &&
      ((nmethod*)_cb)->is_java_method()) {
    return true;
  } 
  return false;
}


bool frame::is_runtime_frame() const {
  return (_cb != NULL && _cb->is_runtime_stub());
}

bool frame::is_safepoint_blob_frame() const {
  return (_cb != NULL && _cb->is_safepoint_stub());
}

// testers

bool frame::is_first_java_frame() const {
  RegisterMap map(JavaThread::current(), false); // No update
  frame s;
  for (s = sender(&map); !(s.is_java_frame() || s.is_first_frame()); s = s.sender(&map));
  return s.is_first_frame();
}


bool frame::entry_frame_is_first() const {
  return entry_frame_call_wrapper()->anchor()->last_Java_sp() == NULL;
}


bool frame::should_be_deoptimized() const {
  if (_deopt_state == is_deoptimized || 
      !is_compiled_frame() ) return false;
  assert(_cb != NULL && _cb->is_nmethod(), "must be an nmethod");
  nmethod* nm = (nmethod *)_cb;
  if (TraceDependencies) {
    tty->print("checking (%s) ", nm->is_marked_for_deoptimization() ? "true" : "false"); 
    nm->print_value_on(tty);
    tty->cr();
  }

  if( !nm->is_marked_for_deoptimization() )
    return false;

  // If at the return point, then the frame has already been popped, and
  // only the return needs to be executed. Don't deoptimize here.
  return !nm->is_at_poll_return(pc());
}

bool frame::can_be_deoptimized() const {
  if (!is_compiled_frame()) return false;
  nmethod* nm = (nmethod*)_cb;

  if( !nm->can_be_deoptimized() )
    return false;

  return !nm->is_at_poll_return(pc());
}

void frame::deoptimize(JavaThread* thread, bool thread_is_known_safe) {
// Schedule deoptimization of an nmethod activation with this frame.

  // Store the original pc before an patch (or request to self-deopt)
  // in the published location of the frame.

  assert(_cb != NULL && _cb->is_nmethod(), "must be");
  nmethod* nm = (nmethod*)_cb;

  // This is a fix for register window patching race
  if (NeedsDeoptSuspend && !thread_is_known_safe) {

    // It is possible especially with DeoptimizeALot/DeoptimizeRandom that
    // we could see the frame again and ask for it to be deoptimized since 
    // it might move for a long time. That is harmless and we just ignore it.
    if (id() == thread->must_deopt_id()) {
      assert(thread->is_deopt_suspend(), "lost suspension");
      return;
    }

    // We are at a safepoint so the target thread can only be
    // in 4 states:
    //     blocked - no problem
    //     blocked_trans - no problem (i.e. could have woken up from blocked
    //                                 during a safepoint).
    //     native - register window pc patching race
    //     native_trans - momentary state
    //
    // We could just wait out a thread in native_trans to block.
    // Then we'd have all the issues that the safepoint code has as to
    // whether to spin or block. It isn't worth it. Just treat it like
    // native and be done with it.
    //
    JavaThreadState state = thread->thread_state();
    if (state == _thread_in_native || state == _thread_in_native_trans) {
      // Since we are at a safepoint the target thread will stop itself
      // before it can return to java as long as we remain at the safepoint.
      // Therefore we can put an additional request for the thread to stop
      // no matter what no (like a suspend). This will cause the thread
      // to notice it needs to do the deopt on its own once it leaves native.
      // 
      // The only reason we must do this is because on machine with register
      // windows we have a race with patching the return address and the
      // window coming live as the thread returns to the Java code (but still
      // in native mode) and then blocks. It is only this top most frame
      // that is at risk. So in truth we could add an additional check to
      // see if this frame is one that is at risk.
      RegisterMap map(thread, false);
      frame at_risk =  thread->last_frame().sender(&map);
      if (id() == at_risk.id()) {
        thread->set_must_deopt_id(id());
        thread->set_deopt_suspend();
        return;
      }
    }
  } // NeedsDeoptSuspend


  address deopt = nm->deopt_handler_begin();
  // Save the original pc before we patch in the new one
  nm->set_original_pc(this, pc());
  patch_pc(thread, deopt);
#ifdef ASSERT
  {
    RegisterMap map(thread, false);
    frame check = thread->last_frame();
    while (id() != check.id()) {
      check = check.sender(&map);
    }
    assert(check.is_deoptimized_frame(), "missed deopt");
  }
#endif // ASSERT
}

frame frame::java_sender() const {
  RegisterMap map(JavaThread::current(), false);
  frame s;
  for (s = sender(&map); !(s.is_java_frame() || s.is_first_frame()); s = s.sender(&map)) ;
  guarantee(s.is_java_frame(), "tried to get caller of first java frame");
  return s;
}

frame frame::real_sender(RegisterMap* map) const {
  frame result = sender(map);
  while (result.is_runtime_frame()) {
    result = result.sender(map);
  }
  return result;
}

// Note: called by profiler - NOT for current thread
frame frame::profile_find_Java_sender_frame(JavaThread *thread) {
// If we don't recognize this frame, walk back up the stack until we do
  RegisterMap map(thread, false);
  frame first_java_frame = frame();

  // Find the first Java frame on the stack starting with input frame
  if (is_java_frame()) {
    // top frame is compiled frame or deoptimized frame
    first_java_frame = *this;
  } else if (safe_for_sender(thread)) {
    for (frame sender_frame = sender(&map);
      sender_frame.safe_for_sender(thread) && !sender_frame.is_first_frame(); 
      sender_frame = sender_frame.sender(&map)) {
      if (sender_frame.is_java_frame()) {
        first_java_frame = sender_frame;
        break;
      }
    }
  }
  return first_java_frame;
}

// Interpreter frames

 
void frame::interpreter_frame_set_locals(intptr_t* locs)  { 
  assert(is_interpreted_frame(), "Not an interpreted frame");
  *interpreter_frame_locals_addr() = locs; 
}

methodOop frame::interpreter_frame_method() const {
  assert(is_interpreted_frame(), "interpreted frame expected");
  methodOop m = *interpreter_frame_method_addr();
  assert(m->is_perm(), "bad methodOop in interpreter frame");
  assert(m->is_method(), "not a methodOop");
  return m;
}

void frame::interpreter_frame_set_method(methodOop method) {
  assert(is_interpreted_frame(), "interpreted frame expected");
  *interpreter_frame_method_addr() = method;
}

void frame::interpreter_frame_set_bcx(intptr_t bcx) {
  assert(is_interpreted_frame(), "Not an interpreted frame");
  if (ProfileInterpreter) {
    bool formerly_bci = is_bci(interpreter_frame_bcx());
    bool is_now_bci = is_bci(bcx);
    *interpreter_frame_bcx_addr() = bcx;

    intptr_t mdx = interpreter_frame_mdx();

    if (mdx != 0) {
      if (formerly_bci) {
        if (!is_now_bci) {
          // The bcx was just converted from bci to bcp.
          // Convert the mdx in parallel.
          methodDataOop mdo = interpreter_frame_method()->method_data();
          assert(mdo != NULL, "");
          int mdi = mdx - 1; // We distinguish valid mdi from zero by adding one.
          address mdp = mdo->di_to_dp(mdi);
          interpreter_frame_set_mdx((intptr_t)mdp);
        }
      } else {
        if (is_now_bci) {
          // The bcx was just converted from bcp to bci.
          // Convert the mdx in parallel.
          methodDataOop mdo = interpreter_frame_method()->method_data();
          assert(mdo != NULL, "");
          int mdi = mdo->dp_to_di((address)mdx);
          interpreter_frame_set_mdx((intptr_t)mdi + 1); // distinguish valid from 0.
        }
      }
    }
  } else {
    *interpreter_frame_bcx_addr() = bcx;
  }
}

jint frame::interpreter_frame_bci() const {
  assert(is_interpreted_frame(), "interpreted frame expected");
  intptr_t bcx = interpreter_frame_bcx();
  return is_bci(bcx) ? bcx : interpreter_frame_method()->bci_from((address)bcx);
}

void frame::interpreter_frame_set_bci(jint bci) {
  assert(is_interpreted_frame(), "interpreted frame expected");
  assert(!is_bci(interpreter_frame_bcx()), "should not set bci during GC");
  interpreter_frame_set_bcx((intptr_t)interpreter_frame_method()->bcp_from(bci));
}

address frame::interpreter_frame_bcp() const {
  assert(is_interpreted_frame(), "interpreted frame expected");
  intptr_t bcx = interpreter_frame_bcx();
  return is_bci(bcx) ? interpreter_frame_method()->bcp_from(bcx) : (address)bcx;
}

void frame::interpreter_frame_set_bcp(address bcp) {
  assert(is_interpreted_frame(), "interpreted frame expected");
  assert(!is_bci(interpreter_frame_bcx()), "should not set bcp during GC");
  interpreter_frame_set_bcx((intptr_t)bcp);
}

void frame::interpreter_frame_set_mdx(intptr_t mdx) {
  assert(is_interpreted_frame(), "Not an interpreted frame");
  assert(ProfileInterpreter, "must be profiling interpreter");
  *interpreter_frame_mdx_addr() = mdx;
}

address frame::interpreter_frame_mdp() const {
  assert(ProfileInterpreter, "must be profiling interpreter");
  assert(is_interpreted_frame(), "interpreted frame expected");
  intptr_t bcx = interpreter_frame_bcx();
  intptr_t mdx = interpreter_frame_mdx();

  assert(!is_bci(bcx), "should not access mdp during GC");
  return (address)mdx;
}

void frame::interpreter_frame_set_mdp(address mdp) {
  assert(is_interpreted_frame(), "interpreted frame expected");
  if (mdp == NULL) {
    // Always allow the mdp to be cleared.
    interpreter_frame_set_mdx((intptr_t)mdp);
  }
  intptr_t bcx = interpreter_frame_bcx();
  assert(!is_bci(bcx), "should not set mdp during GC");
  interpreter_frame_set_mdx((intptr_t)mdp);
}

BasicObjectLock* frame::next_monitor_in_interpreter_frame(BasicObjectLock* current) const { 
  assert(is_interpreted_frame(), "Not an interpreted frame");
#ifdef ASSERT
  interpreter_frame_verify_monitor(current);
#endif
  BasicObjectLock* next = (BasicObjectLock*) (((intptr_t*) current) + interpreter_frame_monitor_size());
  return next;
}

BasicObjectLock* frame::previous_monitor_in_interpreter_frame(BasicObjectLock* current) const { 
  assert(is_interpreted_frame(), "Not an interpreted frame");
#ifdef ASSERT
//   // This verification needs to be checked before being enabled
//   interpreter_frame_verify_monitor(current);
#endif
  BasicObjectLock* previous = (BasicObjectLock*) (((intptr_t*) current) - interpreter_frame_monitor_size());
  return previous;
}

// Interpreter locals and expression stack locations.

intptr_t* frame::interpreter_frame_local_at(int index) const {
  const int n = Interpreter::local_offset_in_bytes(index)/wordSize;
  return &((*interpreter_frame_locals_addr())[n]);
}

frame::Tag frame::interpreter_frame_local_tag(int index) const {
  const int n = Interpreter::local_tag_offset_in_bytes(index)/wordSize;
  return (Tag)(*interpreter_frame_locals_addr()) [n];
}

void frame::interpreter_frame_set_local_tag(int index, Tag tag) const {
  const int n = Interpreter::local_tag_offset_in_bytes(index)/wordSize;
  (*interpreter_frame_locals_addr())[n] = (intptr_t)tag;
}

intptr_t* frame::interpreter_frame_expression_stack_at(jint offset) const {
  const int i = offset * interpreter_frame_expression_stack_direction();
  const int n = ((i * Interpreter::stackElementSize()) +
                 Interpreter::value_offset_in_bytes())/wordSize;
  return &(interpreter_frame_expression_stack()[n]);
}

frame::Tag frame::interpreter_frame_expression_stack_tag(jint offset) const {
  const int i = offset * interpreter_frame_expression_stack_direction();
  const int n = ((i * Interpreter::stackElementSize()) +
                 Interpreter::tag_offset_in_bytes())/wordSize;
  return (Tag)(interpreter_frame_expression_stack()[n]);
}

void frame::interpreter_frame_set_expression_stack_tag(jint offset,
                                                       Tag tag) const {
  const int i = offset * interpreter_frame_expression_stack_direction();
  const int n = ((i * Interpreter::stackElementSize()) +
                 Interpreter::tag_offset_in_bytes())/wordSize;
  interpreter_frame_expression_stack()[n] = (intptr_t)tag;
}

jint frame::interpreter_frame_expression_stack_size() const { 
  // Number of elements on the interpreter expression stack
  // Callers should span by stackElementWords
  int element_size = Interpreter::stackElementWords();
  if (frame::interpreter_frame_expression_stack_direction() < 0) {
    return (interpreter_frame_expression_stack() -
            interpreter_frame_tos_address() + 1)/element_size;
  } else {
    return (interpreter_frame_tos_address() - 
            interpreter_frame_expression_stack() + 1)/element_size;
  }
}


// (frame::interpreter_frame_sender_sp accessor is in frame_<arch>.cpp)

const char* frame::print_name() const {
  if (is_native_frame())      return "Native";
  if (is_interpreted_frame()) return "Interpreted";
  if (is_compiled_frame()) {
    if (is_deoptimized_frame()) return "Deoptimized";
    return "Compiled";
  }
  if (sp() == NULL)            return "Empty";
  return "C";
}

void frame::print_value_on(outputStream* st, JavaThread *thread) const {
  NOT_PRODUCT(address begin = pc()-40;)
  NOT_PRODUCT(address end   = NULL;)

  st->print("%s frame (sp=" INTPTR_FORMAT " unextended sp=" INTPTR_FORMAT, print_name(), sp(), unextended_sp());
  if (sp() != NULL)
    st->print(", fp=" INTPTR_FORMAT ", pc=" INTPTR_FORMAT, fp(), pc());

  if (StubRoutines::contains(pc())) {
    st->print_cr(")");
    st->print("(");
    StubCodeDesc* desc = StubCodeDesc::desc_for(pc());
    st->print("~Stub::%s", desc->name());
    NOT_PRODUCT(begin = desc->begin(); end = desc->end();)
  } else if (Interpreter::contains(pc())) {
    st->print_cr(")");
    st->print("(");
    InterpreterCodelet* desc = Interpreter::codelet_containing(pc());
    if (desc != NULL) {
      st->print("~");
      desc->print();
      NOT_PRODUCT(begin = desc->code_begin(); end = desc->code_end();)
    } else {
      st->print("~interpreter"); 
    }
  }
  st->print_cr(")");

  if (_cb != NULL) {
    st->print("     ");
    _cb->print_value_on(st);
    st->cr();
#ifndef PRODUCT
    if (end == NULL) {
      begin = _cb->instructions_begin();
      end = _cb->instructions_end();
    }
#endif
  }
  NOT_PRODUCT(if (WizardMode && Verbose) Disassembler::decode(begin, end);)
}


void frame::print_on(outputStream* st) const {
  print_value_on(st,NULL);
  if (is_interpreted_frame()) {
    interpreter_frame_print_on(st);
  }
}


void frame::interpreter_frame_print_on(outputStream* st) const {
#ifndef PRODUCT
  assert(is_interpreted_frame(), "Not an interpreted frame");
  jint i;
  for (i = 0; i < interpreter_frame_method()->max_locals(); i++ ) {
    intptr_t x = *interpreter_frame_local_at(i);
    st->print(" - local  [" INTPTR_FORMAT "]", x);
    if (TaggedStackInterpreter) {
      Tag x = interpreter_frame_local_tag(i);
      st->print(" - local tag [" INTPTR_FORMAT "]", x);
    }
    st->fill_to(23);
    st->print_cr("; #%d", i);
  }
  for (i = interpreter_frame_expression_stack_size() - 1; i >= 0; --i ) {
    intptr_t x = *interpreter_frame_expression_stack_at(i);
    st->print(" - stack  [" INTPTR_FORMAT "]", x);
    if (TaggedStackInterpreter) {
      Tag x = interpreter_frame_expression_stack_tag(i);
      st->print(" - stack tag [" INTPTR_FORMAT "]", x);
    }
    st->fill_to(23);
    st->print_cr("; #%d", i);
  }
  // locks for synchronization
  for (BasicObjectLock* current = interpreter_frame_monitor_end();
       current < interpreter_frame_monitor_begin();
       current = next_monitor_in_interpreter_frame(current)) {
    st->print_cr(" [ - obj ");
    current->obj()->print_value_on(st);
    st->cr();
    st->print_cr(" - lock ");
    current->lock()->print_on(st);
    st->cr();
  }
  // monitor
  st->print_cr(" - monitor[" INTPTR_FORMAT "]", interpreter_frame_monitor_begin());
  // bcp
  st->print(" - bcp    [" INTPTR_FORMAT "]", interpreter_frame_bcp());
  st->fill_to(23);
  st->print_cr("; @%d", interpreter_frame_bci());
  // locals
  st->print_cr(" - locals [" INTPTR_FORMAT "]", interpreter_frame_local_at(0));
  // method
  st->print(" - method [" INTPTR_FORMAT "]", (address)interpreter_frame_method());
  st->fill_to(23);
  st->print("; ");
  interpreter_frame_method()->print_name(st);
  st->cr();
#endif
}

// Return whether the frame is in the VM or os indicating a Hotspot problem.
// Otherwise, it's likely a bug in the native library that the Java code calls,
// hopefully indicating where to submit bugs.
static void print_C_frame(outputStream* st, char* buf, int buflen, address pc) {
  // C/C++ frame
  bool in_vm = os::address_is_in_vm(pc);
  st->print(in_vm ? "V" : "C");

  int offset;
  bool found;

  // libname
  found = os::dll_address_to_library_name(pc, buf, buflen, &offset);
  if (found) {
    // skip directory names
    const char *p1, *p2;
    p1 = buf;
    int len = (int)strlen(os::file_separator());
    while ((p2 = strstr(p1, os::file_separator())) != NULL) p1 = p2 + len;
    st->print("  [%s+0x%x]", p1, offset);
  } else {
    st->print("  " PTR_FORMAT, pc);
  }

  // function name - os::dll_address_to_function_name() may return confusing
  // names if pc is within jvm.dll or libjvm.so, because JVM only has 
  // JVM_xxxx and a few other symbols in the dynamic symbol table. Do this
  // only for native libraries.
  if (!in_vm) {
    found = os::dll_address_to_function_name(pc, buf, buflen, &offset);

    if (found) {
      st->print("  %s+0x%x", buf, offset);
    }
  }
}

// frame::print_on_error() is called by fatal error handler. Notice that we may 
// crash inside this function if stack frame is corrupted. The fatal error 
// handler can catch and handle the crash. Here we assume the frame is valid.
//
// First letter indicates type of the frame:
//    J: Java frame (compiled)
//    j: Java frame (interpreted)
//    V: VM frame (C/C++)
//    v: Other frames running VM generated code (e.g. stubs, adapters, etc.)
//    C: C/C++ frame
//
// We don't need detailed frame type as that in frame::print_name(). "C"
// suggests the problem is in user lib; everything else is likely a VM bug.

void frame::print_on_error(outputStream* st, char* buf, int buflen, bool verbose) const {
  if (_cb != NULL) {
    if (Interpreter::contains(pc())) {
      methodOop m = this->interpreter_frame_method();
      if (m != NULL) {
        m->name_and_sig_as_C_string(buf, buflen);
        st->print("j  %s", buf);
        st->print("+%d", this->interpreter_frame_bci());
      } else {
        st->print("j  " PTR_FORMAT, pc());
      }
    } else if (StubRoutines::contains(pc())) {
      StubCodeDesc* desc = StubCodeDesc::desc_for(pc());
      if (desc != NULL) {
        st->print("v  ~StubRoutines::%s", desc->name());
      } else {
        st->print("v  ~StubRoutines::" PTR_FORMAT, pc());
      }
    } else if (_cb->is_buffer_blob()) {
      st->print("v  ~BufferBlob::%s", ((BufferBlob *)_cb)->name());
    } else if (_cb->is_nmethod()) {
      methodOop m = ((nmethod *)_cb)->method();
      if (m != NULL) {
        m->name_and_sig_as_C_string(buf, buflen);
        st->print("J  %s", buf);
      } else {
        st->print("J  " PTR_FORMAT, pc());
      }
    } else if (_cb->is_runtime_stub()) {
      st->print("v  ~RuntimeStub::%s", ((RuntimeStub *)_cb)->name());
    } else if (_cb->is_deoptimization_stub()) {
      st->print("v  ~DeoptimizationBlob");
    } else if (_cb->is_exception_stub()) {
      st->print("v  ~ExceptionBlob");
    } else if (_cb->is_safepoint_stub()) {
      st->print("v  ~SafepointBlob");
    } else {
      st->print("v  blob " PTR_FORMAT, pc());
    }
  } else {
    print_C_frame(st, buf, buflen, pc());
  }
}


/*
  The interpreter_frame_expression_stack_at method in the case of SPARC needs the
  max_stack value of the method in order to compute the expression stack address.
  It uses the methodOop in order to get the max_stack value but during GC this
  methodOop value saved on the frame is changed by reverse_and_push and hence cannot
  be used. So we save the max_stack value in the FrameClosure object and pass it
  down to the interpreter_frame_expression_stack_at method
*/
class InterpreterFrameClosure : public OffsetClosure {
 private:
  frame* _fr;
  OopClosure* _f;
  int    _max_locals;
  int    _max_stack;

 public:
  InterpreterFrameClosure(frame* fr, int max_locals, int max_stack,
			  OopClosure* f) {
    _fr         = fr;
    _max_locals = max_locals;
    _max_stack  = max_stack;
    _f          = f;
  }

  void offset_do(int offset) {
    oop* addr;
    if (offset < _max_locals) {
      addr = (oop*) _fr->interpreter_frame_local_at(offset);
      assert((intptr_t*)addr >= _fr->sp(), "must be inside the frame");
      _f->do_oop(addr);
    } else {
      addr = (oop*) _fr->interpreter_frame_expression_stack_at((offset - _max_locals));
      // In case of exceptions, the expression stack is invalid and the esp will be reset to express
      // this condition. Therefore, we call f only if addr is 'inside' the stack (i.e., addr >= esp for Intel).
      bool in_stack;
      if (frame::interpreter_frame_expression_stack_direction() > 0) {
	in_stack = (intptr_t*)addr <= _fr->interpreter_frame_tos_address();
      } else {
	in_stack = (intptr_t*)addr >= _fr->interpreter_frame_tos_address();
      }
      if (in_stack) {
	_f->do_oop(addr);
      }
    }
  }

  int max_locals()  { return _max_locals; }
  frame* fr()       { return _fr; }
};


class InterpretedArgumentOopFinder: public SignatureInfo {
 private:
  OopClosure* _f;      // Closure to invoke
  int    _offset;      // TOS-relative offset, decremented with each argument
  bool   _is_static;   // true if the callee is a static method
  frame* _fr;

  void set(int size, BasicType type) {
    _offset -= size;
    if (type == T_OBJECT || type == T_ARRAY) oop_offset_do();    
  }

  void oop_offset_do() {
    oop* addr;
    addr = (oop*)_fr->interpreter_frame_tos_at(_offset);
    _f->do_oop(addr);
  }

 public:
  InterpretedArgumentOopFinder(symbolHandle signature, bool is_static, frame* fr, OopClosure* f) : SignatureInfo(signature) {
    // compute size of arguments
    int args_size = ArgumentSizeComputer(signature).size() + (is_static ? 0 : 1);
    assert(!fr->is_interpreted_frame() || 
           args_size <= fr->interpreter_frame_expression_stack_size(),
	    "args cannot be on stack anymore");
    // initialize InterpretedArgumentOopFinder
    _f         = f;
    _fr        = fr;    
    _offset    = args_size;
    _is_static = is_static;
  }

  void oops_do() {
    if (!_is_static) {
      --_offset;
      oop_offset_do();
    }
    iterate_parameters();
  }
};


// Entry frame has following form (n arguments)
//         +-----------+
//   sp -> |  last arg |
//         +-----------+
//         :    :::    :
//         +-----------+
// (sp+n)->|  first arg|
//         +-----------+

 

// visits and GC's all the arguments in entry frame
class EntryFrameOopFinder: public SignatureInfo {
 private:
  bool   _is_static;
  int    _offset;
  frame* _fr;
  OopClosure* _f;

  void set(int size, BasicType type) {
    assert (_offset >= 0, "illegal offset");
    if (type == T_OBJECT || type == T_ARRAY) oop_at_offset_do(_offset);
    _offset -= size;
  }

  void oop_at_offset_do(int offset) {
    assert (offset >= 0, "illegal offset")
    oop* addr = (oop*) _fr->entry_frame_argument_at(offset);
    _f->do_oop(addr);
  }

 public:
   EntryFrameOopFinder(frame* frame, symbolHandle signature, bool is_static) : SignatureInfo(signature) {
     _f = NULL; // will be set later
     _fr = frame;
     _is_static = is_static;
     _offset = ArgumentSizeComputer(signature).size() - 1; // last parameter is at index 0
   }

  void arguments_do(OopClosure* f) {
    _f = f;
    if (!_is_static) oop_at_offset_do(_offset+1); // do the receiver
    iterate_parameters();
  }

};

oop* frame::interpreter_callee_receiver_addr(symbolHandle signature) {
  ArgumentSizeComputer asc(signature);
  int size = asc.size();  
  return (oop *)interpreter_frame_tos_at(size); 
}


void frame::oops_interpreted_do(OopClosure* f, const RegisterMap* map, bool query_oop_map_cache) {
  assert(is_interpreted_frame(), "Not an interpreted frame");
  assert(map != NULL, "map must be set");
  Thread *thread = Thread::current();
  methodHandle m (thread, interpreter_frame_method());
  jint      bci = interpreter_frame_bci();

  assert(Universe::heap()->is_in(m()), "must be valid oop");
  assert(m->is_method(), "checking frame value");
  assert((m->is_native() && bci == 0)  || (!m->is_native() && bci >= 0 && bci < m->code_size()), "invalid bci value");

  // Handle the monitor elements in the activation
  for (
    BasicObjectLock* current = interpreter_frame_monitor_end();
    current < interpreter_frame_monitor_begin();
    current = next_monitor_in_interpreter_frame(current)
  ) {
#ifdef ASSERT
    interpreter_frame_verify_monitor(current);
#endif    
    current->oops_do(f);
  }

  // process fixed part
  f->do_oop((oop*)interpreter_frame_method_addr());
  f->do_oop((oop*)interpreter_frame_cache_addr());

  // Hmm what about the mdp?
#ifdef CC_INTERP
  // Interpreter frame in the midst of a call have a methodOop within the
  // object. 
  interpreterState istate = get_interpreterState();
  if (istate->msg() == BytecodeInterpreter::call_method) {
    f->do_oop((oop*)&istate->_result._to_call._callee);
  }

#endif /* CC_INTERP */

  if (m->is_native()) {
#ifdef CC_INTERP
    f->do_oop((oop*)&istate->_oop_temp);
#else
    f->do_oop((oop*)( fp() + interpreter_frame_oop_temp_offset ));
#endif /* CC_INTERP */
  }

  int max_locals = m->is_native() ? m->size_of_parameters() : m->max_locals();
  
  symbolHandle signature;
  bool is_static = false;

  // Process a callee's arguments if we are at a call site
  // (i.e., if we are at an invoke bytecode)  
  // This is used sometimes for calling into the VM, not for another
  // interpreted or compiled frame.
  if (!m->is_native()) {
    Bytecode_invoke *call = Bytecode_invoke_at_check(m, bci);
    if (call != NULL) {
      signature = symbolHandle(thread, call->signature());
      is_static = call->is_invokestatic();
      if (map->include_argument_oops() && 
          interpreter_frame_expression_stack_size() > 0) {
        ResourceMark rm(thread);  // is this right ???
        // we are at a call site & the expression stack is not empty
        // => process callee's arguments
        //
        // Note: The expression stack can be empty if an exception
        //       occured during method resolution/execution. In all
        //       cases we empty the expression stack completely be-
        //       fore handling the exception (the exception handling
        //       code in the interpreter calls a blocking runtime
        //       routine which can cause this code to be executed).
        //       (was bug gri 7/27/98)      
        oops_interpreted_arguments_do(signature, is_static, f);
      }
    }
  }

  if (TaggedStackInterpreter) {
    // process locals & expression stack
    InterpreterOopMap *mask = NULL;
#ifdef ASSERT
    InterpreterOopMap oopmap_mask;
    OopMapCache::compute_one_oop_map(m, bci, &oopmap_mask);
    mask = &oopmap_mask;
#endif // ASSERT
    oops_interpreted_locals_do(f, max_locals, mask);
    oops_interpreted_expressions_do(f, signature, is_static, 
                                    m->max_stack(),
                                    max_locals, mask);
  } else {
    InterpreterFrameClosure blk(this, max_locals, m->max_stack(), f);
  
    // process locals & expression stack
    InterpreterOopMap mask;
    if (query_oop_map_cache) {
      m->mask_for(bci, &mask);
    } else {
      OopMapCache::compute_one_oop_map(m, bci, &mask);
    }
    mask.iterate_oop(&blk);
  }
}


void frame::oops_interpreted_locals_do(OopClosure *f,
                                      int max_locals,
                                      InterpreterOopMap *mask) {
  // Process locals then interpreter expression stack
  for (int i = 0; i < max_locals; i++ ) {
    Tag tag = interpreter_frame_local_tag(i);
    if (tag == TagReference) {
      oop* addr = (oop*) interpreter_frame_local_at(i);
      assert((intptr_t*)addr >= sp(), "must be inside the frame");
      f->do_oop(addr);
#ifdef ASSERT
    } else {
      assert(tag == TagValue, "bad tag value for locals");
      oop* p = (oop*) interpreter_frame_local_at(i);
      // Not always true - too bad.  May have dead oops without tags in locals.
      // assert(*p == NULL || !(*p)->is_oop(), "oop not tagged on interpreter locals");
      assert(*p == NULL || !mask->is_oop(i), "local oop map mismatch");
#endif // ASSERT
    }
  }
}

void frame::oops_interpreted_expressions_do(OopClosure *f,
                                      symbolHandle signature,
                                      bool is_static,
                                      int max_stack,
                                      int max_locals,
                                      InterpreterOopMap *mask) {
  // There is no stack no matter what the esp is pointing to (native methods
  // might look like expression stack is nonempty).
  if (max_stack == 0) return;

  // Point the top of the expression stack above arguments to a call so
  // arguments aren't gc'ed as both stack values for callee and callee
  // arguments in callee's locals.
  int args_size = 0;
  if (!signature.is_null()) {
    args_size = ArgumentSizeComputer(signature).size() + (is_static ? 0 : 1);
  }

  intptr_t *tos_addr = interpreter_frame_tos_at(args_size);
  assert(args_size != 0 || tos_addr == interpreter_frame_tos_address(), "these are same");
  intptr_t *frst_expr = interpreter_frame_expression_stack_at(0);
  // In case of exceptions, the expression stack is invalid and the esp
  // will be reset to express this condition. Therefore, we call f only
  // if addr is 'inside' the stack (i.e., addr >= esp for Intel).
  bool in_stack;
  if (interpreter_frame_expression_stack_direction() > 0) {
    in_stack = (intptr_t*)frst_expr <= tos_addr;
  } else {
    in_stack = (intptr_t*)frst_expr >= tos_addr;
  }
  if (!in_stack) return;

  jint stack_size = interpreter_frame_expression_stack_size() - args_size;
  for (int j = 0; j < stack_size; j++) {
    Tag tag = interpreter_frame_expression_stack_tag(j);
    if (tag == TagReference) {
      oop *addr = (oop*) interpreter_frame_expression_stack_at(j);
      f->do_oop(addr);
#ifdef ASSERT
    } else {
      assert(tag == TagValue, "bad tag value for stack element");
      oop *p = (oop*) interpreter_frame_expression_stack_at((j));
      assert(*p == NULL || !mask->is_oop(j+max_locals), "stack oop map mismatch");
#endif // ASSERT
    }
  }
}

void frame::oops_interpreted_arguments_do(symbolHandle signature, bool is_static, OopClosure* f) {  
  InterpretedArgumentOopFinder finder(signature, is_static, this, f);
  finder.oops_do();
}

void frame::oops_code_blob_do(OopClosure* f, const RegisterMap* reg_map) {
  assert(_cb != NULL, "sanity check");
  if (_cb->oop_maps() != NULL) {
    OopMapSet::oops_do(this, reg_map, f);

    // Preserve potential arguments for a callee. We handle this by dispatching
    // on the codeblob. For c2i, we do
    if (reg_map->include_argument_oops()) {
      _cb->preserve_callee_argument_oops(*this, reg_map, f);      
    }
  }
  // In cases where perm gen is collected, GC will want to mark
  // oops referenced from nmethods active on thread stacks so as to
  // prevent them from being collected. However, this visit should be
  // restricted to certain phases of the collection only. The
  // closure answers whether it wants nmethods to be traced.
  // (All CodeBlob subtypes other than NMethod currently have
  // an empty oops_do() method.
  if (f->do_nmethods()) {
    _cb->oops_do(f);
  }
}

void frame::nmethods_code_blob_do() {
  assert(_cb != NULL, "sanity check");

  // If we see an activation belonging to a non_entrant nmethod, we mark it.
  if (_cb->is_nmethod() && ((nmethod *)_cb)->is_not_entrant()) {
    ((nmethod*)_cb)->mark_as_seen_on_stack();
  }
}

class CompiledArgumentOopFinder: public SignatureInfo {
 protected:
  OopClosure*     _f;  
  int             _offset;      // the current offset, incremented with each argument
  bool            _is_static;   // true if the callee is a static method
  frame           _fr;
  RegisterMap*    _reg_map;      
  int             _arg_size;
  VMRegPair*      _regs;        // VMReg list of arguments
  
  void set(int size, BasicType type) {
    if (type == T_OBJECT || type == T_ARRAY) handle_oop_offset();
    _offset += size;
  }

  virtual void handle_oop_offset() {
    // Extract low order register number from register array.
    // In LP64-land, the high-order bits are valid but unhelpful.
    VMReg reg = _regs[_offset].first();
    oop *loc = _fr.oopmapreg_to_location(reg, _reg_map);
    _f->do_oop(loc); 
  }

 public:
  CompiledArgumentOopFinder(symbolHandle signature, bool is_static, OopClosure* f, frame fr,  const RegisterMap* reg_map) 
    : SignatureInfo(signature) {

    // initialize CompiledArgumentOopFinder
    _f         = f;
    _offset    = 0;
    _is_static = is_static;    
    _fr        = fr;    
    _reg_map   = (RegisterMap*)reg_map;
    _arg_size  = ArgumentSizeComputer(signature).size() + (is_static ? 0 : 1);

    int arg_size;
    _regs = SharedRuntime::find_callee_arguments(signature(), is_static, &arg_size);
    assert(arg_size == _arg_size, "wrong arg size");
  }

  void oops_do() {
    if (!_is_static) {
      handle_oop_offset(); 
      _offset++;
    }
    iterate_parameters();
  }  
};

void frame::oops_compiled_arguments_do(symbolHandle signature, bool is_static, const RegisterMap* reg_map, OopClosure* f) {
  ResourceMark rm;
  CompiledArgumentOopFinder finder(signature, is_static, f, *this, reg_map);
  finder.oops_do();
}


// Get receiver out of callers frame, i.e. find parameter 0 in callers 
// frame.  Consult ADLC for where parameter 0 is to be found.  Then 
// check local reg_map for it being a callee-save register or argument
// register, both of which are saved in the local frame.  If not found
// there, it must be an in-stack argument of the caller. 
// Note: caller.sp() points to callee-arguments
oop frame::retrieve_receiver(RegisterMap* reg_map) {
  frame caller = *this;

  // First consult the ADLC on where it puts parameter 0 for this signature.
  VMReg reg = SharedRuntime::name_for_receiver();
  oop r = *caller.oopmapreg_to_location(reg, reg_map);  
  assert( Universe::heap()->is_in_or_null(r), "bad receiver" );
  return r;
}


oop* frame::oopmapreg_to_location(VMReg reg, const RegisterMap* reg_map) const {
  if(reg->is_reg()) {    
    // If it is passed in a register, it got spilled in the stub frame.  
    return (oop *)reg_map->location(reg);
<<<<<<< HEAD
  } else {
    int sp_offset_in_bytes = reg->reg2stack() * VMRegImpl::stack_slot_size;
    return (oop*)(((address)unextended_sp()) + sp_offset_in_bytes);
=======
  } else {			        
    int sp_offset_in_stack_slots = reg->reg2stack();
    int sp_offset = sp_offset_in_stack_slots >> (LogBytesPerWord - LogBytesPerInt);
    return (oop *)&unextended_sp()[sp_offset];
>>>>>>> 2571633a
  }
}

BasicLock* frame::compiled_synchronized_native_monitor(nmethod* nm) {
  if (nm == NULL) {
    assert(_cb != NULL && _cb->is_nmethod() &&
           nm->method()->is_native() &&
           nm->method()->is_synchronized(),
           "should not call this otherwise");
    nm = (nmethod*) _cb;
  }
  int byte_offset = in_bytes(nm->compiled_synchronized_native_basic_lock_sp_offset());
  assert(byte_offset >= 0, "should not see invalid offset");
  return (BasicLock*) &sp()[byte_offset / wordSize];
}

oop frame::compiled_synchronized_native_monitor_owner(nmethod* nm) {
  if (nm == NULL) {
    assert(_cb != NULL && _cb->is_nmethod() &&
           nm->method()->is_native() &&
           nm->method()->is_synchronized(),
           "should not call this otherwise");
    nm = (nmethod*) _cb;
  }
  int byte_offset = in_bytes(nm->compiled_synchronized_native_basic_lock_owner_sp_offset());
  assert(byte_offset >= 0, "should not see invalid offset");
  oop owner = ((oop*) sp())[byte_offset / wordSize];
  assert( Universe::heap()->is_in(owner), "bad receiver" );
  return owner;
}

void frame::oops_entry_do(OopClosure* f, const RegisterMap* map) {
  assert(map != NULL, "map must be set");
  if (map->include_argument_oops()) {
    // must collect argument oops, as nobody else is doing it
    Thread *thread = Thread::current();
    methodHandle m (thread, entry_frame_call_wrapper()->callee_method());
    symbolHandle signature (thread, m->signature());
    EntryFrameOopFinder finder(this, signature, m->is_static());
    finder.arguments_do(f);
  }
  // Traverse the Handle Block saved in the entry frame
  entry_frame_call_wrapper()->oops_do(f);
}


void frame::oops_do_internal(OopClosure* f, RegisterMap* map, bool use_interpreter_oop_map_cache) {
         if (is_interpreted_frame())    { oops_interpreted_do(f, map, use_interpreter_oop_map_cache);
  } else if (is_entry_frame())          { oops_entry_do      (f, map);
  } else if (CodeCache::contains(pc())) { oops_code_blob_do  (f, map);
  } else { 
    ShouldNotReachHere();
  }  
}

void frame::nmethods_do() {
  if (_cb != NULL && _cb->is_nmethod()) {
    nmethods_code_blob_do();
  } 
}


void frame::gc_prologue() {  
  if (is_interpreted_frame()) {
    // set bcx to bci to become methodOop position independent during GC
    interpreter_frame_set_bcx(interpreter_frame_bci());
  }
}


void frame::gc_epilogue() {
  if (is_interpreted_frame()) {
    // set bcx back to bcp for interpreter
    interpreter_frame_set_bcx((intptr_t)interpreter_frame_bcp());
  }
  // call processor specific epilog function
  pd_gc_epilog();
}


# ifdef ENABLE_ZAP_DEAD_LOCALS

void frame::CheckValueClosure::do_oop(oop* p) {
  if (CheckOopishValues && Universe::heap()->is_in_reserved(*p)) {
    warning("value @ " INTPTR_FORMAT " looks oopish (" INTPTR_FORMAT ") (thread = " INTPTR_FORMAT ")", p, (address)*p, Thread::current());
  }
}
frame::CheckValueClosure frame::_check_value;


void frame::CheckOopClosure::do_oop(oop* p) {
  if (*p != NULL && !(*p)->is_oop()) {
    warning("value @ " INTPTR_FORMAT " should be an oop (" INTPTR_FORMAT ") (thread = " INTPTR_FORMAT ")", p, (address)*p, Thread::current());
 }
}
frame::CheckOopClosure frame::_check_oop;

void frame::check_derived_oop(oop* base, oop* derived) {
  _check_oop.do_oop(base);
}


void frame::ZapDeadClosure::do_oop(oop* p) {
  if (TraceZapDeadLocals) tty->print_cr("zapping @ " INTPTR_FORMAT " containing " INTPTR_FORMAT, p, (address)*p);
  // Need cast because on _LP64 the conversion to oop is ambiguous.  Constant
  // can be either long or int.
  *p = (oop)(int)0xbabebabe; 
}
frame::ZapDeadClosure frame::_zap_dead;

void frame::zap_dead_locals(JavaThread* thread, const RegisterMap* map) {
  assert(thread == Thread::current(), "need to synchronize to do this to another thread");
  // Tracing - part 1
  if (TraceZapDeadLocals) {
    ResourceMark rm(thread);
    tty->print_cr("--------------------------------------------------------------------------------");
    tty->print("Zapping dead locals in ");
    print_on(tty);
    tty->cr();
  }
  // Zapping
       if (is_entry_frame      ()) zap_dead_entry_locals      (thread, map);
  else if (is_interpreted_frame()) zap_dead_interpreted_locals(thread, map);
  else if (is_compiled_frame()) zap_dead_compiled_locals   (thread, map);

  else
    // could be is_runtime_frame
    // so remove error: ShouldNotReachHere();
    ;
  // Tracing - part 2
  if (TraceZapDeadLocals) {
    tty->cr();
  }
}


void frame::zap_dead_interpreted_locals(JavaThread *thread, const RegisterMap* map) {
  // get current interpreter 'pc'
  assert(is_interpreted_frame(), "Not an interpreted frame");
  methodOop m   = interpreter_frame_method();
  int       bci = interpreter_frame_bci();

  int max_locals = m->is_native() ? m->size_of_parameters() : m->max_locals();

  if (TaggedStackInterpreter) {
    InterpreterOopMap *mask = NULL;
#ifdef ASSERT
    InterpreterOopMap oopmap_mask;
    methodHandle method(thread, m);
    OopMapCache::compute_one_oop_map(method, bci, &oopmap_mask);
    mask = &oopmap_mask;
#endif // ASSERT
    oops_interpreted_locals_do(&_check_oop, max_locals, mask);
  } else {
    // process dynamic part
    InterpreterFrameClosure value_blk(this, max_locals, m->max_stack(),
                                      &_check_value);
    InterpreterFrameClosure   oop_blk(this, max_locals, m->max_stack(),
                                      &_check_oop  );
    InterpreterFrameClosure  dead_blk(this, max_locals, m->max_stack(),
                                      &_zap_dead   );

    // get frame map
    InterpreterOopMap mask;
    m->mask_for(bci, &mask);
    mask.iterate_all( &oop_blk, &value_blk, &dead_blk); 
  }
}


void frame::zap_dead_compiled_locals(JavaThread* thread, const RegisterMap* reg_map) {

  ResourceMark rm(thread);
  assert(_cb != NULL, "sanity check");
  if (_cb->oop_maps() != NULL) {
<<<<<<< HEAD
    OopMapSet::all_do(this, reg_map, &_check_oop, check_derived_oop, &_check_value);
=======
    OopMapSet::all_do(this, reg_map, &_check_oop, check_derived_oop,
		      &_check_value, &_zap_dead);
>>>>>>> 2571633a
  }
}


void frame::zap_dead_entry_locals(JavaThread*, const RegisterMap*) {
  if (TraceZapDeadLocals) warning("frame::zap_dead_entry_locals unimplemented");
}


void frame::zap_dead_deoptimized_locals(JavaThread*, const RegisterMap*) {
  if (TraceZapDeadLocals) warning("frame::zap_dead_deoptimized_locals unimplemented");
}

# endif // ENABLE_ZAP_DEAD_LOCALS

void frame::verify(const RegisterMap* map) {
  // for now make sure receiver type is correct
  if (is_interpreted_frame()) {
    methodOop method = interpreter_frame_method();
    guarantee(method->is_method(), "method is wrong in frame::verify");
    if (!method->is_static()) {
      // fetch the receiver
      oop* p = (oop*) interpreter_frame_local_at(0);
      // make sure we have the right receiver type
    }
  }
  COMPILER2_PRESENT(assert(DerivedPointerTable::is_empty(), "must be empty before verify");)
  oops_do_internal(&VerifyOopClosure::verify_oop, (RegisterMap*)map, false);
}


#ifdef ASSERT
bool frame::verify_return_pc(address x) {
  if (StubRoutines::returns_to_call_stub(x)) {
    return true;
  }  
  if (CodeCache::contains(x)) {
    return true; 
  }
  if (Interpreter::contains(x)) {
    return true;
  }
  return false;
}
#endif


#ifdef ASSERT
void frame::interpreter_frame_verify_monitor(BasicObjectLock* value) const {
  assert(is_interpreted_frame(), "Not an interpreted frame");
  // verify that the value is in the right part of the frame
  address low_mark  = (address) interpreter_frame_monitor_end();
  address high_mark = (address) interpreter_frame_monitor_begin();
  address current   = (address) value;

  const int monitor_size = frame::interpreter_frame_monitor_size();
  guarantee((high_mark - current) % monitor_size  ==  0         , "Misaligned top of BasicObjectLock*");
  guarantee( high_mark > current                                , "Current BasicObjectLock* higher than high_mark");

  guarantee((current - low_mark) % monitor_size  ==  0         , "Misaligned bottom of BasicObjectLock*");
  guarantee( current >= low_mark                               , "Current BasicObjectLock* below than low_mark");
}
#endif


//-----------------------------------------------------------------------------------
// StackFrameStream implementation

StackFrameStream::StackFrameStream(JavaThread *thread, bool update) : _reg_map(thread, update) {
  assert(thread->has_last_Java_frame(), "sanity check");  
  _fr = thread->last_frame(); 
  _is_done = false;
}
<|MERGE_RESOLUTION|>--- conflicted
+++ resolved
@@ -89,15 +89,9 @@
       r->print_on(st);
       st->print(" [" INTPTR_FORMAT "] = ", src);
       if (((uintptr_t)src & (sizeof(*src)-1)) != 0) {
-<<<<<<< HEAD
         st->print_cr("<misaligned>");
       } else {
         st->print_cr(INTPTR_FORMAT, *src);
-=======
-	tty->print_cr("<misaligned>");
-      } else {
-	tty->print_cr(INTPTR_FORMAT, *src);
->>>>>>> 2571633a
       }
     }
   }
@@ -1161,16 +1155,9 @@
   if(reg->is_reg()) {    
     // If it is passed in a register, it got spilled in the stub frame.  
     return (oop *)reg_map->location(reg);
-<<<<<<< HEAD
   } else {
     int sp_offset_in_bytes = reg->reg2stack() * VMRegImpl::stack_slot_size;
     return (oop*)(((address)unextended_sp()) + sp_offset_in_bytes);
-=======
-  } else {			        
-    int sp_offset_in_stack_slots = reg->reg2stack();
-    int sp_offset = sp_offset_in_stack_slots >> (LogBytesPerWord - LogBytesPerInt);
-    return (oop *)&unextended_sp()[sp_offset];
->>>>>>> 2571633a
   }
 }
 
@@ -1346,12 +1333,7 @@
   ResourceMark rm(thread);
   assert(_cb != NULL, "sanity check");
   if (_cb->oop_maps() != NULL) {
-<<<<<<< HEAD
     OopMapSet::all_do(this, reg_map, &_check_oop, check_derived_oop, &_check_value);
-=======
-    OopMapSet::all_do(this, reg_map, &_check_oop, check_derived_oop,
-		      &_check_value, &_zap_dead);
->>>>>>> 2571633a
   }
 }
 
