--- conflicted
+++ resolved
@@ -669,6 +669,13 @@
         st->print("J %d%s %s ",
                   nm->compile_id(), (nm->is_osr_method() ? "%" : ""),
                   ((nm->compiler() != NULL) ? nm->compiler()->name() : ""));
+        ModuleEntry* module = m->method_holder()->module();
+        if (module->is_named()) {
+          module->name()->as_C_string(buf, buflen);
+          st->print(" %s", buf);
+          module->version()->as_C_string(buf, buflen);
+          st->print("@%s", buf);
+        }
         st->print("%s (%d bytes) @ " PTR_FORMAT " [" PTR_FORMAT "+" INTPTR_FORMAT "]",
                   buf, m->code_size(), p2i(_pc), p2i(_cb->code_begin()), _pc - _cb->code_begin());
 #if INCLUDE_JVMCI
@@ -677,18 +684,6 @@
           st->print(" (%s)", jvmciName);
         }
 #endif
-<<<<<<< HEAD
-        ModuleEntry* module = m->method_holder()->module();
-        if (module->is_named()) {
-          module->name()->as_C_string(buf, buflen);
-          st->print(" %s", buf);
-          module->version()->as_C_string(buf, buflen);
-          st->print("@%s", buf);
-        }
-        st->print("(%d bytes) @ " PTR_FORMAT " [" PTR_FORMAT "+" INTPTR_FORMAT "]",
-                   m->code_size(), p2i(_pc), p2i(_cb->code_begin()), _pc - _cb->code_begin());
-=======
->>>>>>> 1edf3d34
       } else {
         st->print("J  " PTR_FORMAT, p2i(pc()));
       }
