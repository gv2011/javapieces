/*
 * Copyright (c) 1997, 2016, Oracle and/or its affiliates. All rights reserved.
 * DO NOT ALTER OR REMOVE COPYRIGHT NOTICES OR THIS FILE HEADER.
 *
 * This code is free software; you can redistribute it and/or modify it
 * under the terms of the GNU General Public License version 2 only, as
 * published by the Free Software Foundation.
 *
 * This code is distributed in the hope that it will be useful, but WITHOUT
 * ANY WARRANTY; without even the implied warranty of MERCHANTABILITY or
 * FITNESS FOR A PARTICULAR PURPOSE.  See the GNU General Public License
 * version 2 for more details (a copy is included in the LICENSE file that
 * accompanied this code).
 *
 * You should have received a copy of the GNU General Public License version
 * 2 along with this work; if not, write to the Free Software Foundation,
 * Inc., 51 Franklin St, Fifth Floor, Boston, MA 02110-1301 USA.
 *
 * Please contact Oracle, 500 Oracle Parkway, Redwood Shores, CA 94065 USA
 * or visit www.oracle.com if you need additional information or have any
 * questions.
 *
 */

#include "precompiled.hpp"
#include "classfile/classLoader.hpp"
#include "classfile/javaAssertions.hpp"
#include "classfile/stringTable.hpp"
#include "classfile/symbolTable.hpp"
#include "code/codeCacheExtensions.hpp"
#include "gc/shared/cardTableRS.hpp"
#include "gc/shared/genCollectedHeap.hpp"
#include "gc/shared/referenceProcessor.hpp"
#include "gc/shared/taskqueue.hpp"
#include "logging/log.hpp"
#include "logging/logTag.hpp"
#include "logging/logConfiguration.hpp"
#include "memory/allocation.inline.hpp"
#include "memory/universe.inline.hpp"
#include "oops/oop.inline.hpp"
#include "prims/jvmtiExport.hpp"
#include "runtime/arguments.hpp"
#include "runtime/arguments_ext.hpp"
#include "runtime/commandLineFlagConstraintList.hpp"
#include "runtime/commandLineFlagWriteableList.hpp"
#include "runtime/commandLineFlagRangeList.hpp"
#include "runtime/globals.hpp"
#include "runtime/globals_extension.hpp"
#include "runtime/java.hpp"
#include "runtime/os.hpp"
#include "runtime/vm_version.hpp"
#include "services/management.hpp"
#include "services/memTracker.hpp"
#include "utilities/defaultStream.hpp"
#include "utilities/macros.hpp"
#include "utilities/stringUtils.hpp"
#if INCLUDE_JVMCI
#include "jvmci/jvmciRuntime.hpp"
#endif
#if INCLUDE_ALL_GCS
#include "gc/cms/compactibleFreeListSpace.hpp"
#include "gc/g1/g1CollectedHeap.inline.hpp"
#include "gc/parallel/parallelScavengeHeap.hpp"
#endif // INCLUDE_ALL_GCS

// Note: This is a special bug reporting site for the JVM
#define DEFAULT_VENDOR_URL_BUG "http://bugreport.java.com/bugreport/crash.jsp"
#define DEFAULT_JAVA_LAUNCHER  "generic"

char*  Arguments::_jvm_flags_file               = NULL;
char** Arguments::_jvm_flags_array              = NULL;
int    Arguments::_num_jvm_flags                = 0;
char** Arguments::_jvm_args_array               = NULL;
int    Arguments::_num_jvm_args                 = 0;
char*  Arguments::_java_command                 = NULL;
SystemProperty* Arguments::_system_properties   = NULL;
const char*  Arguments::_gc_log_filename        = NULL;
bool   Arguments::_has_profile                  = false;
size_t Arguments::_conservative_max_heap_alignment = 0;
size_t Arguments::_min_heap_size                = 0;
Arguments::Mode Arguments::_mode                = _mixed;
bool   Arguments::_java_compiler                = false;
bool   Arguments::_xdebug_mode                  = false;
const char*  Arguments::_java_vendor_url_bug    = DEFAULT_VENDOR_URL_BUG;
const char*  Arguments::_sun_java_launcher      = DEFAULT_JAVA_LAUNCHER;
int    Arguments::_sun_java_launcher_pid        = -1;
bool   Arguments::_sun_java_launcher_is_altjvm  = false;

// These parameters are reset in method parse_vm_init_args()
bool   Arguments::_AlwaysCompileLoopMethods     = AlwaysCompileLoopMethods;
bool   Arguments::_UseOnStackReplacement        = UseOnStackReplacement;
bool   Arguments::_BackgroundCompilation        = BackgroundCompilation;
bool   Arguments::_ClipInlining                 = ClipInlining;
intx   Arguments::_Tier3InvokeNotifyFreqLog     = Tier3InvokeNotifyFreqLog;
intx   Arguments::_Tier4InvocationThreshold     = Tier4InvocationThreshold;

char*  Arguments::SharedArchivePath             = NULL;

AgentLibraryList Arguments::_libraryList;
AgentLibraryList Arguments::_agentList;

abort_hook_t     Arguments::_abort_hook         = NULL;
exit_hook_t      Arguments::_exit_hook          = NULL;
vfprintf_hook_t  Arguments::_vfprintf_hook      = NULL;


SystemProperty *Arguments::_sun_boot_library_path = NULL;
SystemProperty *Arguments::_java_library_path = NULL;
SystemProperty *Arguments::_java_home = NULL;
SystemProperty *Arguments::_java_class_path = NULL;
SystemProperty *Arguments::_jdk_boot_class_path_append = NULL;

GrowableArray<ModulePatchPath*> *Arguments::_patch_mod_prefix = NULL;
PathString *Arguments::_system_boot_class_path = NULL;
bool Arguments::_has_jimage = false;

char* Arguments::_ext_dirs = NULL;

// Check if head of 'option' matches 'name', and sets 'tail' to the remaining
// part of the option string.
static bool match_option(const JavaVMOption *option, const char* name,
                         const char** tail) {
  size_t len = strlen(name);
  if (strncmp(option->optionString, name, len) == 0) {
    *tail = option->optionString + len;
    return true;
  } else {
    return false;
  }
}

// Check if 'option' matches 'name'. No "tail" is allowed.
static bool match_option(const JavaVMOption *option, const char* name) {
  const char* tail = NULL;
  bool result = match_option(option, name, &tail);
  if (tail != NULL && *tail == '\0') {
    return result;
  } else {
    return false;
  }
}

// Return true if any of the strings in null-terminated array 'names' matches.
// If tail_allowed is true, then the tail must begin with a colon; otherwise,
// the option must match exactly.
static bool match_option(const JavaVMOption* option, const char** names, const char** tail,
  bool tail_allowed) {
  for (/* empty */; *names != NULL; ++names) {
    if (match_option(option, *names, tail)) {
      if (**tail == '\0' || tail_allowed && **tail == ':') {
        return true;
      }
    }
  }
  return false;
}

static void logOption(const char* opt) {
  if (PrintVMOptions) {
    jio_fprintf(defaultStream::output_stream(), "VM option '%s'\n", opt);
  }
}

bool needs_module_property_warning = false;

#define MODULE_PROPERTY_PREFIX "jdk.module"
#define MODULE_PROPERTY_PREFIX_LEN 10
#define MODULE_MAIN_PROPERTY "jdk.module.main"
#define MODULE_MAIN_PROPERTY_LEN 15

// Return TRUE if option matches property, or property=, or property..
static bool matches_property_prefix(const char* option, const char* property, size_t len) {
  return (strncmp(option, property, len) == 0) &&
          (option[len] == '=' || option[len] == '.' || option[len] == '\0');
}

// Return true if the property is either "jdk.module" or starts with "jdk.module.",
// but does not start with "jdk.module.main".
// Return false if jdk.module.main because jdk.module.main and jdk.module.main.class
// are valid non-internal system properties.
// "property" should be passed without the leading "-D".
bool Arguments::is_internal_module_property(const char* property) {
  assert((strncmp(property, "-D", 2) != 0), "Unexpected leading -D");
  return (matches_property_prefix(property, MODULE_PROPERTY_PREFIX, MODULE_PROPERTY_PREFIX_LEN) &&
          !matches_property_prefix(property, MODULE_MAIN_PROPERTY, MODULE_MAIN_PROPERTY_LEN));
}

// Process java launcher properties.
void Arguments::process_sun_java_launcher_properties(JavaVMInitArgs* args) {
  // See if sun.java.launcher, sun.java.launcher.is_altjvm or
  // sun.java.launcher.pid is defined.
  // Must do this before setting up other system properties,
  // as some of them may depend on launcher type.
  for (int index = 0; index < args->nOptions; index++) {
    const JavaVMOption* option = args->options + index;
    const char* tail;

    if (match_option(option, "-Dsun.java.launcher=", &tail)) {
      process_java_launcher_argument(tail, option->extraInfo);
      continue;
    }
    if (match_option(option, "-Dsun.java.launcher.is_altjvm=", &tail)) {
      if (strcmp(tail, "true") == 0) {
        _sun_java_launcher_is_altjvm = true;
      }
      continue;
    }
    if (match_option(option, "-Dsun.java.launcher.pid=", &tail)) {
      _sun_java_launcher_pid = atoi(tail);
      continue;
    }
  }
}

// Initialize system properties key and value.
void Arguments::init_system_properties() {

  // Set up _system_boot_class_path which is not a property but
  // relies heavily on argument processing and the jdk.boot.class.path.append
  // property. It is used to store the underlying system boot class path.
  _system_boot_class_path = new PathString(NULL);

  PropertyList_add(&_system_properties, new SystemProperty("java.vm.specification.name",
                                                           "Java Virtual Machine Specification",  false));
  PropertyList_add(&_system_properties, new SystemProperty("java.vm.version", VM_Version::vm_release(),  false));
  PropertyList_add(&_system_properties, new SystemProperty("java.vm.name", VM_Version::vm_name(),  false));
  PropertyList_add(&_system_properties, new SystemProperty("java.vm.info", VM_Version::vm_info_string(),  true));
  PropertyList_add(&_system_properties, new SystemProperty("jdk.debug", VM_Version::jdk_debug_level(),  false));

  // Following are JVMTI agent writable properties.
  // Properties values are set to NULL and they are
  // os specific they are initialized in os::init_system_properties_values().
  _sun_boot_library_path = new SystemProperty("sun.boot.library.path", NULL,  true);
  _java_library_path = new SystemProperty("java.library.path", NULL,  true);
  _java_home =  new SystemProperty("java.home", NULL,  true);
  _java_class_path = new SystemProperty("java.class.path", "",  true);
  // jdk.boot.class.path.append is a non-writeable, internal property.
  // It can only be set by either:
  //    - -Xbootclasspath/a:
  //    - AddToBootstrapClassLoaderSearch during JVMTI OnLoad phase
  _jdk_boot_class_path_append = new SystemProperty("jdk.boot.class.path.append", "", false, true);

  // Add to System Property list.
  PropertyList_add(&_system_properties, _sun_boot_library_path);
  PropertyList_add(&_system_properties, _java_library_path);
  PropertyList_add(&_system_properties, _java_home);
  PropertyList_add(&_system_properties, _java_class_path);
  PropertyList_add(&_system_properties, _jdk_boot_class_path_append);

  // Set OS specific system properties values
  os::init_system_properties_values();
}

// Update/Initialize System properties after JDK version number is known
void Arguments::init_version_specific_system_properties() {
  enum { bufsz = 16 };
  char buffer[bufsz];
  const char* spec_vendor = "Oracle Corporation";
  uint32_t spec_version = JDK_Version::current().major_version();

  jio_snprintf(buffer, bufsz, UINT32_FORMAT, spec_version);

  PropertyList_add(&_system_properties,
      new SystemProperty("java.vm.specification.vendor",  spec_vendor, false));
  PropertyList_add(&_system_properties,
      new SystemProperty("java.vm.specification.version", buffer, false));
  PropertyList_add(&_system_properties,
      new SystemProperty("java.vm.vendor", VM_Version::vm_vendor(),  false));
}

/*
 *  -XX argument processing:
 *
 *  -XX arguments are defined in several places, such as:
 *      globals.hpp, globals_<cpu>.hpp, globals_<os>.hpp, <compiler>_globals.hpp, or <gc>_globals.hpp.
 *  -XX arguments are parsed in parse_argument().
 *  -XX argument bounds checking is done in check_vm_args_consistency().
 *
 * Over time -XX arguments may change. There are mechanisms to handle common cases:
 *
 *      ALIASED: An option that is simply another name for another option. This is often
 *               part of the process of deprecating a flag, but not all aliases need
 *               to be deprecated.
 *
 *               Create an alias for an option by adding the old and new option names to the
 *               "aliased_jvm_flags" table. Delete the old variable from globals.hpp (etc).
 *
 *   DEPRECATED: An option that is supported, but a warning is printed to let the user know that
 *               support may be removed in the future. Both regular and aliased options may be
 *               deprecated.
 *
 *               Add a deprecation warning for an option (or alias) by adding an entry in the
 *               "special_jvm_flags" table and setting the "deprecated_in" field.
 *               Often an option "deprecated" in one major release will
 *               be made "obsolete" in the next. In this case the entry should also have it's
 *               "obsolete_in" field set.
 *
 *     OBSOLETE: An option that has been removed (and deleted from globals.hpp), but is still accepted
 *               on the command line. A warning is printed to let the user know that option might not
 *               be accepted in the future.
 *
 *               Add an obsolete warning for an option by adding an entry in the "special_jvm_flags"
 *               table and setting the "obsolete_in" field.
 *
 *      EXPIRED: A deprecated or obsolete option that has an "accept_until" version less than or equal
 *               to the current JDK version. The system will flatly refuse to admit the existence of
 *               the flag. This allows a flag to die automatically over JDK releases.
 *
 *               Note that manual cleanup of expired options should be done at major JDK version upgrades:
 *                  - Newly expired options should be removed from the special_jvm_flags and aliased_jvm_flags tables.
 *                  - Newly obsolete or expired deprecated options should have their global variable
 *                    definitions removed (from globals.hpp, etc) and related implementations removed.
 *
 * Recommended approach for removing options:
 *
 * To remove options commonly used by customers (e.g. product, commercial -XX options), use
 * the 3-step model adding major release numbers to the deprecate, obsolete and expire columns.
 *
 * To remove internal options (e.g. diagnostic, experimental, develop options), use
 * a 2-step model adding major release numbers to the obsolete and expire columns.
 *
 * To change the name of an option, use the alias table as well as a 2-step
 * model adding major release numbers to the deprecate and expire columns.
 * Think twice about aliasing commonly used customer options.
 *
 * There are times when it is appropriate to leave a future release number as undefined.
 *
 * Tests:  Aliases should be tested in VMAliasOptions.java.
 *         Deprecated options should be tested in VMDeprecatedOptions.java.
 */

// Obsolete or deprecated -XX flag.
typedef struct {
  const char* name;
  JDK_Version deprecated_in; // When the deprecation warning started (or "undefined").
  JDK_Version obsolete_in;   // When the obsolete warning started (or "undefined").
  JDK_Version expired_in;    // When the option expires (or "undefined").
} SpecialFlag;

// The special_jvm_flags table declares options that are being deprecated and/or obsoleted. The
// "deprecated_in" or "obsolete_in" fields may be set to "undefined", but not both.
// When the JDK version reaches 'deprecated_in' limit, the JVM will process this flag on
// the command-line as usual, but will issue a warning.
// When the JDK version reaches 'obsolete_in' limit, the JVM will continue accepting this flag on
// the command-line, while issuing a warning and ignoring the flag value.
// Once the JDK version reaches 'expired_in' limit, the JVM will flatly refuse to admit the
// existence of the flag.
//
// MANUAL CLEANUP ON JDK VERSION UPDATES:
// This table ensures that the handling of options will update automatically when the JDK
// version is incremented, but the source code needs to be cleanup up manually:
// - As "deprecated" options age into "obsolete" or "expired" options, the associated "globals"
//   variable should be removed, as well as users of the variable.
// - As "deprecated" options age into "obsolete" options, move the entry into the
//   "Obsolete Flags" section of the table.
// - All expired options should be removed from the table.
static SpecialFlag const special_jvm_flags[] = {
  // -------------- Deprecated Flags --------------
  // --- Non-alias flags - sorted by obsolete_in then expired_in:
  { "MaxGCMinorPauseMillis",        JDK_Version::jdk(8), JDK_Version::undefined(), JDK_Version::undefined() },
  { "UseParNewGC",                  JDK_Version::jdk(9), JDK_Version::undefined(), JDK_Version::jdk(10) },
  { "ConvertSleepToYield",          JDK_Version::jdk(9), JDK_Version::jdk(10),     JDK_Version::jdk(11) },
  { "ConvertYieldToSleep",          JDK_Version::jdk(9), JDK_Version::jdk(10),     JDK_Version::jdk(11) },

  // --- Deprecated alias flags (see also aliased_jvm_flags) - sorted by obsolete_in then expired_in:
  { "DefaultMaxRAMFraction",        JDK_Version::jdk(8), JDK_Version::undefined(), JDK_Version::undefined() },
  { "CreateMinidumpOnCrash",        JDK_Version::jdk(9), JDK_Version::undefined(), JDK_Version::undefined() },
  { "CMSMarkStackSizeMax",          JDK_Version::jdk(9), JDK_Version::undefined(), JDK_Version::jdk(10) },
  { "CMSMarkStackSize",             JDK_Version::jdk(9), JDK_Version::undefined(), JDK_Version::jdk(10) },
  { "G1MarkStackSize",              JDK_Version::jdk(9), JDK_Version::undefined(), JDK_Version::jdk(10) },
  { "ParallelMarkingThreads",       JDK_Version::jdk(9), JDK_Version::undefined(), JDK_Version::jdk(10) },
  { "ParallelCMSThreads",           JDK_Version::jdk(9), JDK_Version::undefined(), JDK_Version::jdk(10) },

  // -------------- Obsolete Flags - sorted by expired_in --------------
  { "UseOldInlining",                JDK_Version::undefined(), JDK_Version::jdk(9), JDK_Version::jdk(10) },
  { "SafepointPollOffset",           JDK_Version::undefined(), JDK_Version::jdk(9), JDK_Version::jdk(10) },
  { "UseBoundThreads",               JDK_Version::undefined(), JDK_Version::jdk(9), JDK_Version::jdk(10) },
  { "DefaultThreadPriority",         JDK_Version::undefined(), JDK_Version::jdk(9), JDK_Version::jdk(10) },
  { "NoYieldsInMicrolock",           JDK_Version::undefined(), JDK_Version::jdk(9), JDK_Version::jdk(10) },
  { "BackEdgeThreshold",             JDK_Version::undefined(), JDK_Version::jdk(9), JDK_Version::jdk(10) },
  { "UseNewReflection",              JDK_Version::undefined(), JDK_Version::jdk(9), JDK_Version::jdk(10) },
  { "ReflectionWrapResolutionErrors",JDK_Version::undefined(), JDK_Version::jdk(9), JDK_Version::jdk(10) },
  { "VerifyReflectionBytecodes",     JDK_Version::undefined(), JDK_Version::jdk(9), JDK_Version::jdk(10) },
  { "AutoShutdownNMT",               JDK_Version::undefined(), JDK_Version::jdk(9), JDK_Version::jdk(10) },
  { "NmethodSweepFraction",          JDK_Version::undefined(), JDK_Version::jdk(9), JDK_Version::jdk(10) },
  { "NmethodSweepCheckInterval",     JDK_Version::undefined(), JDK_Version::jdk(9), JDK_Version::jdk(10) },
  { "CodeCacheMinimumFreeSpace",     JDK_Version::undefined(), JDK_Version::jdk(9), JDK_Version::jdk(10) },
#ifndef ZERO
  { "UseFastAccessorMethods",        JDK_Version::undefined(), JDK_Version::jdk(9), JDK_Version::jdk(10) },
  { "UseFastEmptyMethods",           JDK_Version::undefined(), JDK_Version::jdk(9), JDK_Version::jdk(10) },
#endif // ZERO
  { "UseCompilerSafepoints",         JDK_Version::undefined(), JDK_Version::jdk(9), JDK_Version::jdk(10) },
  { "AdaptiveSizePausePolicy",       JDK_Version::undefined(), JDK_Version::jdk(9), JDK_Version::jdk(10) },
  { "ParallelGCRetainPLAB",          JDK_Version::undefined(), JDK_Version::jdk(9), JDK_Version::jdk(10) },
  { "ThreadSafetyMargin",            JDK_Version::undefined(), JDK_Version::jdk(9), JDK_Version::jdk(10) },
  { "LazyBootClassLoader",           JDK_Version::undefined(), JDK_Version::jdk(9), JDK_Version::jdk(10) },
  { "StarvationMonitorInterval",     JDK_Version::undefined(), JDK_Version::jdk(9), JDK_Version::jdk(10) },
  { "PreInflateSpin",                JDK_Version::undefined(), JDK_Version::jdk(9), JDK_Version::jdk(10) },
  { "JNIDetachReleasesMonitors",     JDK_Version::undefined(), JDK_Version::jdk(9), JDK_Version::jdk(10) },
  { "UseAltSigs",                    JDK_Version::undefined(), JDK_Version::jdk(9), JDK_Version::jdk(10) },
  { "SegmentedHeapDumpThreshold",    JDK_Version::undefined(), JDK_Version::jdk(9), JDK_Version::jdk(10) },
  { "PrintOopAddress",               JDK_Version::undefined(), JDK_Version::jdk(9), JDK_Version::jdk(10) },

#ifdef TEST_VERIFY_SPECIAL_JVM_FLAGS
  { "dep > obs",                    JDK_Version::jdk(9), JDK_Version::jdk(8), JDK_Version::undefined() },
  { "dep > exp ",                   JDK_Version::jdk(9), JDK_Version::undefined(), JDK_Version::jdk(8) },
  { "obs > exp ",                   JDK_Version::undefined(), JDK_Version::jdk(9), JDK_Version::jdk(8) },
  { "not deprecated or obsolete",   JDK_Version::undefined(), JDK_Version::undefined(), JDK_Version::jdk(9) },
  { "dup option",                   JDK_Version::jdk(9), JDK_Version::undefined(), JDK_Version::undefined() },
  { "dup option",                   JDK_Version::jdk(9), JDK_Version::undefined(), JDK_Version::undefined() },
  { "BytecodeVerificationRemote",   JDK_Version::undefined(), JDK_Version::jdk(9), JDK_Version::undefined() },
#endif

  { NULL, JDK_Version(0), JDK_Version(0) }
};

// Flags that are aliases for other flags.
typedef struct {
  const char* alias_name;
  const char* real_name;
} AliasedFlag;

static AliasedFlag const aliased_jvm_flags[] = {
  { "DefaultMaxRAMFraction",    "MaxRAMFraction"    },
  { "CMSMarkStackSizeMax",      "MarkStackSizeMax"  },
  { "CMSMarkStackSize",         "MarkStackSize"     },
  { "G1MarkStackSize",          "MarkStackSize"     },
  { "ParallelMarkingThreads",   "ConcGCThreads"     },
  { "ParallelCMSThreads",       "ConcGCThreads"     },
  { "CreateMinidumpOnCrash",    "CreateCoredumpOnCrash" },
  { NULL, NULL}
};

// NOTE: A compatibility request will be necessary for each alias to be removed.
static AliasedLoggingFlag const aliased_logging_flags[] = {
  { "PrintCompressedOopsMode",   LogLevel::Info,  true,  LOG_TAGS(gc, heap, coops) },
  { "TraceBiasedLocking",        LogLevel::Info,  true,  LOG_TAGS(biasedlocking) },
  { "TraceClassLoading",         LogLevel::Info,  true,  LOG_TAGS(class, load) },
  { "TraceClassLoadingPreorder", LogLevel::Debug, true,  LOG_TAGS(class, preorder) },
  { "TraceClassPaths",           LogLevel::Info,  true,  LOG_TAGS(class, path) },
  { "TraceClassResolution",      LogLevel::Debug, true,  LOG_TAGS(class, resolve) },
  { "TraceClassUnloading",       LogLevel::Info,  true,  LOG_TAGS(class, unload) },
  { "TraceExceptions",           LogLevel::Info,  true,  LOG_TAGS(exceptions) },
  { "TraceLoaderConstraints",    LogLevel::Info,  true,  LOG_TAGS(class, loader, constraints) },
  { "TraceMonitorInflation",     LogLevel::Debug, true,  LOG_TAGS(monitorinflation) },
  { "TraceSafepointCleanupTime", LogLevel::Info,  true,  LOG_TAGS(safepoint, cleanup) },
  { "TraceJVMTIObjectTagging",   LogLevel::Debug, true,  LOG_TAGS(jvmti, objecttagging) },
  { "TraceRedefineClasses",      LogLevel::Info,  false, LOG_TAGS(redefine, class) },
  { NULL,                        LogLevel::Off,   false, LOG_TAGS(_NO_TAG) }
};

#ifndef PRODUCT
// These options are removed in jdk9. Remove this code for jdk10.
static AliasedFlag const removed_develop_logging_flags[] = {
  { "TraceClassInitialization",   "-Xlog:class+init" },
  { "TraceClassLoaderData",       "-Xlog:class+loader+data" },
  { "TraceDefaultMethods",        "-Xlog:defaultmethods=debug" },
  { "TraceItables",               "-Xlog:itables=debug" },
  { "TraceMonitorMismatch",       "-Xlog:monitormismatch=info" },
  { "TraceSafepoint",             "-Xlog:safepoint=debug" },
  { "TraceStartupTime",           "-Xlog:startuptime" },
  { "TraceVMOperation",           "-Xlog:vmoperation=debug" },
  { "PrintVtables",               "-Xlog:vtables=debug" },
  { "VerboseVerification",        "-Xlog:verification" },
  { NULL, NULL }
};
#endif //PRODUCT

// Return true if "v" is less than "other", where "other" may be "undefined".
static bool version_less_than(JDK_Version v, JDK_Version other) {
  assert(!v.is_undefined(), "must be defined");
  if (!other.is_undefined() && v.compare(other) >= 0) {
    return false;
  } else {
    return true;
  }
}

static bool lookup_special_flag(const char *flag_name, SpecialFlag& flag) {
  for (size_t i = 0; special_jvm_flags[i].name != NULL; i++) {
    if ((strcmp(special_jvm_flags[i].name, flag_name) == 0)) {
      flag = special_jvm_flags[i];
      return true;
    }
  }
  return false;
}

bool Arguments::is_obsolete_flag(const char *flag_name, JDK_Version* version) {
  assert(version != NULL, "Must provide a version buffer");
  SpecialFlag flag;
  if (lookup_special_flag(flag_name, flag)) {
    if (!flag.obsolete_in.is_undefined()) {
      if (version_less_than(JDK_Version::current(), flag.expired_in)) {
        *version = flag.obsolete_in;
        return true;
      }
    }
  }
  return false;
}

int Arguments::is_deprecated_flag(const char *flag_name, JDK_Version* version) {
  assert(version != NULL, "Must provide a version buffer");
  SpecialFlag flag;
  if (lookup_special_flag(flag_name, flag)) {
    if (!flag.deprecated_in.is_undefined()) {
      if (version_less_than(JDK_Version::current(), flag.obsolete_in) &&
          version_less_than(JDK_Version::current(), flag.expired_in)) {
        *version = flag.deprecated_in;
        return 1;
      } else {
        return -1;
      }
    }
  }
  return 0;
}

#ifndef PRODUCT
const char* Arguments::removed_develop_logging_flag_name(const char* name){
  for (size_t i = 0; removed_develop_logging_flags[i].alias_name != NULL; i++) {
    const AliasedFlag& flag = removed_develop_logging_flags[i];
    if (strcmp(flag.alias_name, name) == 0) {
      return flag.real_name;
    }
  }
  return NULL;
}
#endif // PRODUCT

const char* Arguments::real_flag_name(const char *flag_name) {
  for (size_t i = 0; aliased_jvm_flags[i].alias_name != NULL; i++) {
    const AliasedFlag& flag_status = aliased_jvm_flags[i];
    if (strcmp(flag_status.alias_name, flag_name) == 0) {
        return flag_status.real_name;
    }
  }
  return flag_name;
}

#ifdef ASSERT
static bool lookup_special_flag(const char *flag_name, size_t skip_index) {
  for (size_t i = 0; special_jvm_flags[i].name != NULL; i++) {
    if ((i != skip_index) && (strcmp(special_jvm_flags[i].name, flag_name) == 0)) {
      return true;
    }
  }
  return false;
}

static bool verify_special_jvm_flags() {
  bool success = true;
  for (size_t i = 0; special_jvm_flags[i].name != NULL; i++) {
    const SpecialFlag& flag = special_jvm_flags[i];
    if (lookup_special_flag(flag.name, i)) {
      warning("Duplicate special flag declaration \"%s\"", flag.name);
      success = false;
    }
    if (flag.deprecated_in.is_undefined() &&
        flag.obsolete_in.is_undefined()) {
      warning("Special flag entry \"%s\" must declare version deprecated and/or obsoleted in.", flag.name);
      success = false;
    }

    if (!flag.deprecated_in.is_undefined()) {
      if (!version_less_than(flag.deprecated_in, flag.obsolete_in)) {
        warning("Special flag entry \"%s\" must be deprecated before obsoleted.", flag.name);
        success = false;
      }

      if (!version_less_than(flag.deprecated_in, flag.expired_in)) {
        warning("Special flag entry \"%s\" must be deprecated before expired.", flag.name);
        success = false;
      }
    }

    if (!flag.obsolete_in.is_undefined()) {
      if (!version_less_than(flag.obsolete_in, flag.expired_in)) {
        warning("Special flag entry \"%s\" must be obsoleted before expired.", flag.name);
        success = false;
      }

      // if flag has become obsolete it should not have a "globals" flag defined anymore.
      if (!version_less_than(JDK_Version::current(), flag.obsolete_in)) {
        if (Flag::find_flag(flag.name) != NULL) {
          warning("Global variable for obsolete special flag entry \"%s\" should be removed", flag.name);
          success = false;
        }
      }
    }

    if (!flag.expired_in.is_undefined()) {
      // if flag has become expired it should not have a "globals" flag defined anymore.
      if (!version_less_than(JDK_Version::current(), flag.expired_in)) {
        if (Flag::find_flag(flag.name) != NULL) {
          warning("Global variable for expired flag entry \"%s\" should be removed", flag.name);
          success = false;
        }
      }
    }

  }
  return success;
}
#endif

// Parses a size specification string.
bool Arguments::atojulong(const char *s, julong* result) {
  julong n = 0;

  // First char must be a digit. Don't allow negative numbers or leading spaces.
  if (!isdigit(*s)) {
    return false;
  }

  bool is_hex = (s[0] == '0' && (s[1] == 'x' || s[1] == 'X'));
  char* remainder;
  errno = 0;
  n = strtoull(s, &remainder, (is_hex ? 16 : 10));
  if (errno != 0) {
    return false;
  }

  // Fail if no number was read at all or if the remainder contains more than a single non-digit character.
  if (remainder == s || strlen(remainder) > 1) {
    return false;
  }

  switch (*remainder) {
    case 'T': case 't':
      *result = n * G * K;
      // Check for overflow.
      if (*result/((julong)G * K) != n) return false;
      return true;
    case 'G': case 'g':
      *result = n * G;
      if (*result/G != n) return false;
      return true;
    case 'M': case 'm':
      *result = n * M;
      if (*result/M != n) return false;
      return true;
    case 'K': case 'k':
      *result = n * K;
      if (*result/K != n) return false;
      return true;
    case '\0':
      *result = n;
      return true;
    default:
      return false;
  }
}

Arguments::ArgsRange Arguments::check_memory_size(julong size, julong min_size) {
  if (size < min_size) return arg_too_small;
  // Check that size will fit in a size_t (only relevant on 32-bit)
  if (size > max_uintx) return arg_too_big;
  return arg_in_range;
}

// Describe an argument out of range error
void Arguments::describe_range_error(ArgsRange errcode) {
  switch(errcode) {
  case arg_too_big:
    jio_fprintf(defaultStream::error_stream(),
                "The specified size exceeds the maximum "
                "representable size.\n");
    break;
  case arg_too_small:
  case arg_unreadable:
  case arg_in_range:
    // do nothing for now
    break;
  default:
    ShouldNotReachHere();
  }
}

static bool set_bool_flag(const char* name, bool value, Flag::Flags origin) {
  if (CommandLineFlags::boolAtPut(name, &value, origin) == Flag::SUCCESS) {
    return true;
  } else {
    return false;
  }
}

static bool set_fp_numeric_flag(const char* name, char* value, Flag::Flags origin) {
  char* end;
  errno = 0;
  double v = strtod(value, &end);
  if ((errno != 0) || (*end != 0)) {
    return false;
  }

  if (CommandLineFlags::doubleAtPut(name, &v, origin) == Flag::SUCCESS) {
    return true;
  }
  return false;
}

static bool set_numeric_flag(const char* name, char* value, Flag::Flags origin) {
  julong v;
  int int_v;
  intx intx_v;
  bool is_neg = false;
  Flag* result = Flag::find_flag(name, strlen(name));

  if (result == NULL) {
    return false;
  }

  // Check the sign first since atojulong() parses only unsigned values.
  if (*value == '-') {
    if (!result->is_intx() && !result->is_int()) {
      return false;
    }
    value++;
    is_neg = true;
  }
  if (!Arguments::atojulong(value, &v)) {
    return false;
  }
  if (result->is_int()) {
    int_v = (int) v;
    if (is_neg) {
      int_v = -int_v;
    }
    return CommandLineFlags::intAtPut(result, &int_v, origin) == Flag::SUCCESS;
  } else if (result->is_uint()) {
    uint uint_v = (uint) v;
    return CommandLineFlags::uintAtPut(result, &uint_v, origin) == Flag::SUCCESS;
  } else if (result->is_intx()) {
    intx_v = (intx) v;
    if (is_neg) {
      intx_v = -intx_v;
    }
    return CommandLineFlags::intxAtPut(result, &intx_v, origin) == Flag::SUCCESS;
  } else if (result->is_uintx()) {
    uintx uintx_v = (uintx) v;
    return CommandLineFlags::uintxAtPut(result, &uintx_v, origin) == Flag::SUCCESS;
  } else if (result->is_uint64_t()) {
    uint64_t uint64_t_v = (uint64_t) v;
    return CommandLineFlags::uint64_tAtPut(result, &uint64_t_v, origin) == Flag::SUCCESS;
  } else if (result->is_size_t()) {
    size_t size_t_v = (size_t) v;
    return CommandLineFlags::size_tAtPut(result, &size_t_v, origin) == Flag::SUCCESS;
  } else {
    return false;
  }
}

static bool set_string_flag(const char* name, const char* value, Flag::Flags origin) {
  if (CommandLineFlags::ccstrAtPut(name, &value, origin) != Flag::SUCCESS) return false;
  // Contract:  CommandLineFlags always returns a pointer that needs freeing.
  FREE_C_HEAP_ARRAY(char, value);
  return true;
}

static bool append_to_string_flag(const char* name, const char* new_value, Flag::Flags origin) {
  const char* old_value = "";
  if (CommandLineFlags::ccstrAt(name, &old_value) != Flag::SUCCESS) return false;
  size_t old_len = old_value != NULL ? strlen(old_value) : 0;
  size_t new_len = strlen(new_value);
  const char* value;
  char* free_this_too = NULL;
  if (old_len == 0) {
    value = new_value;
  } else if (new_len == 0) {
    value = old_value;
  } else {
    char* buf = NEW_C_HEAP_ARRAY(char, old_len + 1 + new_len + 1, mtArguments);
    // each new setting adds another LINE to the switch:
    sprintf(buf, "%s\n%s", old_value, new_value);
    value = buf;
    free_this_too = buf;
  }
  (void) CommandLineFlags::ccstrAtPut(name, &value, origin);
  // CommandLineFlags always returns a pointer that needs freeing.
  FREE_C_HEAP_ARRAY(char, value);
  if (free_this_too != NULL) {
    // CommandLineFlags made its own copy, so I must delete my own temp. buffer.
    FREE_C_HEAP_ARRAY(char, free_this_too);
  }
  return true;
}

const char* Arguments::handle_aliases_and_deprecation(const char* arg, bool warn) {
  const char* real_name = real_flag_name(arg);
  JDK_Version since = JDK_Version();
  switch (is_deprecated_flag(arg, &since)) {
    case -1:
      return NULL; // obsolete or expired, don't process normally
    case 0:
      return real_name;
    case 1: {
      if (warn) {
        char version[256];
        since.to_string(version, sizeof(version));
        if (real_name != arg) {
          warning("Option %s was deprecated in version %s and will likely be removed in a future release. Use option %s instead.",
                  arg, version, real_name);
        } else {
          warning("Option %s was deprecated in version %s and will likely be removed in a future release.",
                  arg, version);
        }
      }
      return real_name;
    }
  }
  ShouldNotReachHere();
  return NULL;
}

void log_deprecated_flag(const char* name, bool on, AliasedLoggingFlag alf) {
  LogTagType tagSet[] = {alf.tag0, alf.tag1, alf.tag2, alf.tag3, alf.tag4, alf.tag5};
  // Set tagset string buffer at max size of 256, large enough for any alias tagset
  const int max_tagset_size = 256;
  int max_tagset_len = max_tagset_size - 1;
  char tagset_buffer[max_tagset_size];
  tagset_buffer[0] = '\0';

  // Write tag-set for aliased logging option, in string list form
  int max_tags = sizeof(tagSet)/sizeof(tagSet[0]);
  for (int i = 0; i < max_tags && tagSet[i] != LogTag::__NO_TAG; i++) {
    if (i > 0) {
      strncat(tagset_buffer, "+", max_tagset_len - strlen(tagset_buffer));
    }
    strncat(tagset_buffer, LogTag::name(tagSet[i]), max_tagset_len - strlen(tagset_buffer));
  }
  if (!alf.exactMatch) {
      strncat(tagset_buffer, "*", max_tagset_len - strlen(tagset_buffer));
  }
  log_warning(arguments)("-XX:%s%s is deprecated. Will use -Xlog:%s=%s instead.",
                         (on) ? "+" : "-",
                         name,
                         tagset_buffer,
                         (on) ? LogLevel::name(alf.level) : "off");
}

AliasedLoggingFlag Arguments::catch_logging_aliases(const char* name, bool on){
  for (size_t i = 0; aliased_logging_flags[i].alias_name != NULL; i++) {
    const AliasedLoggingFlag& alf = aliased_logging_flags[i];
    if (strcmp(alf.alias_name, name) == 0) {
      log_deprecated_flag(name, on, alf);
      return alf;
    }
  }
  AliasedLoggingFlag a = {NULL, LogLevel::Off, false, LOG_TAGS(_NO_TAG)};
  return a;
}

bool Arguments::parse_argument(const char* arg, Flag::Flags origin) {

  // range of acceptable characters spelled out for portability reasons
#define NAME_RANGE  "[abcdefghijklmnopqrstuvwxyzABCDEFGHIJKLMNOPQRSTUVWXYZ0123456789_]"
#define BUFLEN 255
  char name[BUFLEN+1];
  char dummy;
  const char* real_name;
  bool warn_if_deprecated = true;

  if (sscanf(arg, "-%" XSTR(BUFLEN) NAME_RANGE "%c", name, &dummy) == 1) {
    AliasedLoggingFlag alf = catch_logging_aliases(name, false);
    if (alf.alias_name != NULL){
      LogConfiguration::configure_stdout(LogLevel::Off, alf.exactMatch, alf.tag0, alf.tag1, alf.tag2, alf.tag3, alf.tag4, alf.tag5);
      return true;
    }
    real_name = handle_aliases_and_deprecation(name, warn_if_deprecated);
    if (real_name == NULL) {
      return false;
    }
    return set_bool_flag(real_name, false, origin);
  }
  if (sscanf(arg, "+%" XSTR(BUFLEN) NAME_RANGE "%c", name, &dummy) == 1) {
    AliasedLoggingFlag alf = catch_logging_aliases(name, true);
    if (alf.alias_name != NULL){
      LogConfiguration::configure_stdout(alf.level, alf.exactMatch, alf.tag0, alf.tag1, alf.tag2, alf.tag3, alf.tag4, alf.tag5);
      return true;
    }
    real_name = handle_aliases_and_deprecation(name, warn_if_deprecated);
    if (real_name == NULL) {
      return false;
    }
    return set_bool_flag(real_name, true, origin);
  }

  char punct;
  if (sscanf(arg, "%" XSTR(BUFLEN) NAME_RANGE "%c", name, &punct) == 2 && punct == '=') {
    const char* value = strchr(arg, '=') + 1;
    Flag* flag;

    // this scanf pattern matches both strings (handled here) and numbers (handled later))
    AliasedLoggingFlag alf = catch_logging_aliases(name, true);
    if (alf.alias_name != NULL) {
      LogConfiguration::configure_stdout(alf.level, alf.exactMatch, alf.tag0, alf.tag1, alf.tag2, alf.tag3, alf.tag4, alf.tag5);
      return true;
    }
    real_name = handle_aliases_and_deprecation(name, warn_if_deprecated);
    if (real_name == NULL) {
      return false;
    }
    flag = Flag::find_flag(real_name);
    if (flag != NULL && flag->is_ccstr()) {
      if (flag->ccstr_accumulates()) {
        return append_to_string_flag(real_name, value, origin);
      } else {
        if (value[0] == '\0') {
          value = NULL;
        }
        return set_string_flag(real_name, value, origin);
      }
    } else {
      warn_if_deprecated = false; // if arg is deprecated, we've already done warning...
    }
  }

  if (sscanf(arg, "%" XSTR(BUFLEN) NAME_RANGE ":%c", name, &punct) == 2 && punct == '=') {
    const char* value = strchr(arg, '=') + 1;
    // -XX:Foo:=xxx will reset the string flag to the given value.
    if (value[0] == '\0') {
      value = NULL;
    }
    real_name = handle_aliases_and_deprecation(name, warn_if_deprecated);
    if (real_name == NULL) {
      return false;
    }
    return set_string_flag(real_name, value, origin);
  }

#define SIGNED_FP_NUMBER_RANGE "[-0123456789.eE+]"
#define SIGNED_NUMBER_RANGE    "[-0123456789]"
#define        NUMBER_RANGE    "[0123456789eE+-]"
  char value[BUFLEN + 1];
  char value2[BUFLEN + 1];
  if (sscanf(arg, "%" XSTR(BUFLEN) NAME_RANGE "=" "%" XSTR(BUFLEN) SIGNED_NUMBER_RANGE "." "%" XSTR(BUFLEN) NUMBER_RANGE "%c", name, value, value2, &dummy) == 3) {
    // Looks like a floating-point number -- try again with more lenient format string
    if (sscanf(arg, "%" XSTR(BUFLEN) NAME_RANGE "=" "%" XSTR(BUFLEN) SIGNED_FP_NUMBER_RANGE "%c", name, value, &dummy) == 2) {
      real_name = handle_aliases_and_deprecation(name, warn_if_deprecated);
      if (real_name == NULL) {
        return false;
      }
      return set_fp_numeric_flag(real_name, value, origin);
    }
  }

#define VALUE_RANGE "[-kmgtxKMGTX0123456789abcdefABCDEF]"
  if (sscanf(arg, "%" XSTR(BUFLEN) NAME_RANGE "=" "%" XSTR(BUFLEN) VALUE_RANGE "%c", name, value, &dummy) == 2) {
    real_name = handle_aliases_and_deprecation(name, warn_if_deprecated);
    if (real_name == NULL) {
      return false;
    }
    return set_numeric_flag(real_name, value, origin);
  }

  return false;
}

void Arguments::add_string(char*** bldarray, int* count, const char* arg) {
  assert(bldarray != NULL, "illegal argument");

  if (arg == NULL) {
    return;
  }

  int new_count = *count + 1;

  // expand the array and add arg to the last element
  if (*bldarray == NULL) {
    *bldarray = NEW_C_HEAP_ARRAY(char*, new_count, mtArguments);
  } else {
    *bldarray = REALLOC_C_HEAP_ARRAY(char*, *bldarray, new_count, mtArguments);
  }
  (*bldarray)[*count] = os::strdup_check_oom(arg);
  *count = new_count;
}

void Arguments::build_jvm_args(const char* arg) {
  add_string(&_jvm_args_array, &_num_jvm_args, arg);
}

void Arguments::build_jvm_flags(const char* arg) {
  add_string(&_jvm_flags_array, &_num_jvm_flags, arg);
}

// utility function to return a string that concatenates all
// strings in a given char** array
const char* Arguments::build_resource_string(char** args, int count) {
  if (args == NULL || count == 0) {
    return NULL;
  }
  size_t length = strlen(args[0]) + 1; // add 1 for the null terminator
  for (int i = 1; i < count; i++) {
    length += strlen(args[i]) + 1; // add 1 for a space
  }
  char* s = NEW_RESOURCE_ARRAY(char, length);
  strcpy(s, args[0]);
  for (int j = 1; j < count; j++) {
    strcat(s, " ");
    strcat(s, args[j]);
  }
  return (const char*) s;
}

void Arguments::print_on(outputStream* st) {
  st->print_cr("VM Arguments:");
  if (num_jvm_flags() > 0) {
    st->print("jvm_flags: "); print_jvm_flags_on(st);
    st->cr();
  }
  if (num_jvm_args() > 0) {
    st->print("jvm_args: "); print_jvm_args_on(st);
    st->cr();
  }
  st->print_cr("java_command: %s", java_command() ? java_command() : "<unknown>");
  if (_java_class_path != NULL) {
    char* path = _java_class_path->value();
    st->print_cr("java_class_path (initial): %s", strlen(path) == 0 ? "<not set>" : path );
  }
  st->print_cr("Launcher Type: %s", _sun_java_launcher);
}

void Arguments::print_summary_on(outputStream* st) {
  // Print the command line.  Environment variables that are helpful for
  // reproducing the problem are written later in the hs_err file.
  // flags are from setting file
  if (num_jvm_flags() > 0) {
    st->print_raw("Settings File: ");
    print_jvm_flags_on(st);
    st->cr();
  }
  // args are the command line and environment variable arguments.
  st->print_raw("Command Line: ");
  if (num_jvm_args() > 0) {
    print_jvm_args_on(st);
  }
  // this is the classfile and any arguments to the java program
  if (java_command() != NULL) {
    st->print("%s", java_command());
  }
  st->cr();
}

void Arguments::print_jvm_flags_on(outputStream* st) {
  if (_num_jvm_flags > 0) {
    for (int i=0; i < _num_jvm_flags; i++) {
      st->print("%s ", _jvm_flags_array[i]);
    }
  }
}

void Arguments::print_jvm_args_on(outputStream* st) {
  if (_num_jvm_args > 0) {
    for (int i=0; i < _num_jvm_args; i++) {
      st->print("%s ", _jvm_args_array[i]);
    }
  }
}

bool Arguments::process_argument(const char* arg,
                                 jboolean ignore_unrecognized,
                                 Flag::Flags origin) {
  JDK_Version since = JDK_Version();

  if (parse_argument(arg, origin)) {
    return true;
  }

  // Determine if the flag has '+', '-', or '=' characters.
  bool has_plus_minus = (*arg == '+' || *arg == '-');
  const char* const argname = has_plus_minus ? arg + 1 : arg;

  size_t arg_len;
  const char* equal_sign = strchr(argname, '=');
  if (equal_sign == NULL) {
    arg_len = strlen(argname);
  } else {
    arg_len = equal_sign - argname;
  }

  // Only make the obsolete check for valid arguments.
  if (arg_len <= BUFLEN) {
    // Construct a string which consists only of the argument name without '+', '-', or '='.
    char stripped_argname[BUFLEN+1];
    strncpy(stripped_argname, argname, arg_len);
    stripped_argname[arg_len] = '\0';  // strncpy may not null terminate.
    if (is_obsolete_flag(stripped_argname, &since)) {
      char version[256];
      since.to_string(version, sizeof(version));
      warning("Ignoring option %s; support was removed in %s", stripped_argname, version);
      return true;
    }
#ifndef PRODUCT
    else {
      const char* replacement;
      if ((replacement = removed_develop_logging_flag_name(stripped_argname)) != NULL){
        log_warning(arguments)("%s has been removed. Please use %s instead.",
                               stripped_argname,
                               replacement);
        return false;
      }
    }
#endif //PRODUCT
  }

  // For locked flags, report a custom error message if available.
  // Otherwise, report the standard unrecognized VM option.
  Flag* found_flag = Flag::find_flag((const char*)argname, arg_len, true, true);
  if (found_flag != NULL) {
    char locked_message_buf[BUFLEN];
    Flag::MsgType msg_type = found_flag->get_locked_message(locked_message_buf, BUFLEN);
    if (strlen(locked_message_buf) == 0) {
      if (found_flag->is_bool() && !has_plus_minus) {
        jio_fprintf(defaultStream::error_stream(),
          "Missing +/- setting for VM option '%s'\n", argname);
      } else if (!found_flag->is_bool() && has_plus_minus) {
        jio_fprintf(defaultStream::error_stream(),
          "Unexpected +/- setting in VM option '%s'\n", argname);
      } else {
        jio_fprintf(defaultStream::error_stream(),
          "Improperly specified VM option '%s'\n", argname);
      }
    } else {
#ifdef PRODUCT
      bool mismatched = ((msg_type == Flag::NOTPRODUCT_FLAG_BUT_PRODUCT_BUILD) ||
                         (msg_type == Flag::DEVELOPER_FLAG_BUT_PRODUCT_BUILD));
      if (ignore_unrecognized && mismatched) {
        return true;
      }
#endif
      jio_fprintf(defaultStream::error_stream(), "%s", locked_message_buf);
    }
  } else {
    if (ignore_unrecognized) {
      return true;
    }
    jio_fprintf(defaultStream::error_stream(),
                "Unrecognized VM option '%s'\n", argname);
    Flag* fuzzy_matched = Flag::fuzzy_match((const char*)argname, arg_len, true);
    if (fuzzy_matched != NULL) {
      jio_fprintf(defaultStream::error_stream(),
                  "Did you mean '%s%s%s'? ",
                  (fuzzy_matched->is_bool()) ? "(+/-)" : "",
                  fuzzy_matched->_name,
                  (fuzzy_matched->is_bool()) ? "" : "=<value>");
    }
  }

  // allow for commandline "commenting out" options like -XX:#+Verbose
  return arg[0] == '#';
}

bool Arguments::process_settings_file(const char* file_name, bool should_exist, jboolean ignore_unrecognized) {
  FILE* stream = fopen(file_name, "rb");
  if (stream == NULL) {
    if (should_exist) {
      jio_fprintf(defaultStream::error_stream(),
                  "Could not open settings file %s\n", file_name);
      return false;
    } else {
      return true;
    }
  }

  char token[1024];
  int  pos = 0;

  bool in_white_space = true;
  bool in_comment     = false;
  bool in_quote       = false;
  char quote_c        = 0;
  bool result         = true;

  int c = getc(stream);
  while(c != EOF && pos < (int)(sizeof(token)-1)) {
    if (in_white_space) {
      if (in_comment) {
        if (c == '\n') in_comment = false;
      } else {
        if (c == '#') in_comment = true;
        else if (!isspace(c)) {
          in_white_space = false;
          token[pos++] = c;
        }
      }
    } else {
      if (c == '\n' || (!in_quote && isspace(c))) {
        // token ends at newline, or at unquoted whitespace
        // this allows a way to include spaces in string-valued options
        token[pos] = '\0';
        logOption(token);
        result &= process_argument(token, ignore_unrecognized, Flag::CONFIG_FILE);
        build_jvm_flags(token);
        pos = 0;
        in_white_space = true;
        in_quote = false;
      } else if (!in_quote && (c == '\'' || c == '"')) {
        in_quote = true;
        quote_c = c;
      } else if (in_quote && (c == quote_c)) {
        in_quote = false;
      } else {
        token[pos++] = c;
      }
    }
    c = getc(stream);
  }
  if (pos > 0) {
    token[pos] = '\0';
    result &= process_argument(token, ignore_unrecognized, Flag::CONFIG_FILE);
    build_jvm_flags(token);
  }
  fclose(stream);
  return result;
}

//=============================================================================================================
// Parsing of properties (-D)

const char* Arguments::get_property(const char* key) {
  return PropertyList_get_value(system_properties(), key);
}

bool Arguments::add_property(const char* prop, PropertyWriteable writeable, PropertyInternal internal) {
  const char* eq = strchr(prop, '=');
  const char* key;
  const char* value = "";

  if (eq == NULL) {
    // property doesn't have a value, thus use passed string
    key = prop;
  } else {
    // property have a value, thus extract it and save to the
    // allocated string
    size_t key_len = eq - prop;
    char* tmp_key = AllocateHeap(key_len + 1, mtArguments);

    strncpy(tmp_key, prop, key_len);
    tmp_key[key_len] = '\0';
    key = tmp_key;

    value = &prop[key_len + 1];
  }

  if (strcmp(key, "java.compiler") == 0) {
    process_java_compiler_argument(value);
    // Record value in Arguments, but let it get passed to Java.
  } else if (strcmp(key, "sun.java.launcher.is_altjvm") == 0 ||
             strcmp(key, "sun.java.launcher.pid") == 0) {
    // sun.java.launcher.is_altjvm and sun.java.launcher.pid property are
    // private and are processed in process_sun_java_launcher_properties();
    // the sun.java.launcher property is passed on to the java application
  } else if (strcmp(key, "sun.boot.library.path") == 0) {
    // append is true, writable is true, internal is false
    PropertyList_unique_add(&_system_properties, key, value, AppendProperty,
                            WriteableProperty, ExternalProperty);
  } else {
    if (strcmp(key, "sun.java.command") == 0) {
      char *old_java_command = _java_command;
      _java_command = os::strdup_check_oom(value, mtArguments);
      if (old_java_command != NULL) {
        os::free(old_java_command);
      }
    } else if (strcmp(key, "java.vendor.url.bug") == 0) {
      const char* old_java_vendor_url_bug = _java_vendor_url_bug;
      // save it in _java_vendor_url_bug, so JVM fatal error handler can access
      // its value without going through the property list or making a Java call.
      _java_vendor_url_bug = os::strdup_check_oom(value, mtArguments);
      if (old_java_vendor_url_bug != DEFAULT_VENDOR_URL_BUG) {
        assert(old_java_vendor_url_bug != NULL, "_java_vendor_url_bug is NULL");
        os::free((void *)old_java_vendor_url_bug);
      }
    }

    // Create new property and add at the end of the list
    PropertyList_unique_add(&_system_properties, key, value, AddProperty, writeable, internal);
  }

  if (key != prop) {
    // SystemProperty copy passed value, thus free previously allocated
    // memory
    FreeHeap((void *)key);
  }

  return true;
}

// sets or adds a module name to the jdk.module.addmods property
bool Arguments::append_to_addmods_property(const char* module_name) {
  const char* key = "jdk.module.addmods";
  const char* old_value = Arguments::get_property(key);
  size_t buf_len = strlen(key) + strlen(module_name) + 2;
  if (old_value != NULL) {
    buf_len += strlen(old_value) + 1;
  }
  char* new_value = AllocateHeap(buf_len, mtArguments);
  if (new_value == NULL) {
    return false;
  }
  if (old_value == NULL) {
    jio_snprintf(new_value, buf_len, "%s=%s", key, module_name);
  } else {
    jio_snprintf(new_value, buf_len, "%s=%s,%s", key, old_value, module_name);
  }
  bool added = add_property(new_value, UnwriteableProperty, InternalProperty);
  FreeHeap(new_value);
  return added;
}

#if INCLUDE_CDS
void Arguments::check_unsupported_dumping_properties() {
  assert(DumpSharedSpaces, "this function is only used with -Xshare:dump");
  const char* unsupported_properties[5] = { "jdk.module.main",
                                           "jdk.module.path",
                                           "jdk.module.upgrade.path",
                                           "jdk.module.addmods",
                                           "jdk.module.limitmods" };
  const char* unsupported_options[5] = { "-m",
                                        "--module-path",
                                        "--upgrade-module-path",
                                        "--add-modules",
                                        "--limit-modules" };
  SystemProperty* sp = system_properties();
  while (sp != NULL) {
    for (int i = 0; i < 5; i++) {
      if (strcmp(sp->key(), unsupported_properties[i]) == 0) {
          vm_exit_during_initialization(
            "Cannot use the following option when dumping the shared archive", unsupported_options[i]);
      }
    }
    sp = sp->next();
  }

  // Check for an exploded module build in use with -Xshare:dump.
  if (!has_jimage()) {
    vm_exit_during_initialization("Dumping the shared archive is not supported with an exploded module build");
  }
}
#endif

//===========================================================================================================
// Setting int/mixed/comp mode flags

void Arguments::set_mode_flags(Mode mode) {
  // Set up default values for all flags.
  // If you add a flag to any of the branches below,
  // add a default value for it here.
  set_java_compiler(false);
  _mode                      = mode;

  // Ensure Agent_OnLoad has the correct initial values.
  // This may not be the final mode; mode may change later in onload phase.
  PropertyList_unique_add(&_system_properties, "java.vm.info",
                          VM_Version::vm_info_string(), AddProperty, UnwriteableProperty, ExternalProperty);

  UseInterpreter             = true;
  UseCompiler                = true;
  UseLoopCounter             = true;

  // Default values may be platform/compiler dependent -
  // use the saved values
  ClipInlining               = Arguments::_ClipInlining;
  AlwaysCompileLoopMethods   = Arguments::_AlwaysCompileLoopMethods;
  UseOnStackReplacement      = Arguments::_UseOnStackReplacement;
  BackgroundCompilation      = Arguments::_BackgroundCompilation;
  if (TieredCompilation) {
    if (FLAG_IS_DEFAULT(Tier3InvokeNotifyFreqLog)) {
      Tier3InvokeNotifyFreqLog = Arguments::_Tier3InvokeNotifyFreqLog;
    }
    if (FLAG_IS_DEFAULT(Tier4InvocationThreshold)) {
      Tier4InvocationThreshold = Arguments::_Tier4InvocationThreshold;
    }
  }

  // Change from defaults based on mode
  switch (mode) {
  default:
    ShouldNotReachHere();
    break;
  case _int:
    UseCompiler              = false;
    UseLoopCounter           = false;
    AlwaysCompileLoopMethods = false;
    UseOnStackReplacement    = false;
    break;
  case _mixed:
    // same as default
    break;
  case _comp:
    UseInterpreter           = false;
    BackgroundCompilation    = false;
    ClipInlining             = false;
    // Be much more aggressive in tiered mode with -Xcomp and exercise C2 more.
    // We will first compile a level 3 version (C1 with full profiling), then do one invocation of it and
    // compile a level 4 (C2) and then continue executing it.
    if (TieredCompilation) {
      Tier3InvokeNotifyFreqLog = 0;
      Tier4InvocationThreshold = 0;
    }
    break;
  }
}

#if defined(COMPILER2) || INCLUDE_JVMCI || defined(_LP64) || !INCLUDE_CDS
// Conflict: required to use shared spaces (-Xshare:on), but
// incompatible command line options were chosen.

static void no_shared_spaces(const char* message) {
  if (RequireSharedSpaces) {
    jio_fprintf(defaultStream::error_stream(),
      "Class data sharing is inconsistent with other specified options.\n");
    vm_exit_during_initialization("Unable to use shared archive.", message);
  } else {
    FLAG_SET_DEFAULT(UseSharedSpaces, false);
  }
}
#endif

// Returns threshold scaled with the value of scale.
// If scale < 0.0, threshold is returned without scaling.
intx Arguments::scaled_compile_threshold(intx threshold, double scale) {
  if (scale == 1.0 || scale < 0.0) {
    return threshold;
  } else {
    return (intx)(threshold * scale);
  }
}

// Returns freq_log scaled with the value of scale.
// Returned values are in the range of [0, InvocationCounter::number_of_count_bits + 1].
// If scale < 0.0, freq_log is returned without scaling.
intx Arguments::scaled_freq_log(intx freq_log, double scale) {
  // Check if scaling is necessary or if negative value was specified.
  if (scale == 1.0 || scale < 0.0) {
    return freq_log;
  }
  // Check values to avoid calculating log2 of 0.
  if (scale == 0.0 || freq_log == 0) {
    return 0;
  }
  // Determine the maximum notification frequency value currently supported.
  // The largest mask value that the interpreter/C1 can handle is
  // of length InvocationCounter::number_of_count_bits. Mask values are always
  // one bit shorter then the value of the notification frequency. Set
  // max_freq_bits accordingly.
  intx max_freq_bits = InvocationCounter::number_of_count_bits + 1;
  intx scaled_freq = scaled_compile_threshold((intx)1 << freq_log, scale);
  if (scaled_freq == 0) {
    // Return 0 right away to avoid calculating log2 of 0.
    return 0;
  } else if (scaled_freq > nth_bit(max_freq_bits)) {
    return max_freq_bits;
  } else {
    return log2_intptr(scaled_freq);
  }
}

void Arguments::set_tiered_flags() {
  // With tiered, set default policy to AdvancedThresholdPolicy, which is 3.
  if (FLAG_IS_DEFAULT(CompilationPolicyChoice)) {
    FLAG_SET_DEFAULT(CompilationPolicyChoice, 3);
  }
  if (CompilationPolicyChoice < 2) {
    vm_exit_during_initialization(
      "Incompatible compilation policy selected", NULL);
  }
  // Increase the code cache size - tiered compiles a lot more.
  if (FLAG_IS_DEFAULT(ReservedCodeCacheSize)) {
    FLAG_SET_ERGO(uintx, ReservedCodeCacheSize,
                  MIN2(CODE_CACHE_DEFAULT_LIMIT, ReservedCodeCacheSize * 5));
  }
  // Enable SegmentedCodeCache if TieredCompilation is enabled and ReservedCodeCacheSize >= 240M
  if (FLAG_IS_DEFAULT(SegmentedCodeCache) && ReservedCodeCacheSize >= 240*M) {
    FLAG_SET_ERGO(bool, SegmentedCodeCache, true);
  }
  if (!UseInterpreter) { // -Xcomp
    Tier3InvokeNotifyFreqLog = 0;
    Tier4InvocationThreshold = 0;
  }

  if (CompileThresholdScaling < 0) {
    vm_exit_during_initialization("Negative value specified for CompileThresholdScaling", NULL);
  }

  // Scale tiered compilation thresholds.
  // CompileThresholdScaling == 0.0 is equivalent to -Xint and leaves compilation thresholds unchanged.
  if (!FLAG_IS_DEFAULT(CompileThresholdScaling) && CompileThresholdScaling > 0.0) {
    FLAG_SET_ERGO(intx, Tier0InvokeNotifyFreqLog, scaled_freq_log(Tier0InvokeNotifyFreqLog));
    FLAG_SET_ERGO(intx, Tier0BackedgeNotifyFreqLog, scaled_freq_log(Tier0BackedgeNotifyFreqLog));

    FLAG_SET_ERGO(intx, Tier3InvocationThreshold, scaled_compile_threshold(Tier3InvocationThreshold));
    FLAG_SET_ERGO(intx, Tier3MinInvocationThreshold, scaled_compile_threshold(Tier3MinInvocationThreshold));
    FLAG_SET_ERGO(intx, Tier3CompileThreshold, scaled_compile_threshold(Tier3CompileThreshold));
    FLAG_SET_ERGO(intx, Tier3BackEdgeThreshold, scaled_compile_threshold(Tier3BackEdgeThreshold));

    // Tier2{Invocation,MinInvocation,Compile,Backedge}Threshold should be scaled here
    // once these thresholds become supported.

    FLAG_SET_ERGO(intx, Tier2InvokeNotifyFreqLog, scaled_freq_log(Tier2InvokeNotifyFreqLog));
    FLAG_SET_ERGO(intx, Tier2BackedgeNotifyFreqLog, scaled_freq_log(Tier2BackedgeNotifyFreqLog));

    FLAG_SET_ERGO(intx, Tier3InvokeNotifyFreqLog, scaled_freq_log(Tier3InvokeNotifyFreqLog));
    FLAG_SET_ERGO(intx, Tier3BackedgeNotifyFreqLog, scaled_freq_log(Tier3BackedgeNotifyFreqLog));

    FLAG_SET_ERGO(intx, Tier23InlineeNotifyFreqLog, scaled_freq_log(Tier23InlineeNotifyFreqLog));

    FLAG_SET_ERGO(intx, Tier4InvocationThreshold, scaled_compile_threshold(Tier4InvocationThreshold));
    FLAG_SET_ERGO(intx, Tier4MinInvocationThreshold, scaled_compile_threshold(Tier4MinInvocationThreshold));
    FLAG_SET_ERGO(intx, Tier4CompileThreshold, scaled_compile_threshold(Tier4CompileThreshold));
    FLAG_SET_ERGO(intx, Tier4BackEdgeThreshold, scaled_compile_threshold(Tier4BackEdgeThreshold));
  }
}

#if INCLUDE_ALL_GCS
static void disable_adaptive_size_policy(const char* collector_name) {
  if (UseAdaptiveSizePolicy) {
    if (FLAG_IS_CMDLINE(UseAdaptiveSizePolicy)) {
      warning("Disabling UseAdaptiveSizePolicy; it is incompatible with %s.",
              collector_name);
    }
    FLAG_SET_DEFAULT(UseAdaptiveSizePolicy, false);
  }
}

void Arguments::set_parnew_gc_flags() {
  assert(!UseSerialGC && !UseParallelOldGC && !UseParallelGC && !UseG1GC,
         "control point invariant");
  assert(UseConcMarkSweepGC, "CMS is expected to be on here");
  assert(UseParNewGC, "ParNew should always be used with CMS");

  if (FLAG_IS_DEFAULT(ParallelGCThreads)) {
    FLAG_SET_DEFAULT(ParallelGCThreads, Abstract_VM_Version::parallel_worker_threads());
    assert(ParallelGCThreads > 0, "We should always have at least one thread by default");
  } else if (ParallelGCThreads == 0) {
    jio_fprintf(defaultStream::error_stream(),
        "The ParNew GC can not be combined with -XX:ParallelGCThreads=0\n");
    vm_exit(1);
  }

  // By default YoungPLABSize and OldPLABSize are set to 4096 and 1024 respectively,
  // these settings are default for Parallel Scavenger. For ParNew+Tenured configuration
  // we set them to 1024 and 1024.
  // See CR 6362902.
  if (FLAG_IS_DEFAULT(YoungPLABSize)) {
    FLAG_SET_DEFAULT(YoungPLABSize, (intx)1024);
  }
  if (FLAG_IS_DEFAULT(OldPLABSize)) {
    FLAG_SET_DEFAULT(OldPLABSize, (intx)1024);
  }

  // When using compressed oops, we use local overflow stacks,
  // rather than using a global overflow list chained through
  // the klass word of the object's pre-image.
  if (UseCompressedOops && !ParGCUseLocalOverflow) {
    if (!FLAG_IS_DEFAULT(ParGCUseLocalOverflow)) {
      warning("Forcing +ParGCUseLocalOverflow: needed if using compressed references");
    }
    FLAG_SET_DEFAULT(ParGCUseLocalOverflow, true);
  }
  assert(ParGCUseLocalOverflow || !UseCompressedOops, "Error");
}

// Adjust some sizes to suit CMS and/or ParNew needs; these work well on
// sparc/solaris for certain applications, but would gain from
// further optimization and tuning efforts, and would almost
// certainly gain from analysis of platform and environment.
void Arguments::set_cms_and_parnew_gc_flags() {
  assert(!UseSerialGC && !UseParallelOldGC && !UseParallelGC, "Error");
  assert(UseConcMarkSweepGC, "CMS is expected to be on here");
  assert(UseParNewGC, "ParNew should always be used with CMS");

  // Turn off AdaptiveSizePolicy by default for cms until it is complete.
  disable_adaptive_size_policy("UseConcMarkSweepGC");

  set_parnew_gc_flags();

  size_t max_heap = align_size_down(MaxHeapSize,
                                    CardTableRS::ct_max_alignment_constraint());

  // Now make adjustments for CMS
  intx   tenuring_default = (intx)6;
  size_t young_gen_per_worker = CMSYoungGenPerWorker;

  // Preferred young gen size for "short" pauses:
  // upper bound depends on # of threads and NewRatio.
  const size_t preferred_max_new_size_unaligned =
    MIN2(max_heap/(NewRatio+1), ScaleForWordSize(young_gen_per_worker * ParallelGCThreads));
  size_t preferred_max_new_size =
    align_size_up(preferred_max_new_size_unaligned, os::vm_page_size());

  // Unless explicitly requested otherwise, size young gen
  // for "short" pauses ~ CMSYoungGenPerWorker*ParallelGCThreads

  // If either MaxNewSize or NewRatio is set on the command line,
  // assume the user is trying to set the size of the young gen.
  if (FLAG_IS_DEFAULT(MaxNewSize) && FLAG_IS_DEFAULT(NewRatio)) {

    // Set MaxNewSize to our calculated preferred_max_new_size unless
    // NewSize was set on the command line and it is larger than
    // preferred_max_new_size.
    if (!FLAG_IS_DEFAULT(NewSize)) {   // NewSize explicitly set at command-line
      FLAG_SET_ERGO(size_t, MaxNewSize, MAX2(NewSize, preferred_max_new_size));
    } else {
      FLAG_SET_ERGO(size_t, MaxNewSize, preferred_max_new_size);
    }
    log_trace(gc, heap)("CMS ergo set MaxNewSize: " SIZE_FORMAT, MaxNewSize);

    // Code along this path potentially sets NewSize and OldSize
    log_trace(gc, heap)("CMS set min_heap_size: " SIZE_FORMAT " initial_heap_size:  " SIZE_FORMAT " max_heap: " SIZE_FORMAT,
                        min_heap_size(), InitialHeapSize, max_heap);
    size_t min_new = preferred_max_new_size;
    if (FLAG_IS_CMDLINE(NewSize)) {
      min_new = NewSize;
    }
    if (max_heap > min_new && min_heap_size() > min_new) {
      // Unless explicitly requested otherwise, make young gen
      // at least min_new, and at most preferred_max_new_size.
      if (FLAG_IS_DEFAULT(NewSize)) {
        FLAG_SET_ERGO(size_t, NewSize, MAX2(NewSize, min_new));
        FLAG_SET_ERGO(size_t, NewSize, MIN2(preferred_max_new_size, NewSize));
        log_trace(gc, heap)("CMS ergo set NewSize: " SIZE_FORMAT, NewSize);
      }
      // Unless explicitly requested otherwise, size old gen
      // so it's NewRatio x of NewSize.
      if (FLAG_IS_DEFAULT(OldSize)) {
        if (max_heap > NewSize) {
          FLAG_SET_ERGO(size_t, OldSize, MIN2(NewRatio*NewSize, max_heap - NewSize));
          log_trace(gc, heap)("CMS ergo set OldSize: " SIZE_FORMAT, OldSize);
        }
      }
    }
  }
  // Unless explicitly requested otherwise, definitely
  // promote all objects surviving "tenuring_default" scavenges.
  if (FLAG_IS_DEFAULT(MaxTenuringThreshold) &&
      FLAG_IS_DEFAULT(SurvivorRatio)) {
    FLAG_SET_ERGO(uintx, MaxTenuringThreshold, tenuring_default);
  }
  // If we decided above (or user explicitly requested)
  // `promote all' (via MaxTenuringThreshold := 0),
  // prefer minuscule survivor spaces so as not to waste
  // space for (non-existent) survivors
  if (FLAG_IS_DEFAULT(SurvivorRatio) && MaxTenuringThreshold == 0) {
    FLAG_SET_ERGO(uintx, SurvivorRatio, MAX2((uintx)1024, SurvivorRatio));
  }

  // OldPLABSize is interpreted in CMS as not the size of the PLAB in words,
  // but rather the number of free blocks of a given size that are used when
  // replenishing the local per-worker free list caches.
  if (FLAG_IS_DEFAULT(OldPLABSize)) {
    if (!FLAG_IS_DEFAULT(ResizeOldPLAB) && !ResizeOldPLAB) {
      // OldPLAB sizing manually turned off: Use a larger default setting,
      // unless it was manually specified. This is because a too-low value
      // will slow down scavenges.
      FLAG_SET_ERGO(size_t, OldPLABSize, CompactibleFreeListSpaceLAB::_default_static_old_plab_size); // default value before 6631166
    } else {
      FLAG_SET_DEFAULT(OldPLABSize, CompactibleFreeListSpaceLAB::_default_dynamic_old_plab_size); // old CMSParPromoteBlocksToClaim default
    }
  }

  // If either of the static initialization defaults have changed, note this
  // modification.
  if (!FLAG_IS_DEFAULT(OldPLABSize) || !FLAG_IS_DEFAULT(OldPLABWeight)) {
    CompactibleFreeListSpaceLAB::modify_initialization(OldPLABSize, OldPLABWeight);
  }

  if (!ClassUnloading) {
    FLAG_SET_CMDLINE(bool, CMSClassUnloadingEnabled, false);
    FLAG_SET_CMDLINE(bool, ExplicitGCInvokesConcurrentAndUnloadsClasses, false);
  }

  log_trace(gc)("MarkStackSize: %uk  MarkStackSizeMax: %uk", (unsigned int) (MarkStackSize / K), (uint) (MarkStackSizeMax / K));
}
#endif // INCLUDE_ALL_GCS

void set_object_alignment() {
  // Object alignment.
  assert(is_power_of_2(ObjectAlignmentInBytes), "ObjectAlignmentInBytes must be power of 2");
  MinObjAlignmentInBytes     = ObjectAlignmentInBytes;
  assert(MinObjAlignmentInBytes >= HeapWordsPerLong * HeapWordSize, "ObjectAlignmentInBytes value is too small");
  MinObjAlignment            = MinObjAlignmentInBytes / HeapWordSize;
  assert(MinObjAlignmentInBytes == MinObjAlignment * HeapWordSize, "ObjectAlignmentInBytes value is incorrect");
  MinObjAlignmentInBytesMask = MinObjAlignmentInBytes - 1;

  LogMinObjAlignmentInBytes  = exact_log2(ObjectAlignmentInBytes);
  LogMinObjAlignment         = LogMinObjAlignmentInBytes - LogHeapWordSize;

  // Oop encoding heap max
  OopEncodingHeapMax = (uint64_t(max_juint) + 1) << LogMinObjAlignmentInBytes;

  if (SurvivorAlignmentInBytes == 0) {
    SurvivorAlignmentInBytes = ObjectAlignmentInBytes;
  }

#if INCLUDE_ALL_GCS
  // Set CMS global values
  CompactibleFreeListSpace::set_cms_values();
#endif // INCLUDE_ALL_GCS
}

size_t Arguments::max_heap_for_compressed_oops() {
  // Avoid sign flip.
  assert(OopEncodingHeapMax > (uint64_t)os::vm_page_size(), "Unusual page size");
  // We need to fit both the NULL page and the heap into the memory budget, while
  // keeping alignment constraints of the heap. To guarantee the latter, as the
  // NULL page is located before the heap, we pad the NULL page to the conservative
  // maximum alignment that the GC may ever impose upon the heap.
  size_t displacement_due_to_null_page = align_size_up_(os::vm_page_size(),
                                                        _conservative_max_heap_alignment);

  LP64_ONLY(return OopEncodingHeapMax - displacement_due_to_null_page);
  NOT_LP64(ShouldNotReachHere(); return 0);
}

bool Arguments::should_auto_select_low_pause_collector() {
  if (UseAutoGCSelectPolicy &&
      !FLAG_IS_DEFAULT(MaxGCPauseMillis) &&
      (MaxGCPauseMillis <= AutoGCSelectPauseMillis)) {
    log_trace(gc)("Automatic selection of the low pause collector based on pause goal of %d (ms)", (int) MaxGCPauseMillis);
    return true;
  }
  return false;
}

void Arguments::set_use_compressed_oops() {
#ifndef ZERO
#ifdef _LP64
  // MaxHeapSize is not set up properly at this point, but
  // the only value that can override MaxHeapSize if we are
  // to use UseCompressedOops is InitialHeapSize.
  size_t max_heap_size = MAX2(MaxHeapSize, InitialHeapSize);

  if (max_heap_size <= max_heap_for_compressed_oops()) {
#if !defined(COMPILER1) || defined(TIERED)
    if (FLAG_IS_DEFAULT(UseCompressedOops)) {
      FLAG_SET_ERGO(bool, UseCompressedOops, true);
    }
#endif
  } else {
    if (UseCompressedOops && !FLAG_IS_DEFAULT(UseCompressedOops)) {
      warning("Max heap size too large for Compressed Oops");
      FLAG_SET_DEFAULT(UseCompressedOops, false);
      FLAG_SET_DEFAULT(UseCompressedClassPointers, false);
    }
  }
#endif // _LP64
#endif // ZERO
}


// NOTE: set_use_compressed_klass_ptrs() must be called after calling
// set_use_compressed_oops().
void Arguments::set_use_compressed_klass_ptrs() {
#ifndef ZERO
#ifdef _LP64
  // UseCompressedOops must be on for UseCompressedClassPointers to be on.
  if (!UseCompressedOops) {
    if (UseCompressedClassPointers) {
      warning("UseCompressedClassPointers requires UseCompressedOops");
    }
    FLAG_SET_DEFAULT(UseCompressedClassPointers, false);
  } else {
    // Turn on UseCompressedClassPointers too
    if (FLAG_IS_DEFAULT(UseCompressedClassPointers)) {
      FLAG_SET_ERGO(bool, UseCompressedClassPointers, true);
    }
    // Check the CompressedClassSpaceSize to make sure we use compressed klass ptrs.
    if (UseCompressedClassPointers) {
      if (CompressedClassSpaceSize > KlassEncodingMetaspaceMax) {
        warning("CompressedClassSpaceSize is too large for UseCompressedClassPointers");
        FLAG_SET_DEFAULT(UseCompressedClassPointers, false);
      }
    }
  }
#endif // _LP64
#endif // !ZERO
}

void Arguments::set_conservative_max_heap_alignment() {
  // The conservative maximum required alignment for the heap is the maximum of
  // the alignments imposed by several sources: any requirements from the heap
  // itself, the collector policy and the maximum page size we may run the VM
  // with.
  size_t heap_alignment = GenCollectedHeap::conservative_max_heap_alignment();
#if INCLUDE_ALL_GCS
  if (UseParallelGC) {
    heap_alignment = ParallelScavengeHeap::conservative_max_heap_alignment();
  } else if (UseG1GC) {
    heap_alignment = G1CollectedHeap::conservative_max_heap_alignment();
  }
#endif // INCLUDE_ALL_GCS
  _conservative_max_heap_alignment = MAX4(heap_alignment,
                                          (size_t)os::vm_allocation_granularity(),
                                          os::max_page_size(),
                                          CollectorPolicy::compute_heap_alignment());
}

bool Arguments::gc_selected() {
#if INCLUDE_ALL_GCS
  return UseSerialGC || UseParallelGC || UseParallelOldGC || UseConcMarkSweepGC || UseG1GC;
#else
  return UseSerialGC;
#endif // INCLUDE_ALL_GCS
}

void Arguments::select_gc_ergonomically() {
#if INCLUDE_ALL_GCS
  if (os::is_server_class_machine()) {
    if (should_auto_select_low_pause_collector()) {
      FLAG_SET_ERGO_IF_DEFAULT(bool, UseConcMarkSweepGC, true);
    } else {
      FLAG_SET_ERGO_IF_DEFAULT(bool, UseG1GC, true);
    }
  } else {
    FLAG_SET_ERGO_IF_DEFAULT(bool, UseSerialGC, true);
  }
#else
  UNSUPPORTED_OPTION(UseG1GC);
  UNSUPPORTED_OPTION(UseParallelGC);
  UNSUPPORTED_OPTION(UseParallelOldGC);
  UNSUPPORTED_OPTION(UseConcMarkSweepGC);
  UNSUPPORTED_OPTION(UseParNewGC);
  FLAG_SET_ERGO_IF_DEFAULT(bool, UseSerialGC, true);
#endif // INCLUDE_ALL_GCS
}

void Arguments::select_gc() {
  if (!gc_selected()) {
    select_gc_ergonomically();
    if (!gc_selected()) {
      vm_exit_during_initialization("Garbage collector not selected (default collector explicitly disabled)", NULL);
    }
  }
}

void Arguments::set_ergonomics_flags() {
  select_gc();

#if defined(COMPILER2) || INCLUDE_JVMCI
  // Shared spaces work fine with other GCs but causes bytecode rewriting
  // to be disabled, which hurts interpreter performance and decreases
  // server performance.  When -server is specified, keep the default off
  // unless it is asked for.  Future work: either add bytecode rewriting
  // at link time, or rewrite bytecodes in non-shared methods.
  if (!DumpSharedSpaces && !RequireSharedSpaces &&
      (FLAG_IS_DEFAULT(UseSharedSpaces) || !UseSharedSpaces)) {
    no_shared_spaces("COMPILER2 default: -Xshare:auto | off, have to manually setup to on.");
  }
#endif

  set_conservative_max_heap_alignment();

#ifndef ZERO
#ifdef _LP64
  set_use_compressed_oops();

  // set_use_compressed_klass_ptrs() must be called after calling
  // set_use_compressed_oops().
  set_use_compressed_klass_ptrs();

  // Also checks that certain machines are slower with compressed oops
  // in vm_version initialization code.
#endif // _LP64
#endif // !ZERO

  CodeCacheExtensions::set_ergonomics_flags();
}

void Arguments::set_parallel_gc_flags() {
  assert(UseParallelGC || UseParallelOldGC, "Error");
  // Enable ParallelOld unless it was explicitly disabled (cmd line or rc file).
  if (FLAG_IS_DEFAULT(UseParallelOldGC)) {
    FLAG_SET_DEFAULT(UseParallelOldGC, true);
  }
  FLAG_SET_DEFAULT(UseParallelGC, true);

  // If no heap maximum was requested explicitly, use some reasonable fraction
  // of the physical memory, up to a maximum of 1GB.
  FLAG_SET_DEFAULT(ParallelGCThreads,
                   Abstract_VM_Version::parallel_worker_threads());
  if (ParallelGCThreads == 0) {
    jio_fprintf(defaultStream::error_stream(),
        "The Parallel GC can not be combined with -XX:ParallelGCThreads=0\n");
    vm_exit(1);
  }

  if (UseAdaptiveSizePolicy) {
    // We don't want to limit adaptive heap sizing's freedom to adjust the heap
    // unless the user actually sets these flags.
    if (FLAG_IS_DEFAULT(MinHeapFreeRatio)) {
      FLAG_SET_DEFAULT(MinHeapFreeRatio, 0);
    }
    if (FLAG_IS_DEFAULT(MaxHeapFreeRatio)) {
      FLAG_SET_DEFAULT(MaxHeapFreeRatio, 100);
    }
  }

  // If InitialSurvivorRatio or MinSurvivorRatio were not specified, but the
  // SurvivorRatio has been set, reset their default values to SurvivorRatio +
  // 2.  By doing this we make SurvivorRatio also work for Parallel Scavenger.
  // See CR 6362902 for details.
  if (!FLAG_IS_DEFAULT(SurvivorRatio)) {
    if (FLAG_IS_DEFAULT(InitialSurvivorRatio)) {
       FLAG_SET_DEFAULT(InitialSurvivorRatio, SurvivorRatio + 2);
    }
    if (FLAG_IS_DEFAULT(MinSurvivorRatio)) {
      FLAG_SET_DEFAULT(MinSurvivorRatio, SurvivorRatio + 2);
    }
  }

  if (UseParallelOldGC) {
    // Par compact uses lower default values since they are treated as
    // minimums.  These are different defaults because of the different
    // interpretation and are not ergonomically set.
    if (FLAG_IS_DEFAULT(MarkSweepDeadRatio)) {
      FLAG_SET_DEFAULT(MarkSweepDeadRatio, 1);
    }
  }
}

void Arguments::set_g1_gc_flags() {
  assert(UseG1GC, "Error");
#if defined(COMPILER1) || INCLUDE_JVMCI
  FastTLABRefill = false;
#endif
  FLAG_SET_DEFAULT(ParallelGCThreads, Abstract_VM_Version::parallel_worker_threads());
  if (ParallelGCThreads == 0) {
    assert(!FLAG_IS_DEFAULT(ParallelGCThreads), "The default value for ParallelGCThreads should not be 0.");
    vm_exit_during_initialization("The flag -XX:+UseG1GC can not be combined with -XX:ParallelGCThreads=0", NULL);
  }

#if INCLUDE_ALL_GCS
  if (FLAG_IS_DEFAULT(G1ConcRefinementThreads)) {
    FLAG_SET_ERGO(uint, G1ConcRefinementThreads, ParallelGCThreads);
  }
#endif

  // MarkStackSize will be set (if it hasn't been set by the user)
  // when concurrent marking is initialized.
  // Its value will be based upon the number of parallel marking threads.
  // But we do set the maximum mark stack size here.
  if (FLAG_IS_DEFAULT(MarkStackSizeMax)) {
    FLAG_SET_DEFAULT(MarkStackSizeMax, 128 * TASKQUEUE_SIZE);
  }

  if (FLAG_IS_DEFAULT(GCTimeRatio) || GCTimeRatio == 0) {
    // In G1, we want the default GC overhead goal to be higher than
    // it is for PS, or the heap might be expanded too aggressively.
    // We set it here to ~8%.
    FLAG_SET_DEFAULT(GCTimeRatio, 12);
  }

  // Below, we might need to calculate the pause time interval based on
  // the pause target. When we do so we are going to give G1 maximum
  // flexibility and allow it to do pauses when it needs to. So, we'll
  // arrange that the pause interval to be pause time target + 1 to
  // ensure that a) the pause time target is maximized with respect to
  // the pause interval and b) we maintain the invariant that pause
  // time target < pause interval. If the user does not want this
  // maximum flexibility, they will have to set the pause interval
  // explicitly.

  if (FLAG_IS_DEFAULT(MaxGCPauseMillis)) {
    // The default pause time target in G1 is 200ms
    FLAG_SET_DEFAULT(MaxGCPauseMillis, 200);
  }

  // Then, if the interval parameter was not set, set it according to
  // the pause time target (this will also deal with the case when the
  // pause time target is the default value).
  if (FLAG_IS_DEFAULT(GCPauseIntervalMillis)) {
    FLAG_SET_DEFAULT(GCPauseIntervalMillis, MaxGCPauseMillis + 1);
  }

  log_trace(gc)("MarkStackSize: %uk  MarkStackSizeMax: %uk", (unsigned int) (MarkStackSize / K), (uint) (MarkStackSizeMax / K));
}

void Arguments::set_gc_specific_flags() {
#if INCLUDE_ALL_GCS
  // Set per-collector flags
  if (UseParallelGC || UseParallelOldGC) {
    set_parallel_gc_flags();
  } else if (UseConcMarkSweepGC) {
    set_cms_and_parnew_gc_flags();
  } else if (UseG1GC) {
    set_g1_gc_flags();
  }
  if (AssumeMP && !UseSerialGC) {
    if (FLAG_IS_DEFAULT(ParallelGCThreads) && ParallelGCThreads == 1) {
      warning("If the number of processors is expected to increase from one, then"
              " you should configure the number of parallel GC threads appropriately"
              " using -XX:ParallelGCThreads=N");
    }
  }
  if (MinHeapFreeRatio == 100) {
    // Keeping the heap 100% free is hard ;-) so limit it to 99%.
    FLAG_SET_ERGO(uintx, MinHeapFreeRatio, 99);
  }
#endif // INCLUDE_ALL_GCS
}

julong Arguments::limit_by_allocatable_memory(julong limit) {
  julong max_allocatable;
  julong result = limit;
  if (os::has_allocatable_memory_limit(&max_allocatable)) {
    result = MIN2(result, max_allocatable / MaxVirtMemFraction);
  }
  return result;
}

// Use static initialization to get the default before parsing
static const size_t DefaultHeapBaseMinAddress = HeapBaseMinAddress;

void Arguments::set_heap_size() {
  const julong phys_mem =
    FLAG_IS_DEFAULT(MaxRAM) ? MIN2(os::physical_memory(), (julong)MaxRAM)
                            : (julong)MaxRAM;

  // If the maximum heap size has not been set with -Xmx,
  // then set it as fraction of the size of physical memory,
  // respecting the maximum and minimum sizes of the heap.
  if (FLAG_IS_DEFAULT(MaxHeapSize)) {
    julong reasonable_max = phys_mem / MaxRAMFraction;

    if (phys_mem <= MaxHeapSize * MinRAMFraction) {
      // Small physical memory, so use a minimum fraction of it for the heap
      reasonable_max = phys_mem / MinRAMFraction;
    } else {
      // Not-small physical memory, so require a heap at least
      // as large as MaxHeapSize
      reasonable_max = MAX2(reasonable_max, (julong)MaxHeapSize);
    }
    if (!FLAG_IS_DEFAULT(ErgoHeapSizeLimit) && ErgoHeapSizeLimit != 0) {
      // Limit the heap size to ErgoHeapSizeLimit
      reasonable_max = MIN2(reasonable_max, (julong)ErgoHeapSizeLimit);
    }
    if (UseCompressedOops) {
      // Limit the heap size to the maximum possible when using compressed oops
      julong max_coop_heap = (julong)max_heap_for_compressed_oops();

      // HeapBaseMinAddress can be greater than default but not less than.
      if (!FLAG_IS_DEFAULT(HeapBaseMinAddress)) {
        if (HeapBaseMinAddress < DefaultHeapBaseMinAddress) {
          // matches compressed oops printing flags
          log_debug(gc, heap, coops)("HeapBaseMinAddress must be at least " SIZE_FORMAT
                                     " (" SIZE_FORMAT "G) which is greater than value given " SIZE_FORMAT,
                                     DefaultHeapBaseMinAddress,
                                     DefaultHeapBaseMinAddress/G,
                                     HeapBaseMinAddress);
          FLAG_SET_ERGO(size_t, HeapBaseMinAddress, DefaultHeapBaseMinAddress);
        }
      }

      if (HeapBaseMinAddress + MaxHeapSize < max_coop_heap) {
        // Heap should be above HeapBaseMinAddress to get zero based compressed oops
        // but it should be not less than default MaxHeapSize.
        max_coop_heap -= HeapBaseMinAddress;
      }
      reasonable_max = MIN2(reasonable_max, max_coop_heap);
    }
    reasonable_max = limit_by_allocatable_memory(reasonable_max);

    if (!FLAG_IS_DEFAULT(InitialHeapSize)) {
      // An initial heap size was specified on the command line,
      // so be sure that the maximum size is consistent.  Done
      // after call to limit_by_allocatable_memory because that
      // method might reduce the allocation size.
      reasonable_max = MAX2(reasonable_max, (julong)InitialHeapSize);
    }

    log_trace(gc, heap)("  Maximum heap size " SIZE_FORMAT, (size_t) reasonable_max);
    FLAG_SET_ERGO(size_t, MaxHeapSize, (size_t)reasonable_max);
  }

  // If the minimum or initial heap_size have not been set or requested to be set
  // ergonomically, set them accordingly.
  if (InitialHeapSize == 0 || min_heap_size() == 0) {
    julong reasonable_minimum = (julong)(OldSize + NewSize);

    reasonable_minimum = MIN2(reasonable_minimum, (julong)MaxHeapSize);

    reasonable_minimum = limit_by_allocatable_memory(reasonable_minimum);

    if (InitialHeapSize == 0) {
      julong reasonable_initial = phys_mem / InitialRAMFraction;

      reasonable_initial = MAX3(reasonable_initial, reasonable_minimum, (julong)min_heap_size());
      reasonable_initial = MIN2(reasonable_initial, (julong)MaxHeapSize);

      reasonable_initial = limit_by_allocatable_memory(reasonable_initial);

      log_trace(gc, heap)("  Initial heap size " SIZE_FORMAT, (size_t)reasonable_initial);
      FLAG_SET_ERGO(size_t, InitialHeapSize, (size_t)reasonable_initial);
    }
    // If the minimum heap size has not been set (via -Xms),
    // synchronize with InitialHeapSize to avoid errors with the default value.
    if (min_heap_size() == 0) {
      set_min_heap_size(MIN2((size_t)reasonable_minimum, InitialHeapSize));
      log_trace(gc, heap)("  Minimum heap size " SIZE_FORMAT, min_heap_size());
    }
  }
}

// This option inspects the machine and attempts to set various
// parameters to be optimal for long-running, memory allocation
// intensive jobs.  It is intended for machines with large
// amounts of cpu and memory.
jint Arguments::set_aggressive_heap_flags() {
  // initHeapSize is needed since _initial_heap_size is 4 bytes on a 32 bit
  // VM, but we may not be able to represent the total physical memory
  // available (like having 8gb of memory on a box but using a 32bit VM).
  // Thus, we need to make sure we're using a julong for intermediate
  // calculations.
  julong initHeapSize;
  julong total_memory = os::physical_memory();

  if (total_memory < (julong) 256 * M) {
    jio_fprintf(defaultStream::error_stream(),
            "You need at least 256mb of memory to use -XX:+AggressiveHeap\n");
    vm_exit(1);
  }

  // The heap size is half of available memory, or (at most)
  // all of possible memory less 160mb (leaving room for the OS
  // when using ISM).  This is the maximum; because adaptive sizing
  // is turned on below, the actual space used may be smaller.

  initHeapSize = MIN2(total_memory / (julong) 2,
          total_memory - (julong) 160 * M);

  initHeapSize = limit_by_allocatable_memory(initHeapSize);

  if (FLAG_IS_DEFAULT(MaxHeapSize)) {
    if (FLAG_SET_CMDLINE(size_t, MaxHeapSize, initHeapSize) != Flag::SUCCESS) {
      return JNI_EINVAL;
    }
    if (FLAG_SET_CMDLINE(size_t, InitialHeapSize, initHeapSize) != Flag::SUCCESS) {
      return JNI_EINVAL;
    }
    // Currently the minimum size and the initial heap sizes are the same.
    set_min_heap_size(initHeapSize);
  }
  if (FLAG_IS_DEFAULT(NewSize)) {
    // Make the young generation 3/8ths of the total heap.
    if (FLAG_SET_CMDLINE(size_t, NewSize,
            ((julong) MaxHeapSize / (julong) 8) * (julong) 3) != Flag::SUCCESS) {
      return JNI_EINVAL;
    }
    if (FLAG_SET_CMDLINE(size_t, MaxNewSize, NewSize) != Flag::SUCCESS) {
      return JNI_EINVAL;
    }
  }

#if !defined(_ALLBSD_SOURCE) && !defined(AIX)  // UseLargePages is not yet supported on BSD and AIX.
  FLAG_SET_DEFAULT(UseLargePages, true);
#endif

  // Increase some data structure sizes for efficiency
  if (FLAG_SET_CMDLINE(size_t, BaseFootPrintEstimate, MaxHeapSize) != Flag::SUCCESS) {
    return JNI_EINVAL;
  }
  if (FLAG_SET_CMDLINE(bool, ResizeTLAB, false) != Flag::SUCCESS) {
    return JNI_EINVAL;
  }
  if (FLAG_SET_CMDLINE(size_t, TLABSize, 256 * K) != Flag::SUCCESS) {
    return JNI_EINVAL;
  }

  // See the OldPLABSize comment below, but replace 'after promotion'
  // with 'after copying'.  YoungPLABSize is the size of the survivor
  // space per-gc-thread buffers.  The default is 4kw.
  if (FLAG_SET_CMDLINE(size_t, YoungPLABSize, 256 * K) != Flag::SUCCESS) { // Note: this is in words
    return JNI_EINVAL;
  }

  // OldPLABSize is the size of the buffers in the old gen that
  // UseParallelGC uses to promote live data that doesn't fit in the
  // survivor spaces.  At any given time, there's one for each gc thread.
  // The default size is 1kw. These buffers are rarely used, since the
  // survivor spaces are usually big enough.  For specjbb, however, there
  // are occasions when there's lots of live data in the young gen
  // and we end up promoting some of it.  We don't have a definite
  // explanation for why bumping OldPLABSize helps, but the theory
  // is that a bigger PLAB results in retaining something like the
  // original allocation order after promotion, which improves mutator
  // locality.  A minor effect may be that larger PLABs reduce the
  // number of PLAB allocation events during gc.  The value of 8kw
  // was arrived at by experimenting with specjbb.
  if (FLAG_SET_CMDLINE(size_t, OldPLABSize, 8 * K) != Flag::SUCCESS) { // Note: this is in words
    return JNI_EINVAL;
  }

  // Enable parallel GC and adaptive generation sizing
  if (FLAG_SET_CMDLINE(bool, UseParallelGC, true) != Flag::SUCCESS) {
    return JNI_EINVAL;
  }
  FLAG_SET_DEFAULT(ParallelGCThreads,
          Abstract_VM_Version::parallel_worker_threads());

  // Encourage steady state memory management
  if (FLAG_SET_CMDLINE(uintx, ThresholdTolerance, 100) != Flag::SUCCESS) {
    return JNI_EINVAL;
  }

  // This appears to improve mutator locality
  if (FLAG_SET_CMDLINE(bool, ScavengeBeforeFullGC, false) != Flag::SUCCESS) {
    return JNI_EINVAL;
  }

  // Get around early Solaris scheduling bug
  // (affinity vs other jobs on system)
  // but disallow DR and offlining (5008695).
  if (FLAG_SET_CMDLINE(bool, BindGCTaskThreadsToCPUs, true) != Flag::SUCCESS) {
    return JNI_EINVAL;
  }

  return JNI_OK;
}

// This must be called after ergonomics.
void Arguments::set_bytecode_flags() {
  if (!RewriteBytecodes) {
    FLAG_SET_DEFAULT(RewriteFrequentPairs, false);
  }
}

// Aggressive optimization flags  -XX:+AggressiveOpts
jint Arguments::set_aggressive_opts_flags() {
#ifdef COMPILER2
  if (AggressiveUnboxing) {
    if (FLAG_IS_DEFAULT(EliminateAutoBox)) {
      FLAG_SET_DEFAULT(EliminateAutoBox, true);
    } else if (!EliminateAutoBox) {
      // warning("AggressiveUnboxing is disabled because EliminateAutoBox is disabled");
      AggressiveUnboxing = false;
    }
    if (FLAG_IS_DEFAULT(DoEscapeAnalysis)) {
      FLAG_SET_DEFAULT(DoEscapeAnalysis, true);
    } else if (!DoEscapeAnalysis) {
      // warning("AggressiveUnboxing is disabled because DoEscapeAnalysis is disabled");
      AggressiveUnboxing = false;
    }
  }
  if (AggressiveOpts || !FLAG_IS_DEFAULT(AutoBoxCacheMax)) {
    if (FLAG_IS_DEFAULT(EliminateAutoBox)) {
      FLAG_SET_DEFAULT(EliminateAutoBox, true);
    }
    if (FLAG_IS_DEFAULT(AutoBoxCacheMax)) {
      FLAG_SET_DEFAULT(AutoBoxCacheMax, 20000);
    }

    // Feed the cache size setting into the JDK
    char buffer[1024];
    sprintf(buffer, "java.lang.Integer.IntegerCache.high=" INTX_FORMAT, AutoBoxCacheMax);
    if (!add_property(buffer)) {
      return JNI_ENOMEM;
    }
  }
  if (AggressiveOpts && FLAG_IS_DEFAULT(BiasedLockingStartupDelay)) {
    FLAG_SET_DEFAULT(BiasedLockingStartupDelay, 500);
  }
#endif

  if (AggressiveOpts) {
// Sample flag setting code
//    if (FLAG_IS_DEFAULT(EliminateZeroing)) {
//      FLAG_SET_DEFAULT(EliminateZeroing, true);
//    }
  }

  return JNI_OK;
}

//===========================================================================================================
// Parsing of java.compiler property

void Arguments::process_java_compiler_argument(const char* arg) {
  // For backwards compatibility, Djava.compiler=NONE or ""
  // causes us to switch to -Xint mode UNLESS -Xdebug
  // is also specified.
  if (strlen(arg) == 0 || strcasecmp(arg, "NONE") == 0) {
    set_java_compiler(true);    // "-Djava.compiler[=...]" most recently seen.
  }
}

void Arguments::process_java_launcher_argument(const char* launcher, void* extra_info) {
  _sun_java_launcher = os::strdup_check_oom(launcher);
}

bool Arguments::created_by_java_launcher() {
  assert(_sun_java_launcher != NULL, "property must have value");
  return strcmp(DEFAULT_JAVA_LAUNCHER, _sun_java_launcher) != 0;
}

bool Arguments::sun_java_launcher_is_altjvm() {
  return _sun_java_launcher_is_altjvm;
}

//===========================================================================================================
// Parsing of main arguments

#if INCLUDE_JVMCI
// Check consistency of jvmci vm argument settings.
bool Arguments::check_jvmci_args_consistency() {
   return JVMCIGlobals::check_jvmci_flags_are_consistent();
}
#endif //INCLUDE_JVMCI

// Check consistency of GC selection
bool Arguments::check_gc_consistency() {
  // Ensure that the user has not selected conflicting sets
  // of collectors.
  uint i = 0;
  if (UseSerialGC)                       i++;
  if (UseConcMarkSweepGC)                i++;
  if (UseParallelGC || UseParallelOldGC) i++;
  if (UseG1GC)                           i++;
  if (i > 1) {
    jio_fprintf(defaultStream::error_stream(),
                "Conflicting collector combinations in option list; "
                "please refer to the release notes for the combinations "
                "allowed\n");
    return false;
  }

  if (UseConcMarkSweepGC && !UseParNewGC) {
    jio_fprintf(defaultStream::error_stream(),
        "It is not possible to combine the DefNew young collector with the CMS collector.\n");
    return false;
  }

  if (UseParNewGC && !UseConcMarkSweepGC) {
    jio_fprintf(defaultStream::error_stream(),
        "It is not possible to combine the ParNew young collector with any collector other than CMS.\n");
    return false;
  }

  return true;
}

// Check the consistency of vm_init_args
bool Arguments::check_vm_args_consistency() {
  // Method for adding checks for flag consistency.
  // The intent is to warn the user of all possible conflicts,
  // before returning an error.
  // Note: Needs platform-dependent factoring.
  bool status = true;

  if (TLABRefillWasteFraction == 0) {
    jio_fprintf(defaultStream::error_stream(),
                "TLABRefillWasteFraction should be a denominator, "
                "not " SIZE_FORMAT "\n",
                TLABRefillWasteFraction);
    status = false;
  }

  if (FullGCALot && FLAG_IS_DEFAULT(MarkSweepAlwaysCompactCount)) {
    MarkSweepAlwaysCompactCount = 1;  // Move objects every gc.
  }

  if (!(UseParallelGC || UseParallelOldGC) && FLAG_IS_DEFAULT(ScavengeBeforeFullGC)) {
    FLAG_SET_DEFAULT(ScavengeBeforeFullGC, false);
  }

  if (GCTimeLimit == 100) {
    // Turn off gc-overhead-limit-exceeded checks
    FLAG_SET_DEFAULT(UseGCOverheadLimit, false);
  }

  status = status && check_gc_consistency();

  // CMS space iteration, which FLSVerifyAllHeapreferences entails,
  // insists that we hold the requisite locks so that the iteration is
  // MT-safe. For the verification at start-up and shut-down, we don't
  // yet have a good way of acquiring and releasing these locks,
  // which are not visible at the CollectedHeap level. We want to
  // be able to acquire these locks and then do the iteration rather
  // than just disable the lock verification. This will be fixed under
  // bug 4788986.
  if (UseConcMarkSweepGC && FLSVerifyAllHeapReferences) {
    if (VerifyDuringStartup) {
      warning("Heap verification at start-up disabled "
              "(due to current incompatibility with FLSVerifyAllHeapReferences)");
      VerifyDuringStartup = false; // Disable verification at start-up
    }

    if (VerifyBeforeExit) {
      warning("Heap verification at shutdown disabled "
              "(due to current incompatibility with FLSVerifyAllHeapReferences)");
      VerifyBeforeExit = false; // Disable verification at shutdown
    }
  }

  if (PrintNMTStatistics) {
#if INCLUDE_NMT
    if (MemTracker::tracking_level() == NMT_off) {
#endif // INCLUDE_NMT
      warning("PrintNMTStatistics is disabled, because native memory tracking is not enabled");
      PrintNMTStatistics = false;
#if INCLUDE_NMT
    }
#endif
  }
#if INCLUDE_JVMCI

  status = status && check_jvmci_args_consistency();

  if (EnableJVMCI) {
    if (!ScavengeRootsInCode) {
      warning("forcing ScavengeRootsInCode non-zero because JVMCI is enabled");
      ScavengeRootsInCode = 1;
    }
    if (FLAG_IS_DEFAULT(TypeProfileLevel)) {
      TypeProfileLevel = 0;
    }
    if (UseJVMCICompiler) {
      if (FLAG_IS_DEFAULT(TypeProfileWidth)) {
        TypeProfileWidth = 8;
      }
    }
  }
#endif

  // Check lower bounds of the code cache
  // Template Interpreter code is approximately 3X larger in debug builds.
  uint min_code_cache_size = CodeCacheMinimumUseSpace DEBUG_ONLY(* 3);
  if (InitialCodeCacheSize < (uintx)os::vm_page_size()) {
    jio_fprintf(defaultStream::error_stream(),
                "Invalid InitialCodeCacheSize=%dK. Must be at least %dK.\n", InitialCodeCacheSize/K,
                os::vm_page_size()/K);
    status = false;
  } else if (ReservedCodeCacheSize < InitialCodeCacheSize) {
    jio_fprintf(defaultStream::error_stream(),
                "Invalid ReservedCodeCacheSize: %dK. Must be at least InitialCodeCacheSize=%dK.\n",
                ReservedCodeCacheSize/K, InitialCodeCacheSize/K);
    status = false;
  } else if (ReservedCodeCacheSize < min_code_cache_size) {
    jio_fprintf(defaultStream::error_stream(),
                "Invalid ReservedCodeCacheSize=%dK. Must be at least %uK.\n", ReservedCodeCacheSize/K,
                min_code_cache_size/K);
    status = false;
  } else if (ReservedCodeCacheSize > CODE_CACHE_SIZE_LIMIT) {
    // Code cache size larger than CODE_CACHE_SIZE_LIMIT is not supported.
    jio_fprintf(defaultStream::error_stream(),
                "Invalid ReservedCodeCacheSize=%dM. Must be at most %uM.\n", ReservedCodeCacheSize/M,
                CODE_CACHE_SIZE_LIMIT/M);
    status = false;
  } else if (NonNMethodCodeHeapSize < min_code_cache_size) {
    jio_fprintf(defaultStream::error_stream(),
                "Invalid NonNMethodCodeHeapSize=%dK. Must be at least %uK.\n", NonNMethodCodeHeapSize/K,
                min_code_cache_size/K);
    status = false;
  }

#ifdef _LP64
  if (!FLAG_IS_DEFAULT(CICompilerCount) && !FLAG_IS_DEFAULT(CICompilerCountPerCPU) && CICompilerCountPerCPU) {
    warning("The VM option CICompilerCountPerCPU overrides CICompilerCount.");
  }
#endif

#ifndef SUPPORT_RESERVED_STACK_AREA
  if (StackReservedPages != 0) {
    FLAG_SET_CMDLINE(intx, StackReservedPages, 0);
    warning("Reserved Stack Area not supported on this platform");
  }
#endif

  if (BackgroundCompilation && (CompileTheWorld || ReplayCompiles)) {
    if (!FLAG_IS_DEFAULT(BackgroundCompilation)) {
      warning("BackgroundCompilation disabled due to CompileTheWorld or ReplayCompiles options.");
    }
    FLAG_SET_CMDLINE(bool, BackgroundCompilation, false);
  }
  if (UseCompiler && is_interpreter_only()) {
    if (!FLAG_IS_DEFAULT(UseCompiler)) {
      warning("UseCompiler disabled due to -Xint.");
    }
    FLAG_SET_CMDLINE(bool, UseCompiler, false);
  }
#ifdef COMPILER2
  if (PostLoopMultiversioning && !RangeCheckElimination) {
    if (!FLAG_IS_DEFAULT(PostLoopMultiversioning)) {
      warning("PostLoopMultiversioning disabled because RangeCheckElimination is disabled.");
    }
    FLAG_SET_CMDLINE(bool, PostLoopMultiversioning, false);
  }
#endif
  return status;
}

bool Arguments::is_bad_option(const JavaVMOption* option, jboolean ignore,
  const char* option_type) {
  if (ignore) return false;

  const char* spacer = " ";
  if (option_type == NULL) {
    option_type = ++spacer; // Set both to the empty string.
  }

  if (os::obsolete_option(option)) {
    jio_fprintf(defaultStream::error_stream(),
                "Obsolete %s%soption: %s\n", option_type, spacer,
      option->optionString);
    return false;
  } else {
    jio_fprintf(defaultStream::error_stream(),
                "Unrecognized %s%soption: %s\n", option_type, spacer,
      option->optionString);
    return true;
  }
}

static const char* user_assertion_options[] = {
  "-da", "-ea", "-disableassertions", "-enableassertions", 0
};

static const char* system_assertion_options[] = {
  "-dsa", "-esa", "-disablesystemassertions", "-enablesystemassertions", 0
};

bool Arguments::parse_uintx(const char* value,
                            uintx* uintx_arg,
                            uintx min_size) {

  // Check the sign first since atojulong() parses only unsigned values.
  bool value_is_positive = !(*value == '-');

  if (value_is_positive) {
    julong n;
    bool good_return = atojulong(value, &n);
    if (good_return) {
      bool above_minimum = n >= min_size;
      bool value_is_too_large = n > max_uintx;

      if (above_minimum && !value_is_too_large) {
        *uintx_arg = n;
        return true;
      }
    }
  }
  return false;
}

unsigned int addreads_count = 0;
unsigned int addexports_count = 0;
unsigned int patch_mod_count = 0;
const char* add_modules_value = NULL;

bool Arguments::create_property(const char* prop_name, const char* prop_value, PropertyInternal internal) {
  size_t prop_len = strlen(prop_name) + strlen(prop_value) + 2;
  char* property = AllocateHeap(prop_len, mtArguments);
  int ret = jio_snprintf(property, prop_len, "%s=%s", prop_name, prop_value);
  if (ret < 0 || ret >= (int)prop_len) {
    FreeHeap(property);
    return false;
  }
  bool added = add_property(property, UnwriteableProperty, internal);
  FreeHeap(property);
  return added;
}

bool Arguments::create_numbered_property(const char* prop_base_name, const char* prop_value, unsigned int count) {
  // Make sure count is < 1,000. Otherwise, memory allocation will be too small.
  if (count < 1000) {
    size_t prop_len = strlen(prop_base_name) + strlen(prop_value) + 5;
    char* property = AllocateHeap(prop_len, mtArguments);
    int ret = jio_snprintf(property, prop_len, "%s.%d=%s", prop_base_name, count, prop_value);
    if (ret < 0 || ret >= (int)prop_len) {
      FreeHeap(property);
      return false;
    }
    bool added = add_property(property, UnwriteableProperty, InternalProperty);
    FreeHeap(property);
    return added;
  }
  return false;
}

Arguments::ArgsRange Arguments::parse_memory_size(const char* s,
                                                  julong* long_arg,
                                                  julong min_size) {
  if (!atojulong(s, long_arg)) return arg_unreadable;
  return check_memory_size(*long_arg, min_size);
}

// Parse JavaVMInitArgs structure

jint Arguments::parse_vm_init_args(const JavaVMInitArgs *java_tool_options_args,
                                   const JavaVMInitArgs *java_options_args,
                                   const JavaVMInitArgs *cmd_line_args) {
  bool patch_mod_javabase = false;

  // Save default settings for some mode flags
  Arguments::_AlwaysCompileLoopMethods = AlwaysCompileLoopMethods;
  Arguments::_UseOnStackReplacement    = UseOnStackReplacement;
  Arguments::_ClipInlining             = ClipInlining;
  Arguments::_BackgroundCompilation    = BackgroundCompilation;
  if (TieredCompilation) {
    Arguments::_Tier3InvokeNotifyFreqLog = Tier3InvokeNotifyFreqLog;
    Arguments::_Tier4InvocationThreshold = Tier4InvocationThreshold;
  }

  // Setup flags for mixed which is the default
  set_mode_flags(_mixed);

  // Parse args structure generated from JAVA_TOOL_OPTIONS environment
  // variable (if present).
  jint result = parse_each_vm_init_arg(java_tool_options_args, &patch_mod_javabase, Flag::ENVIRON_VAR);
  if (result != JNI_OK) {
    return result;
  }

  // Parse args structure generated from the command line flags.
  result = parse_each_vm_init_arg(cmd_line_args, &patch_mod_javabase, Flag::COMMAND_LINE);
  if (result != JNI_OK) {
    return result;
  }

  // Parse args structure generated from the _JAVA_OPTIONS environment
  // variable (if present) (mimics classic VM)
  result = parse_each_vm_init_arg(java_options_args, &patch_mod_javabase, Flag::ENVIRON_VAR);
  if (result != JNI_OK) {
    return result;
  }

  // Do final processing now that all arguments have been parsed
  result = finalize_vm_init_args();
  if (result != JNI_OK) {
    return result;
  }

  return JNI_OK;
}

// Checks if name in command-line argument -agent{lib,path}:name[=options]
// represents a valid JDWP agent.  is_path==true denotes that we
// are dealing with -agentpath (case where name is a path), otherwise with
// -agentlib
bool valid_jdwp_agent(char *name, bool is_path) {
  char *_name;
  const char *_jdwp = "jdwp";
  size_t _len_jdwp, _len_prefix;

  if (is_path) {
    if ((_name = strrchr(name, (int) *os::file_separator())) == NULL) {
      return false;
    }

    _name++;  // skip past last path separator
    _len_prefix = strlen(JNI_LIB_PREFIX);

    if (strncmp(_name, JNI_LIB_PREFIX, _len_prefix) != 0) {
      return false;
    }

    _name += _len_prefix;
    _len_jdwp = strlen(_jdwp);

    if (strncmp(_name, _jdwp, _len_jdwp) == 0) {
      _name += _len_jdwp;
    }
    else {
      return false;
    }

    if (strcmp(_name, JNI_LIB_SUFFIX) != 0) {
      return false;
    }

    return true;
  }

  if (strcmp(name, _jdwp) == 0) {
    return true;
  }

  return false;
}

int Arguments::process_patch_mod_option(const char* patch_mod_tail, bool* patch_mod_javabase) {
  // --patch-module=<module>=<file>(<pathsep><file>)*
  assert(patch_mod_tail != NULL, "Unexpected NULL patch-module value");
  // Find the equal sign between the module name and the path specification
  const char* module_equal = strchr(patch_mod_tail, '=');
  if (module_equal == NULL) {
    jio_fprintf(defaultStream::output_stream(), "Missing '=' in --patch-module specification\n");
    return JNI_ERR;
  } else {
    // Pick out the module name
    size_t module_len = module_equal - patch_mod_tail;
    char* module_name = NEW_C_HEAP_ARRAY_RETURN_NULL(char, module_len+1, mtArguments);
    if (module_name != NULL) {
      memcpy(module_name, patch_mod_tail, module_len);
      *(module_name + module_len) = '\0';
      // The path piece begins one past the module_equal sign
      add_patch_mod_prefix(module_name, module_equal + 1, patch_mod_javabase);
      FREE_C_HEAP_ARRAY(char, module_name);
      if (!create_numbered_property("jdk.module.patch", patch_mod_tail, patch_mod_count++)) {
        return JNI_ENOMEM;
      }
    } else {
      return JNI_ENOMEM;
    }
  }
  return JNI_OK;
}

jint Arguments::parse_each_vm_init_arg(const JavaVMInitArgs* args, bool* patch_mod_javabase, Flag::Flags origin) {
  // For match_option to return remaining or value part of option string
  const char* tail;

  // iterate over arguments
  for (int index = 0; index < args->nOptions; index++) {
    bool is_absolute_path = false;  // for -agentpath vs -agentlib

    const JavaVMOption* option = args->options + index;

    if (!match_option(option, "-Djava.class.path", &tail) &&
        !match_option(option, "-Dsun.java.command", &tail) &&
        !match_option(option, "-Dsun.java.launcher", &tail)) {

        // add all jvm options to the jvm_args string. This string
        // is used later to set the java.vm.args PerfData string constant.
        // the -Djava.class.path and the -Dsun.java.command options are
        // omitted from jvm_args string as each have their own PerfData
        // string constant object.
        build_jvm_args(option->optionString);
    }

    // -verbose:[class/gc/jni]
    if (match_option(option, "-verbose", &tail)) {
      if (!strcmp(tail, ":class") || !strcmp(tail, "")) {
        LogConfiguration::configure_stdout(LogLevel::Info, true, LOG_TAGS(class, load));
        LogConfiguration::configure_stdout(LogLevel::Info, true, LOG_TAGS(class, unload));
      } else if (!strcmp(tail, ":gc")) {
        LogConfiguration::configure_stdout(LogLevel::Info, true, LOG_TAGS(gc));
      } else if (!strcmp(tail, ":jni")) {
        if (FLAG_SET_CMDLINE(bool, PrintJNIResolving, true) != Flag::SUCCESS) {
          return JNI_EINVAL;
        }
      }
    // -da / -ea / -disableassertions / -enableassertions
    // These accept an optional class/package name separated by a colon, e.g.,
    // -da:java.lang.Thread.
    } else if (match_option(option, user_assertion_options, &tail, true)) {
      bool enable = option->optionString[1] == 'e';     // char after '-' is 'e'
      if (*tail == '\0') {
        JavaAssertions::setUserClassDefault(enable);
      } else {
        assert(*tail == ':', "bogus match by match_option()");
        JavaAssertions::addOption(tail + 1, enable);
      }
    // -dsa / -esa / -disablesystemassertions / -enablesystemassertions
    } else if (match_option(option, system_assertion_options, &tail, false)) {
      bool enable = option->optionString[1] == 'e';     // char after '-' is 'e'
      JavaAssertions::setSystemClassDefault(enable);
    // -bootclasspath:
    } else if (match_option(option, "-Xbootclasspath:", &tail)) {
        jio_fprintf(defaultStream::output_stream(),
          "-Xbootclasspath is no longer a supported option.\n");
        return JNI_EINVAL;
    // -bootclasspath/a:
    } else if (match_option(option, "-Xbootclasspath/a:", &tail)) {
      Arguments::append_sysclasspath(tail);
    // -bootclasspath/p:
    } else if (match_option(option, "-Xbootclasspath/p:", &tail)) {
        jio_fprintf(defaultStream::output_stream(),
          "-Xbootclasspath/p is no longer a supported option.\n");
        return JNI_EINVAL;
    // -Xrun
    } else if (match_option(option, "-Xrun", &tail)) {
      if (tail != NULL) {
        const char* pos = strchr(tail, ':');
        size_t len = (pos == NULL) ? strlen(tail) : pos - tail;
        char* name = (char*)memcpy(NEW_C_HEAP_ARRAY(char, len + 1, mtArguments), tail, len);
        name[len] = '\0';

        char *options = NULL;
        if(pos != NULL) {
          size_t len2 = strlen(pos+1) + 1; // options start after ':'.  Final zero must be copied.
          options = (char*)memcpy(NEW_C_HEAP_ARRAY(char, len2, mtArguments), pos+1, len2);
        }
#if !INCLUDE_JVMTI
        if (strcmp(name, "jdwp") == 0) {
          jio_fprintf(defaultStream::error_stream(),
            "Debugging agents are not supported in this VM\n");
          return JNI_ERR;
        }
#endif // !INCLUDE_JVMTI
        add_init_library(name, options);
      }
    } else if (match_option(option, "--add-reads=", &tail)) {
      if (!create_numbered_property("jdk.module.addreads", tail, addreads_count++)) {
        return JNI_ENOMEM;
      }
    } else if (match_option(option, "--add-exports=", &tail)) {
      if (!create_numbered_property("jdk.module.addexports", tail, addexports_count++)) {
        return JNI_ENOMEM;
      }
    } else if (match_option(option, "--add-modules=", &tail)) {
      add_modules_value = tail;
    } else if (match_option(option, "--limit-modules=", &tail)) {
      if (!create_property("jdk.module.limitmods", tail, InternalProperty)) {
        return JNI_ENOMEM;
      }
    } else if (match_option(option, "--module-path=", &tail)) {
      if (!create_property("jdk.module.path", tail, ExternalProperty)) {
        return JNI_ENOMEM;
      }
    } else if (match_option(option, "--upgrade-module-path=", &tail)) {
      if (!create_property("jdk.module.upgrade.path", tail, ExternalProperty)) {
        return JNI_ENOMEM;
      }
    } else if (match_option(option, "--patch-module=", &tail)) {
      // --patch-module=<module>=<file>(<pathsep><file>)*
      int res = process_patch_mod_option(tail, patch_mod_javabase);
      if (res != JNI_OK) {
        return res;
      }
    // -agentlib and -agentpath
    } else if (match_option(option, "-agentlib:", &tail) ||
          (is_absolute_path = match_option(option, "-agentpath:", &tail))) {
      if(tail != NULL) {
        const char* pos = strchr(tail, '=');
        size_t len = (pos == NULL) ? strlen(tail) : pos - tail;
        char* name = strncpy(NEW_C_HEAP_ARRAY(char, len + 1, mtArguments), tail, len);
        name[len] = '\0';

        char *options = NULL;
        if(pos != NULL) {
          options = os::strdup_check_oom(pos + 1, mtArguments);
        }
#if !INCLUDE_JVMTI
        if (valid_jdwp_agent(name, is_absolute_path)) {
          jio_fprintf(defaultStream::error_stream(),
            "Debugging agents are not supported in this VM\n");
          return JNI_ERR;
        }
#endif // !INCLUDE_JVMTI
        add_init_agent(name, options, is_absolute_path);
      }
    // -javaagent
    } else if (match_option(option, "-javaagent:", &tail)) {
#if !INCLUDE_JVMTI
      jio_fprintf(defaultStream::error_stream(),
        "Instrumentation agents are not supported in this VM\n");
      return JNI_ERR;
#else
      if (tail != NULL) {
        char *options = strcpy(NEW_C_HEAP_ARRAY(char, strlen(tail) + 1, mtArguments), tail);
        add_init_agent("instrument", options, false);
        // java agents need module java.instrument
        if (!Arguments::append_to_addmods_property("java.instrument")) {
          return JNI_ENOMEM;
        }
      }
#endif // !INCLUDE_JVMTI
    // -Xnoclassgc
    } else if (match_option(option, "-Xnoclassgc")) {
      if (FLAG_SET_CMDLINE(bool, ClassUnloading, false) != Flag::SUCCESS) {
        return JNI_EINVAL;
      }
    // -Xconcgc
    } else if (match_option(option, "-Xconcgc")) {
      if (FLAG_SET_CMDLINE(bool, UseConcMarkSweepGC, true) != Flag::SUCCESS) {
        return JNI_EINVAL;
      }
    // -Xnoconcgc
    } else if (match_option(option, "-Xnoconcgc")) {
      if (FLAG_SET_CMDLINE(bool, UseConcMarkSweepGC, false) != Flag::SUCCESS) {
        return JNI_EINVAL;
      }
    // -Xbatch
    } else if (match_option(option, "-Xbatch")) {
      if (FLAG_SET_CMDLINE(bool, BackgroundCompilation, false) != Flag::SUCCESS) {
        return JNI_EINVAL;
      }
    // -Xmn for compatibility with other JVM vendors
    } else if (match_option(option, "-Xmn", &tail)) {
      julong long_initial_young_size = 0;
      ArgsRange errcode = parse_memory_size(tail, &long_initial_young_size, 1);
      if (errcode != arg_in_range) {
        jio_fprintf(defaultStream::error_stream(),
                    "Invalid initial young generation size: %s\n", option->optionString);
        describe_range_error(errcode);
        return JNI_EINVAL;
      }
      if (FLAG_SET_CMDLINE(size_t, MaxNewSize, (size_t)long_initial_young_size) != Flag::SUCCESS) {
        return JNI_EINVAL;
      }
      if (FLAG_SET_CMDLINE(size_t, NewSize, (size_t)long_initial_young_size) != Flag::SUCCESS) {
        return JNI_EINVAL;
      }
    // -Xms
    } else if (match_option(option, "-Xms", &tail)) {
      julong long_initial_heap_size = 0;
      // an initial heap size of 0 means automatically determine
      ArgsRange errcode = parse_memory_size(tail, &long_initial_heap_size, 0);
      if (errcode != arg_in_range) {
        jio_fprintf(defaultStream::error_stream(),
                    "Invalid initial heap size: %s\n", option->optionString);
        describe_range_error(errcode);
        return JNI_EINVAL;
      }
      set_min_heap_size((size_t)long_initial_heap_size);
      // Currently the minimum size and the initial heap sizes are the same.
      // Can be overridden with -XX:InitialHeapSize.
      if (FLAG_SET_CMDLINE(size_t, InitialHeapSize, (size_t)long_initial_heap_size) != Flag::SUCCESS) {
        return JNI_EINVAL;
      }
    // -Xmx
    } else if (match_option(option, "-Xmx", &tail) || match_option(option, "-XX:MaxHeapSize=", &tail)) {
      julong long_max_heap_size = 0;
      ArgsRange errcode = parse_memory_size(tail, &long_max_heap_size, 1);
      if (errcode != arg_in_range) {
        jio_fprintf(defaultStream::error_stream(),
                    "Invalid maximum heap size: %s\n", option->optionString);
        describe_range_error(errcode);
        return JNI_EINVAL;
      }
      if (FLAG_SET_CMDLINE(size_t, MaxHeapSize, (size_t)long_max_heap_size) != Flag::SUCCESS) {
        return JNI_EINVAL;
      }
    // Xmaxf
    } else if (match_option(option, "-Xmaxf", &tail)) {
      char* err;
      int maxf = (int)(strtod(tail, &err) * 100);
      if (*err != '\0' || *tail == '\0') {
        jio_fprintf(defaultStream::error_stream(),
                    "Bad max heap free percentage size: %s\n",
                    option->optionString);
        return JNI_EINVAL;
      } else {
        if (FLAG_SET_CMDLINE(uintx, MaxHeapFreeRatio, maxf) != Flag::SUCCESS) {
            return JNI_EINVAL;
        }
      }
    // Xminf
    } else if (match_option(option, "-Xminf", &tail)) {
      char* err;
      int minf = (int)(strtod(tail, &err) * 100);
      if (*err != '\0' || *tail == '\0') {
        jio_fprintf(defaultStream::error_stream(),
                    "Bad min heap free percentage size: %s\n",
                    option->optionString);
        return JNI_EINVAL;
      } else {
        if (FLAG_SET_CMDLINE(uintx, MinHeapFreeRatio, minf) != Flag::SUCCESS) {
          return JNI_EINVAL;
        }
      }
    // -Xss
    } else if (match_option(option, "-Xss", &tail)) {
      julong long_ThreadStackSize = 0;
      ArgsRange errcode = parse_memory_size(tail, &long_ThreadStackSize, 1000);
      if (errcode != arg_in_range) {
        jio_fprintf(defaultStream::error_stream(),
                    "Invalid thread stack size: %s\n", option->optionString);
        describe_range_error(errcode);
        return JNI_EINVAL;
      }
      // Internally track ThreadStackSize in units of 1024 bytes.
      if (FLAG_SET_CMDLINE(intx, ThreadStackSize,
                       round_to((int)long_ThreadStackSize, K) / K) != Flag::SUCCESS) {
        return JNI_EINVAL;
      }
    // -Xoss, -Xsqnopause, -Xoptimize, -Xboundthreads, -Xusealtsigs
    } else if (match_option(option, "-Xoss", &tail) ||
               match_option(option, "-Xsqnopause") ||
               match_option(option, "-Xoptimize") ||
               match_option(option, "-Xboundthreads") ||
               match_option(option, "-Xusealtsigs")) {
      // All these options are deprecated in JDK 9 and will be removed in a future release
      char version[256];
      JDK_Version::jdk(9).to_string(version, sizeof(version));
      warning("Ignoring option %s; support was removed in %s", option->optionString, version);
    } else if (match_option(option, "-XX:CodeCacheExpansionSize=", &tail)) {
      julong long_CodeCacheExpansionSize = 0;
      ArgsRange errcode = parse_memory_size(tail, &long_CodeCacheExpansionSize, os::vm_page_size());
      if (errcode != arg_in_range) {
        jio_fprintf(defaultStream::error_stream(),
                   "Invalid argument: %s. Must be at least %luK.\n", option->optionString,
                   os::vm_page_size()/K);
        return JNI_EINVAL;
      }
      if (FLAG_SET_CMDLINE(uintx, CodeCacheExpansionSize, (uintx)long_CodeCacheExpansionSize) != Flag::SUCCESS) {
        return JNI_EINVAL;
      }
    } else if (match_option(option, "-Xmaxjitcodesize", &tail) ||
               match_option(option, "-XX:ReservedCodeCacheSize=", &tail)) {
      julong long_ReservedCodeCacheSize = 0;

      ArgsRange errcode = parse_memory_size(tail, &long_ReservedCodeCacheSize, 1);
      if (errcode != arg_in_range) {
        jio_fprintf(defaultStream::error_stream(),
                    "Invalid maximum code cache size: %s.\n", option->optionString);
        return JNI_EINVAL;
      }
      if (FLAG_SET_CMDLINE(uintx, ReservedCodeCacheSize, (uintx)long_ReservedCodeCacheSize) != Flag::SUCCESS) {
        return JNI_EINVAL;
      }
      // -XX:NonNMethodCodeHeapSize=
    } else if (match_option(option, "-XX:NonNMethodCodeHeapSize=", &tail)) {
      julong long_NonNMethodCodeHeapSize = 0;

      ArgsRange errcode = parse_memory_size(tail, &long_NonNMethodCodeHeapSize, 1);
      if (errcode != arg_in_range) {
        jio_fprintf(defaultStream::error_stream(),
                    "Invalid maximum non-nmethod code heap size: %s.\n", option->optionString);
        return JNI_EINVAL;
      }
      if (FLAG_SET_CMDLINE(uintx, NonNMethodCodeHeapSize, (uintx)long_NonNMethodCodeHeapSize) != Flag::SUCCESS) {
        return JNI_EINVAL;
      }
      // -XX:ProfiledCodeHeapSize=
    } else if (match_option(option, "-XX:ProfiledCodeHeapSize=", &tail)) {
      julong long_ProfiledCodeHeapSize = 0;

      ArgsRange errcode = parse_memory_size(tail, &long_ProfiledCodeHeapSize, 1);
      if (errcode != arg_in_range) {
        jio_fprintf(defaultStream::error_stream(),
                    "Invalid maximum profiled code heap size: %s.\n", option->optionString);
        return JNI_EINVAL;
      }
      if (FLAG_SET_CMDLINE(uintx, ProfiledCodeHeapSize, (uintx)long_ProfiledCodeHeapSize) != Flag::SUCCESS) {
        return JNI_EINVAL;
      }
      // -XX:NonProfiledCodeHeapSizee=
    } else if (match_option(option, "-XX:NonProfiledCodeHeapSize=", &tail)) {
      julong long_NonProfiledCodeHeapSize = 0;

      ArgsRange errcode = parse_memory_size(tail, &long_NonProfiledCodeHeapSize, 1);
      if (errcode != arg_in_range) {
        jio_fprintf(defaultStream::error_stream(),
                    "Invalid maximum non-profiled code heap size: %s.\n", option->optionString);
        return JNI_EINVAL;
      }
      if (FLAG_SET_CMDLINE(uintx, NonProfiledCodeHeapSize, (uintx)long_NonProfiledCodeHeapSize) != Flag::SUCCESS) {
        return JNI_EINVAL;
      }
    // -green
    } else if (match_option(option, "-green")) {
      jio_fprintf(defaultStream::error_stream(),
                  "Green threads support not available\n");
          return JNI_EINVAL;
    // -native
    } else if (match_option(option, "-native")) {
          // HotSpot always uses native threads, ignore silently for compatibility
    // -Xrs
    } else if (match_option(option, "-Xrs")) {
          // Classic/EVM option, new functionality
      if (FLAG_SET_CMDLINE(bool, ReduceSignalUsage, true) != Flag::SUCCESS) {
        return JNI_EINVAL;
      }
    // -Xprof
    } else if (match_option(option, "-Xprof")) {
#if INCLUDE_FPROF
      _has_profile = true;
#else // INCLUDE_FPROF
      jio_fprintf(defaultStream::error_stream(),
        "Flat profiling is not supported in this VM.\n");
      return JNI_ERR;
#endif // INCLUDE_FPROF
    // -Xconcurrentio
    } else if (match_option(option, "-Xconcurrentio")) {
      if (FLAG_SET_CMDLINE(bool, UseLWPSynchronization, true) != Flag::SUCCESS) {
        return JNI_EINVAL;
      }
      if (FLAG_SET_CMDLINE(bool, BackgroundCompilation, false) != Flag::SUCCESS) {
        return JNI_EINVAL;
      }
      if (FLAG_SET_CMDLINE(intx, DeferThrSuspendLoopCount, 1) != Flag::SUCCESS) {
        return JNI_EINVAL;
      }
      if (FLAG_SET_CMDLINE(bool, UseTLAB, false) != Flag::SUCCESS) {
        return JNI_EINVAL;
      }
      if (FLAG_SET_CMDLINE(size_t, NewSizeThreadIncrease, 16 * K) != Flag::SUCCESS) {  // 20Kb per thread added to new generation
        return JNI_EINVAL;
      }

      // -Xinternalversion
    } else if (match_option(option, "-Xinternalversion")) {
      jio_fprintf(defaultStream::output_stream(), "%s\n",
                  VM_Version::internal_vm_info_string());
      vm_exit(0);
#ifndef PRODUCT
    // -Xprintflags
    } else if (match_option(option, "-Xprintflags")) {
      CommandLineFlags::printFlags(tty, false);
      vm_exit(0);
#endif
    // -D
    } else if (match_option(option, "-D", &tail)) {
      const char* value;
      if (match_option(option, "-Djava.endorsed.dirs=", &value) &&
            *value!= '\0' && strcmp(value, "\"\"") != 0) {
        // abort if -Djava.endorsed.dirs is set
        jio_fprintf(defaultStream::output_stream(),
          "-Djava.endorsed.dirs=%s is not supported. Endorsed standards and standalone APIs\n"
          "in modular form will be supported via the concept of upgradeable modules.\n", value);
        return JNI_EINVAL;
      }
      if (match_option(option, "-Djava.ext.dirs=", &value) &&
            *value != '\0' && strcmp(value, "\"\"") != 0) {
        // abort if -Djava.ext.dirs is set
        jio_fprintf(defaultStream::output_stream(),
          "-Djava.ext.dirs=%s is not supported.  Use -classpath instead.\n", value);
        return JNI_EINVAL;
      }
      // Check for module related properties.  They must be set using the modules
      // options. For example: use "--add-modules=java.sql", not
      // "-Djdk.module.addmods=java.sql"
      if (is_internal_module_property(option->optionString + 2)) {
        needs_module_property_warning = true;
        continue;
      }

      if (!add_property(tail)) {
        return JNI_ENOMEM;
      }
      // Out of the box management support
      if (match_option(option, "-Dcom.sun.management", &tail)) {
#if INCLUDE_MANAGEMENT
        if (FLAG_SET_CMDLINE(bool, ManagementServer, true) != Flag::SUCCESS) {
          return JNI_EINVAL;
        }
        // management agent in module java.management
        if (!Arguments::append_to_addmods_property("java.management")) {
          return JNI_ENOMEM;
        }
#else
        jio_fprintf(defaultStream::output_stream(),
          "-Dcom.sun.management is not supported in this VM.\n");
        return JNI_ERR;
#endif
      }
    // -Xint
    } else if (match_option(option, "-Xint")) {
          set_mode_flags(_int);
    // -Xmixed
    } else if (match_option(option, "-Xmixed")) {
          set_mode_flags(_mixed);
    // -Xcomp
    } else if (match_option(option, "-Xcomp")) {
      // for testing the compiler; turn off all flags that inhibit compilation
          set_mode_flags(_comp);
    // -Xshare:dump
    } else if (match_option(option, "-Xshare:dump")) {
      if (FLAG_SET_CMDLINE(bool, DumpSharedSpaces, true) != Flag::SUCCESS) {
        return JNI_EINVAL;
      }
      set_mode_flags(_int);     // Prevent compilation, which creates objects
    // -Xshare:on
    } else if (match_option(option, "-Xshare:on")) {
      if (FLAG_SET_CMDLINE(bool, UseSharedSpaces, true) != Flag::SUCCESS) {
        return JNI_EINVAL;
      }
      if (FLAG_SET_CMDLINE(bool, RequireSharedSpaces, true) != Flag::SUCCESS) {
        return JNI_EINVAL;
      }
    // -Xshare:auto
    } else if (match_option(option, "-Xshare:auto")) {
      if (FLAG_SET_CMDLINE(bool, UseSharedSpaces, true) != Flag::SUCCESS) {
        return JNI_EINVAL;
      }
      if (FLAG_SET_CMDLINE(bool, RequireSharedSpaces, false) != Flag::SUCCESS) {
        return JNI_EINVAL;
      }
    // -Xshare:off
    } else if (match_option(option, "-Xshare:off")) {
      if (FLAG_SET_CMDLINE(bool, UseSharedSpaces, false) != Flag::SUCCESS) {
        return JNI_EINVAL;
      }
      if (FLAG_SET_CMDLINE(bool, RequireSharedSpaces, false) != Flag::SUCCESS) {
        return JNI_EINVAL;
      }
    // -Xverify
    } else if (match_option(option, "-Xverify", &tail)) {
      if (strcmp(tail, ":all") == 0 || strcmp(tail, "") == 0) {
        if (FLAG_SET_CMDLINE(bool, BytecodeVerificationLocal, true) != Flag::SUCCESS) {
          return JNI_EINVAL;
        }
        if (FLAG_SET_CMDLINE(bool, BytecodeVerificationRemote, true) != Flag::SUCCESS) {
          return JNI_EINVAL;
        }
      } else if (strcmp(tail, ":remote") == 0) {
        if (FLAG_SET_CMDLINE(bool, BytecodeVerificationLocal, false) != Flag::SUCCESS) {
          return JNI_EINVAL;
        }
        if (FLAG_SET_CMDLINE(bool, BytecodeVerificationRemote, true) != Flag::SUCCESS) {
          return JNI_EINVAL;
        }
      } else if (strcmp(tail, ":none") == 0) {
        if (FLAG_SET_CMDLINE(bool, BytecodeVerificationLocal, false) != Flag::SUCCESS) {
          return JNI_EINVAL;
        }
        if (FLAG_SET_CMDLINE(bool, BytecodeVerificationRemote, false) != Flag::SUCCESS) {
          return JNI_EINVAL;
        }
      } else if (is_bad_option(option, args->ignoreUnrecognized, "verification")) {
        return JNI_EINVAL;
      }
    // -Xdebug
    } else if (match_option(option, "-Xdebug")) {
      // note this flag has been used, then ignore
      set_xdebug_mode(true);
    // -Xnoagent
    } else if (match_option(option, "-Xnoagent")) {
      // For compatibility with classic. HotSpot refuses to load the old style agent.dll.
    } else if (match_option(option, "-Xloggc:", &tail)) {
      // Deprecated flag to redirect GC output to a file. -Xloggc:<filename>
      log_warning(gc)("-Xloggc is deprecated. Will use -Xlog:gc:%s instead.", tail);
      _gc_log_filename = os::strdup_check_oom(tail);
    } else if (match_option(option, "-Xlog", &tail)) {
      bool ret = false;
      if (strcmp(tail, ":help") == 0) {
        LogConfiguration::print_command_line_help(defaultStream::output_stream());
        vm_exit(0);
      } else if (strcmp(tail, ":disable") == 0) {
        LogConfiguration::disable_logging();
        ret = true;
      } else if (*tail == '\0') {
        ret = LogConfiguration::parse_command_line_arguments();
        assert(ret, "-Xlog without arguments should never fail to parse");
      } else if (*tail == ':') {
        ret = LogConfiguration::parse_command_line_arguments(tail + 1);
      }
      if (ret == false) {
        jio_fprintf(defaultStream::error_stream(),
                    "Invalid -Xlog option '-Xlog%s'\n",
                    tail);
        return JNI_EINVAL;
      }
    // JNI hooks
    } else if (match_option(option, "-Xcheck", &tail)) {
      if (!strcmp(tail, ":jni")) {
#if !INCLUDE_JNI_CHECK
        warning("JNI CHECKING is not supported in this VM");
#else
        CheckJNICalls = true;
#endif // INCLUDE_JNI_CHECK
      } else if (is_bad_option(option, args->ignoreUnrecognized,
                                     "check")) {
        return JNI_EINVAL;
      }
    } else if (match_option(option, "vfprintf")) {
      _vfprintf_hook = CAST_TO_FN_PTR(vfprintf_hook_t, option->extraInfo);
    } else if (match_option(option, "exit")) {
      _exit_hook = CAST_TO_FN_PTR(exit_hook_t, option->extraInfo);
    } else if (match_option(option, "abort")) {
      _abort_hook = CAST_TO_FN_PTR(abort_hook_t, option->extraInfo);
    // -XX:+AggressiveHeap
    } else if (match_option(option, "-XX:+AggressiveHeap")) {
      jint result = set_aggressive_heap_flags();
      if (result != JNI_OK) {
          return result;
      }
    // Need to keep consistency of MaxTenuringThreshold and AlwaysTenure/NeverTenure;
    // and the last option wins.
    } else if (match_option(option, "-XX:+NeverTenure")) {
      if (FLAG_SET_CMDLINE(bool, NeverTenure, true) != Flag::SUCCESS) {
        return JNI_EINVAL;
      }
      if (FLAG_SET_CMDLINE(bool, AlwaysTenure, false) != Flag::SUCCESS) {
        return JNI_EINVAL;
      }
      if (FLAG_SET_CMDLINE(uintx, MaxTenuringThreshold, markOopDesc::max_age + 1) != Flag::SUCCESS) {
        return JNI_EINVAL;
      }
    } else if (match_option(option, "-XX:+AlwaysTenure")) {
      if (FLAG_SET_CMDLINE(bool, NeverTenure, false) != Flag::SUCCESS) {
        return JNI_EINVAL;
      }
      if (FLAG_SET_CMDLINE(bool, AlwaysTenure, true) != Flag::SUCCESS) {
        return JNI_EINVAL;
      }
      if (FLAG_SET_CMDLINE(uintx, MaxTenuringThreshold, 0) != Flag::SUCCESS) {
        return JNI_EINVAL;
      }
    } else if (match_option(option, "-XX:MaxTenuringThreshold=", &tail)) {
      uintx max_tenuring_thresh = 0;
      if (!parse_uintx(tail, &max_tenuring_thresh, 0)) {
        jio_fprintf(defaultStream::error_stream(),
                    "Improperly specified VM option \'MaxTenuringThreshold=%s\'\n", tail);
        return JNI_EINVAL;
      }

      if (FLAG_SET_CMDLINE(uintx, MaxTenuringThreshold, max_tenuring_thresh) != Flag::SUCCESS) {
        return JNI_EINVAL;
      }

      if (MaxTenuringThreshold == 0) {
        if (FLAG_SET_CMDLINE(bool, NeverTenure, false) != Flag::SUCCESS) {
          return JNI_EINVAL;
        }
        if (FLAG_SET_CMDLINE(bool, AlwaysTenure, true) != Flag::SUCCESS) {
          return JNI_EINVAL;
        }
      } else {
        if (FLAG_SET_CMDLINE(bool, NeverTenure, false) != Flag::SUCCESS) {
          return JNI_EINVAL;
        }
        if (FLAG_SET_CMDLINE(bool, AlwaysTenure, false) != Flag::SUCCESS) {
          return JNI_EINVAL;
        }
      }
    } else if (match_option(option, "-XX:+DisplayVMOutputToStderr")) {
      if (FLAG_SET_CMDLINE(bool, DisplayVMOutputToStdout, false) != Flag::SUCCESS) {
        return JNI_EINVAL;
      }
      if (FLAG_SET_CMDLINE(bool, DisplayVMOutputToStderr, true) != Flag::SUCCESS) {
        return JNI_EINVAL;
      }
    } else if (match_option(option, "-XX:+DisplayVMOutputToStdout")) {
      if (FLAG_SET_CMDLINE(bool, DisplayVMOutputToStderr, false) != Flag::SUCCESS) {
        return JNI_EINVAL;
      }
      if (FLAG_SET_CMDLINE(bool, DisplayVMOutputToStdout, true) != Flag::SUCCESS) {
        return JNI_EINVAL;
      }
    } else if (match_option(option, "-XX:+ExtendedDTraceProbes")) {
#if defined(DTRACE_ENABLED)
      if (FLAG_SET_CMDLINE(bool, ExtendedDTraceProbes, true) != Flag::SUCCESS) {
        return JNI_EINVAL;
      }
      if (FLAG_SET_CMDLINE(bool, DTraceMethodProbes, true) != Flag::SUCCESS) {
        return JNI_EINVAL;
      }
      if (FLAG_SET_CMDLINE(bool, DTraceAllocProbes, true) != Flag::SUCCESS) {
        return JNI_EINVAL;
      }
      if (FLAG_SET_CMDLINE(bool, DTraceMonitorProbes, true) != Flag::SUCCESS) {
        return JNI_EINVAL;
      }
#else // defined(DTRACE_ENABLED)
      jio_fprintf(defaultStream::error_stream(),
                  "ExtendedDTraceProbes flag is not applicable for this configuration\n");
      return JNI_EINVAL;
#endif // defined(DTRACE_ENABLED)
#ifdef ASSERT
    } else if (match_option(option, "-XX:+FullGCALot")) {
      if (FLAG_SET_CMDLINE(bool, FullGCALot, true) != Flag::SUCCESS) {
        return JNI_EINVAL;
      }
      // disable scavenge before parallel mark-compact
      if (FLAG_SET_CMDLINE(bool, ScavengeBeforeFullGC, false) != Flag::SUCCESS) {
        return JNI_EINVAL;
      }
#endif
#if !INCLUDE_MANAGEMENT
    } else if (match_option(option, "-XX:+ManagementServer")) {
        jio_fprintf(defaultStream::error_stream(),
          "ManagementServer is not supported in this VM.\n");
        return JNI_ERR;
#endif // INCLUDE_MANAGEMENT
    } else if (match_option(option, "-XX:", &tail)) { // -XX:xxxx
      // Skip -XX:Flags= and -XX:VMOptionsFile= since those cases have
      // already been handled
      if ((strncmp(tail, "Flags=", strlen("Flags=")) != 0) &&
          (strncmp(tail, "VMOptionsFile=", strlen("VMOptionsFile=")) != 0)) {
        if (!process_argument(tail, args->ignoreUnrecognized, origin)) {
          return JNI_EINVAL;
        }
      }
    // Unknown option
    } else if (is_bad_option(option, args->ignoreUnrecognized)) {
      return JNI_ERR;
    }
  }

  // PrintSharedArchiveAndExit will turn on
  //   -Xshare:on
  //   -Xlog:class+path=info
  if (PrintSharedArchiveAndExit) {
    if (FLAG_SET_CMDLINE(bool, UseSharedSpaces, true) != Flag::SUCCESS) {
      return JNI_EINVAL;
    }
    if (FLAG_SET_CMDLINE(bool, RequireSharedSpaces, true) != Flag::SUCCESS) {
      return JNI_EINVAL;
    }
    LogConfiguration::configure_stdout(LogLevel::Info, true, LOG_TAGS(class, path));
  }

  // Change the default value for flags  which have different default values
  // when working with older JDKs.
#ifdef LINUX
 if (JDK_Version::current().compare_major(6) <= 0 &&
      FLAG_IS_DEFAULT(UseLinuxPosixThreadCPUClocks)) {
    FLAG_SET_DEFAULT(UseLinuxPosixThreadCPUClocks, false);
  }
#endif // LINUX
  fix_appclasspath();
  return JNI_OK;
}

void Arguments::add_patch_mod_prefix(const char* module_name, const char* path, bool* patch_mod_javabase) {
  // For java.base check for duplicate --patch-module options being specified on the command line.
  // This check is only required for java.base, all other duplicate module specifications
  // will be checked during module system initialization.  The module system initialization
  // will throw an ExceptionInInitializerError if this situation occurs.
  if (strcmp(module_name, "java.base") == 0) {
    if (*patch_mod_javabase) {
      vm_exit_during_initialization("Cannot specify java.base more than once to --patch-module");
    } else {
      *patch_mod_javabase = true;
    }
  }

  // Create GrowableArray lazily, only if --patch-module has been specified
  if (_patch_mod_prefix == NULL) {
    _patch_mod_prefix = new (ResourceObj::C_HEAP, mtArguments) GrowableArray<ModulePatchPath*>(10, true);
  }

  _patch_mod_prefix->push(new ModulePatchPath(module_name, path));
}

// Remove all empty paths from the app classpath (if IgnoreEmptyClassPaths is enabled)
//
// This is necessary because some apps like to specify classpath like -cp foo.jar:${XYZ}:bar.jar
// in their start-up scripts. If XYZ is empty, the classpath will look like "-cp foo.jar::bar.jar".
// Java treats such empty paths as if the user specified "-cp foo.jar:.:bar.jar". I.e., an empty
// path is treated as the current directory.
//
// This causes problems with CDS, which requires that all directories specified in the classpath
// must be empty. In most cases, applications do NOT want to load classes from the current
// directory anyway. Adding -XX:+IgnoreEmptyClassPaths will make these applications' start-up
// scripts compatible with CDS.
void Arguments::fix_appclasspath() {
  if (IgnoreEmptyClassPaths) {
    const char separator = *os::path_separator();
    const char* src = _java_class_path->value();

    // skip over all the leading empty paths
    while (*src == separator) {
      src ++;
    }

    char* copy = os::strdup_check_oom(src, mtArguments);

    // trim all trailing empty paths
    for (char* tail = copy + strlen(copy) - 1; tail >= copy && *tail == separator; tail--) {
      *tail = '\0';
    }

    char from[3] = {separator, separator, '\0'};
    char to  [2] = {separator, '\0'};
    while (StringUtils::replace_no_expand(copy, from, to) > 0) {
      // Keep replacing "::" -> ":" until we have no more "::" (non-windows)
      // Keep replacing ";;" -> ";" until we have no more ";;" (windows)
    }

    _java_class_path->set_writeable_value(copy);
    FreeHeap(copy); // a copy was made by set_value, so don't need this anymore
  }
}

static bool has_jar_files(const char* directory) {
  DIR* dir = os::opendir(directory);
  if (dir == NULL) return false;

  struct dirent *entry;
  char *dbuf = NEW_C_HEAP_ARRAY(char, os::readdir_buf_size(directory), mtArguments);
  bool hasJarFile = false;
  while (!hasJarFile && (entry = os::readdir(dir, (dirent *) dbuf)) != NULL) {
    const char* name = entry->d_name;
    const char* ext = name + strlen(name) - 4;
    hasJarFile = ext > name && (os::file_name_strcmp(ext, ".jar") == 0);
  }
  FREE_C_HEAP_ARRAY(char, dbuf);
  os::closedir(dir);
  return hasJarFile ;
}

static int check_non_empty_dirs(const char* path) {
  const char separator = *os::path_separator();
  const char* const end = path + strlen(path);
  int nonEmptyDirs = 0;
  while (path < end) {
    const char* tmp_end = strchr(path, separator);
    if (tmp_end == NULL) {
      if (has_jar_files(path)) {
        nonEmptyDirs++;
        jio_fprintf(defaultStream::output_stream(),
          "Non-empty directory: %s\n", path);
      }
      path = end;
    } else {
      char* dirpath = NEW_C_HEAP_ARRAY(char, tmp_end - path + 1, mtArguments);
      memcpy(dirpath, path, tmp_end - path);
      dirpath[tmp_end - path] = '\0';
      if (has_jar_files(dirpath)) {
        nonEmptyDirs++;
        jio_fprintf(defaultStream::output_stream(),
          "Non-empty directory: %s\n", dirpath);
      }
      FREE_C_HEAP_ARRAY(char, dirpath);
      path = tmp_end + 1;
    }
  }
  return nonEmptyDirs;
}

jint Arguments::finalize_vm_init_args() {
  // check if the default lib/endorsed directory exists; if so, error
  char path[JVM_MAXPATHLEN];
  const char* fileSep = os::file_separator();
  sprintf(path, "%s%slib%sendorsed", Arguments::get_java_home(), fileSep, fileSep);

  if (CheckEndorsedAndExtDirs) {
    int nonEmptyDirs = 0;
    // check endorsed directory
    nonEmptyDirs += check_non_empty_dirs(path);
    // check the extension directories
    nonEmptyDirs += check_non_empty_dirs(Arguments::get_ext_dirs());
    if (nonEmptyDirs > 0) {
      return JNI_ERR;
    }
  }

  DIR* dir = os::opendir(path);
  if (dir != NULL) {
    jio_fprintf(defaultStream::output_stream(),
      "<JAVA_HOME>/lib/endorsed is not supported. Endorsed standards and standalone APIs\n"
      "in modular form will be supported via the concept of upgradeable modules.\n");
    os::closedir(dir);
    return JNI_ERR;
  }

  sprintf(path, "%s%slib%sext", Arguments::get_java_home(), fileSep, fileSep);
  dir = os::opendir(path);
  if (dir != NULL) {
    jio_fprintf(defaultStream::output_stream(),
      "<JAVA_HOME>/lib/ext exists, extensions mechanism no longer supported; "
      "Use -classpath instead.\n.");
    os::closedir(dir);
    return JNI_ERR;
  }

<<<<<<< HEAD
  // Append the value of the last --add-modules option specified on the command line.
  // This needs to be done here, to prevent overwriting possible values written
  // to the jdk.module.addmods property by -javaagent and other options.
  if (add_modules_value != NULL) {
    if (!append_to_addmods_property(add_modules_value)) {
      return JNI_ENOMEM;
    }
  }

  Arguments::set_bootclassloader_append_index(((int)strlen(Arguments::get_sysclasspath()))+1);

=======
>>>>>>> a642a57c
  // This must be done after all arguments have been processed.
  // java_compiler() true means set to "NONE" or empty.
  if (java_compiler() && !xdebug_mode()) {
    // For backwards compatibility, we switch to interpreted mode if
    // -Djava.compiler="NONE" or "" is specified AND "-Xdebug" was
    // not specified.
    set_mode_flags(_int);
  }

  // CompileThresholdScaling == 0.0 is same as -Xint: Disable compilation (enable interpreter-only mode),
  // but like -Xint, leave compilation thresholds unaffected.
  // With tiered compilation disabled, setting CompileThreshold to 0 disables compilation as well.
  if ((CompileThresholdScaling == 0.0) || (!TieredCompilation && CompileThreshold == 0)) {
    set_mode_flags(_int);
  }

  // eventually fix up InitialTenuringThreshold if only MaxTenuringThreshold is set
  if (FLAG_IS_DEFAULT(InitialTenuringThreshold) && (InitialTenuringThreshold > MaxTenuringThreshold)) {
    FLAG_SET_ERGO(uintx, InitialTenuringThreshold, MaxTenuringThreshold);
  }

#if !defined(COMPILER2) && !INCLUDE_JVMCI
  // Don't degrade server performance for footprint
  if (FLAG_IS_DEFAULT(UseLargePages) &&
      MaxHeapSize < LargePageHeapSizeThreshold) {
    // No need for large granularity pages w/small heaps.
    // Note that large pages are enabled/disabled for both the
    // Java heap and the code cache.
    FLAG_SET_DEFAULT(UseLargePages, false);
  }

#elif defined(COMPILER2)
  if (!FLAG_IS_DEFAULT(OptoLoopAlignment) && FLAG_IS_DEFAULT(MaxLoopPad)) {
    FLAG_SET_DEFAULT(MaxLoopPad, OptoLoopAlignment-1);
  }
#endif

#if !defined(COMPILER2) && !INCLUDE_JVMCI
  UNSUPPORTED_OPTION(ProfileInterpreter);
  NOT_PRODUCT(UNSUPPORTED_OPTION(TraceProfileInterpreter));
#endif

#ifndef TIERED
  // Tiered compilation is undefined.
  UNSUPPORTED_OPTION(TieredCompilation);
#endif

#if INCLUDE_JVMCI
  if (EnableJVMCI && !append_to_addmods_property("jdk.vm.ci")) {
    return JNI_ENOMEM;
  }
#endif

  // If we are running in a headless jre, force java.awt.headless property
  // to be true unless the property has already been set.
  // Also allow the OS environment variable JAVA_AWT_HEADLESS to set headless state.
  if (os::is_headless_jre()) {
    const char* headless = Arguments::get_property("java.awt.headless");
    if (headless == NULL) {
      const char *headless_env = ::getenv("JAVA_AWT_HEADLESS");
      if (headless_env == NULL) {
        if (!add_property("java.awt.headless=true")) {
          return JNI_ENOMEM;
        }
      } else {
        char buffer[256];
        jio_snprintf(buffer, sizeof(buffer), "java.awt.headless=%s", headless_env);
        if (!add_property(buffer)) {
          return JNI_ENOMEM;
        }
      }
    }
  }

  if (UseConcMarkSweepGC && FLAG_IS_DEFAULT(UseParNewGC) && !UseParNewGC) {
    // CMS can only be used with ParNew
    FLAG_SET_ERGO(bool, UseParNewGC, true);
  }

  if (!check_vm_args_consistency()) {
    return JNI_ERR;
  }

  return JNI_OK;
}

// Helper class for controlling the lifetime of JavaVMInitArgs
// objects.  The contents of the JavaVMInitArgs are guaranteed to be
// deleted on the destruction of the ScopedVMInitArgs object.
class ScopedVMInitArgs : public StackObj {
 private:
  JavaVMInitArgs _args;
  char*          _container_name;
  bool           _is_set;
  char*          _vm_options_file_arg;

 public:
  ScopedVMInitArgs(const char *container_name) {
    _args.version = JNI_VERSION_1_2;
    _args.nOptions = 0;
    _args.options = NULL;
    _args.ignoreUnrecognized = false;
    _container_name = (char *)container_name;
    _is_set = false;
    _vm_options_file_arg = NULL;
  }

  // Populates the JavaVMInitArgs object represented by this
  // ScopedVMInitArgs object with the arguments in options.  The
  // allocated memory is deleted by the destructor.  If this method
  // returns anything other than JNI_OK, then this object is in a
  // partially constructed state, and should be abandoned.
  jint set_args(GrowableArray<JavaVMOption>* options) {
    _is_set = true;
    JavaVMOption* options_arr = NEW_C_HEAP_ARRAY_RETURN_NULL(
        JavaVMOption, options->length(), mtArguments);
    if (options_arr == NULL) {
      return JNI_ENOMEM;
    }
    _args.options = options_arr;

    for (int i = 0; i < options->length(); i++) {
      options_arr[i] = options->at(i);
      options_arr[i].optionString = os::strdup(options_arr[i].optionString);
      if (options_arr[i].optionString == NULL) {
        // Rely on the destructor to do cleanup.
        _args.nOptions = i;
        return JNI_ENOMEM;
      }
    }

    _args.nOptions = options->length();
    _args.ignoreUnrecognized = IgnoreUnrecognizedVMOptions;
    return JNI_OK;
  }

  JavaVMInitArgs* get()             { return &_args; }
  char* container_name()            { return _container_name; }
  bool  is_set()                    { return _is_set; }
  bool  found_vm_options_file_arg() { return _vm_options_file_arg != NULL; }
  char* vm_options_file_arg()       { return _vm_options_file_arg; }

  void set_vm_options_file_arg(const char *vm_options_file_arg) {
    if (_vm_options_file_arg != NULL) {
      os::free(_vm_options_file_arg);
    }
    _vm_options_file_arg = os::strdup_check_oom(vm_options_file_arg);
  }

  ~ScopedVMInitArgs() {
    if (_vm_options_file_arg != NULL) {
      os::free(_vm_options_file_arg);
    }
    if (_args.options == NULL) return;
    for (int i = 0; i < _args.nOptions; i++) {
      os::free(_args.options[i].optionString);
    }
    FREE_C_HEAP_ARRAY(JavaVMOption, _args.options);
  }

  // Insert options into this option list, to replace option at
  // vm_options_file_pos (-XX:VMOptionsFile)
  jint insert(const JavaVMInitArgs* args,
              const JavaVMInitArgs* args_to_insert,
              const int vm_options_file_pos) {
    assert(_args.options == NULL, "shouldn't be set yet");
    assert(args_to_insert->nOptions != 0, "there should be args to insert");
    assert(vm_options_file_pos != -1, "vm_options_file_pos should be set");

    int length = args->nOptions + args_to_insert->nOptions - 1;
    GrowableArray<JavaVMOption> *options = new (ResourceObj::C_HEAP, mtArguments)
              GrowableArray<JavaVMOption>(length, true);    // Construct new option array
    for (int i = 0; i < args->nOptions; i++) {
      if (i == vm_options_file_pos) {
        // insert the new options starting at the same place as the
        // -XX:VMOptionsFile option
        for (int j = 0; j < args_to_insert->nOptions; j++) {
          options->push(args_to_insert->options[j]);
        }
      } else {
        options->push(args->options[i]);
      }
    }
    // make into options array
    jint result = set_args(options);
    delete options;
    return result;
  }
};

jint Arguments::parse_java_options_environment_variable(ScopedVMInitArgs* args) {
  return parse_options_environment_variable("_JAVA_OPTIONS", args);
}

jint Arguments::parse_java_tool_options_environment_variable(ScopedVMInitArgs* args) {
  return parse_options_environment_variable("JAVA_TOOL_OPTIONS", args);
}

jint Arguments::parse_options_environment_variable(const char* name,
                                                   ScopedVMInitArgs* vm_args) {
  char *buffer = ::getenv(name);

  // Don't check this environment variable if user has special privileges
  // (e.g. unix su command).
  if (buffer == NULL || os::have_special_privileges()) {
    return JNI_OK;
  }

  if ((buffer = os::strdup(buffer)) == NULL) {
    return JNI_ENOMEM;
  }

  int retcode = parse_options_buffer(name, buffer, strlen(buffer), vm_args);

  os::free(buffer);
  return retcode;
}

jint Arguments::parse_vm_options_file(const char* file_name, ScopedVMInitArgs* vm_args) {
  // read file into buffer
  int fd = ::open(file_name, O_RDONLY);
  if (fd < 0) {
    jio_fprintf(defaultStream::error_stream(),
                "Could not open options file '%s'\n",
                file_name);
    return JNI_ERR;
  }

  struct stat stbuf;
  int retcode = os::stat(file_name, &stbuf);
  if (retcode != 0) {
    jio_fprintf(defaultStream::error_stream(),
                "Could not stat options file '%s'\n",
                file_name);
    os::close(fd);
    return JNI_ERR;
  }

  if (stbuf.st_size == 0) {
    // tell caller there is no option data and that is ok
    os::close(fd);
    return JNI_OK;
  }

  // '+ 1' for NULL termination even with max bytes
  size_t bytes_alloc = stbuf.st_size + 1;

  char *buf = NEW_C_HEAP_ARRAY_RETURN_NULL(char, bytes_alloc, mtArguments);
  if (NULL == buf) {
    jio_fprintf(defaultStream::error_stream(),
                "Could not allocate read buffer for options file parse\n");
    os::close(fd);
    return JNI_ENOMEM;
  }

  memset(buf, 0, bytes_alloc);

  // Fill buffer
  // Use ::read() instead of os::read because os::read()
  // might do a thread state transition
  // and it is too early for that here

  ssize_t bytes_read = ::read(fd, (void *)buf, (unsigned)bytes_alloc);
  os::close(fd);
  if (bytes_read < 0) {
    FREE_C_HEAP_ARRAY(char, buf);
    jio_fprintf(defaultStream::error_stream(),
                "Could not read options file '%s'\n", file_name);
    return JNI_ERR;
  }

  if (bytes_read == 0) {
    // tell caller there is no option data and that is ok
    FREE_C_HEAP_ARRAY(char, buf);
    return JNI_OK;
  }

  retcode = parse_options_buffer(file_name, buf, bytes_read, vm_args);

  FREE_C_HEAP_ARRAY(char, buf);
  return retcode;
}

jint Arguments::parse_options_buffer(const char* name, char* buffer, const size_t buf_len, ScopedVMInitArgs* vm_args) {
  GrowableArray<JavaVMOption> *options = new (ResourceObj::C_HEAP, mtArguments) GrowableArray<JavaVMOption>(2, true);    // Construct option array

  // some pointers to help with parsing
  char *buffer_end = buffer + buf_len;
  char *opt_hd = buffer;
  char *wrt = buffer;
  char *rd = buffer;

  // parse all options
  while (rd < buffer_end) {
    // skip leading white space from the input string
    while (rd < buffer_end && isspace(*rd)) {
      rd++;
    }

    if (rd >= buffer_end) {
      break;
    }

    // Remember this is where we found the head of the token.
    opt_hd = wrt;

    // Tokens are strings of non white space characters separated
    // by one or more white spaces.
    while (rd < buffer_end && !isspace(*rd)) {
      if (*rd == '\'' || *rd == '"') {      // handle a quoted string
        int quote = *rd;                    // matching quote to look for
        rd++;                               // don't copy open quote
        while (rd < buffer_end && *rd != quote) {
                                            // include everything (even spaces)
                                            // up until the close quote
          *wrt++ = *rd++;                   // copy to option string
        }

        if (rd < buffer_end) {
          rd++;                             // don't copy close quote
        } else {
                                            // did not see closing quote
          jio_fprintf(defaultStream::error_stream(),
                      "Unmatched quote in %s\n", name);
          delete options;
          return JNI_ERR;
        }
      } else {
        *wrt++ = *rd++;                     // copy to option string
      }
    }

    // steal a white space character and set it to NULL
    *wrt++ = '\0';
    // We now have a complete token

    JavaVMOption option;
    option.optionString = opt_hd;
    option.extraInfo = NULL;

    options->append(option);                // Fill in option

    rd++;  // Advance to next character
  }

  // Fill out JavaVMInitArgs structure.
  jint status = vm_args->set_args(options);

  delete options;
  return status;
}

void Arguments::set_shared_spaces_flags() {
  if (DumpSharedSpaces) {
    if (Arguments::get_patch_mod_prefix() != NULL) {
      vm_exit_during_initialization(
        "Cannot use the following option when dumping the shared archive: --patch-module");
    }

    if (RequireSharedSpaces) {
      warning("Cannot dump shared archive while using shared archive");
    }
    UseSharedSpaces = false;
#ifdef _LP64
    if (!UseCompressedOops || !UseCompressedClassPointers) {
      vm_exit_during_initialization(
        "Cannot dump shared archive when UseCompressedOops or UseCompressedClassPointers is off.", NULL);
    }
  } else {
    if (!UseCompressedOops || !UseCompressedClassPointers) {
      no_shared_spaces("UseCompressedOops and UseCompressedClassPointers must be on for UseSharedSpaces.");
    }
#endif
  }
}

// Sharing support
// Construct the path to the archive
static char* get_shared_archive_path() {
  char *shared_archive_path;
  if (SharedArchiveFile == NULL) {
    char jvm_path[JVM_MAXPATHLEN];
    os::jvm_path(jvm_path, sizeof(jvm_path));
    char *end = strrchr(jvm_path, *os::file_separator());
    if (end != NULL) *end = '\0';
    size_t jvm_path_len = strlen(jvm_path);
    size_t file_sep_len = strlen(os::file_separator());
    const size_t len = jvm_path_len + file_sep_len + 20;
    shared_archive_path = NEW_C_HEAP_ARRAY(char, len, mtArguments);
    if (shared_archive_path != NULL) {
      jio_snprintf(shared_archive_path, len, "%s%sclasses.jsa",
        jvm_path, os::file_separator());
    }
  } else {
    shared_archive_path = os::strdup_check_oom(SharedArchiveFile, mtArguments);
  }
  return shared_archive_path;
}

#ifndef PRODUCT
// Determine whether LogVMOutput should be implicitly turned on.
static bool use_vm_log() {
  if (LogCompilation || !FLAG_IS_DEFAULT(LogFile) ||
      PrintCompilation || PrintInlining || PrintDependencies || PrintNativeNMethods ||
      PrintDebugInfo || PrintRelocations || PrintNMethods || PrintExceptionHandlers ||
      PrintAssembly || TraceDeoptimization || TraceDependencies ||
      (VerifyDependencies && FLAG_IS_CMDLINE(VerifyDependencies))) {
    return true;
  }

#ifdef COMPILER1
  if (PrintC1Statistics) {
    return true;
  }
#endif // COMPILER1

#ifdef COMPILER2
  if (PrintOptoAssembly || PrintOptoStatistics) {
    return true;
  }
#endif // COMPILER2

  return false;
}

#endif // PRODUCT

bool Arguments::args_contains_vm_options_file_arg(const JavaVMInitArgs* args) {
  for (int index = 0; index < args->nOptions; index++) {
    const JavaVMOption* option = args->options + index;
    const char* tail;
    if (match_option(option, "-XX:VMOptionsFile=", &tail)) {
      return true;
    }
  }
  return false;
}

jint Arguments::insert_vm_options_file(const JavaVMInitArgs* args,
                                       const char* vm_options_file,
                                       const int vm_options_file_pos,
                                       ScopedVMInitArgs* vm_options_file_args,
                                       ScopedVMInitArgs* args_out) {
  jint code = parse_vm_options_file(vm_options_file, vm_options_file_args);
  if (code != JNI_OK) {
    return code;
  }

  if (vm_options_file_args->get()->nOptions < 1) {
    return JNI_OK;
  }

  if (args_contains_vm_options_file_arg(vm_options_file_args->get())) {
    jio_fprintf(defaultStream::error_stream(),
                "A VM options file may not refer to a VM options file. "
                "Specification of '-XX:VMOptionsFile=<file-name>' in the "
                "options file '%s' in options container '%s' is an error.\n",
                vm_options_file_args->vm_options_file_arg(),
                vm_options_file_args->container_name());
    return JNI_EINVAL;
  }

  return args_out->insert(args, vm_options_file_args->get(),
                          vm_options_file_pos);
}

// Expand -XX:VMOptionsFile found in args_in as needed.
// mod_args and args_out parameters may return values as needed.
jint Arguments::expand_vm_options_as_needed(const JavaVMInitArgs* args_in,
                                            ScopedVMInitArgs* mod_args,
                                            JavaVMInitArgs** args_out) {
  jint code = match_special_option_and_act(args_in, mod_args);
  if (code != JNI_OK) {
    return code;
  }

  if (mod_args->is_set()) {
    // args_in contains -XX:VMOptionsFile and mod_args contains the
    // original options from args_in along with the options expanded
    // from the VMOptionsFile. Return a short-hand to the caller.
    *args_out = mod_args->get();
  } else {
    *args_out = (JavaVMInitArgs *)args_in;  // no changes so use args_in
  }
  return JNI_OK;
}

jint Arguments::match_special_option_and_act(const JavaVMInitArgs* args,
                                             ScopedVMInitArgs* args_out) {
  // Remaining part of option string
  const char* tail;
  ScopedVMInitArgs vm_options_file_args(args_out->container_name());

  for (int index = 0; index < args->nOptions; index++) {
    const JavaVMOption* option = args->options + index;
    if (ArgumentsExt::process_options(option)) {
      continue;
    }
    if (match_option(option, "-XX:Flags=", &tail)) {
      Arguments::set_jvm_flags_file(tail);
      continue;
    }
    if (match_option(option, "-XX:VMOptionsFile=", &tail)) {
      if (vm_options_file_args.found_vm_options_file_arg()) {
        jio_fprintf(defaultStream::error_stream(),
                    "The option '%s' is already specified in the options "
                    "container '%s' so the specification of '%s' in the "
                    "same options container is an error.\n",
                    vm_options_file_args.vm_options_file_arg(),
                    vm_options_file_args.container_name(),
                    option->optionString);
        return JNI_EINVAL;
      }
      vm_options_file_args.set_vm_options_file_arg(option->optionString);
      // If there's a VMOptionsFile, parse that
      jint code = insert_vm_options_file(args, tail, index,
                                         &vm_options_file_args, args_out);
      if (code != JNI_OK) {
        return code;
      }
      args_out->set_vm_options_file_arg(vm_options_file_args.vm_options_file_arg());
      if (args_out->is_set()) {
        // The VMOptions file inserted some options so switch 'args'
        // to the new set of options, and continue processing which
        // preserves "last option wins" semantics.
        args = args_out->get();
        // The first option from the VMOptionsFile replaces the
        // current option.  So we back track to process the
        // replacement option.
        index--;
      }
      continue;
    }
    if (match_option(option, "-XX:+PrintVMOptions")) {
      PrintVMOptions = true;
      continue;
    }
    if (match_option(option, "-XX:-PrintVMOptions")) {
      PrintVMOptions = false;
      continue;
    }
    if (match_option(option, "-XX:+IgnoreUnrecognizedVMOptions")) {
      IgnoreUnrecognizedVMOptions = true;
      continue;
    }
    if (match_option(option, "-XX:-IgnoreUnrecognizedVMOptions")) {
      IgnoreUnrecognizedVMOptions = false;
      continue;
    }
    if (match_option(option, "-XX:+PrintFlagsInitial")) {
      CommandLineFlags::printFlags(tty, false);
      vm_exit(0);
    }
    if (match_option(option, "-XX:NativeMemoryTracking", &tail)) {
#if INCLUDE_NMT
      // The launcher did not setup nmt environment variable properly.
      if (!MemTracker::check_launcher_nmt_support(tail)) {
        warning("Native Memory Tracking did not setup properly, using wrong launcher?");
      }

      // Verify if nmt option is valid.
      if (MemTracker::verify_nmt_option()) {
        // Late initialization, still in single-threaded mode.
        if (MemTracker::tracking_level() >= NMT_summary) {
          MemTracker::init();
        }
      } else {
        vm_exit_during_initialization("Syntax error, expecting -XX:NativeMemoryTracking=[off|summary|detail]", NULL);
      }
      continue;
#else
      jio_fprintf(defaultStream::error_stream(),
        "Native Memory Tracking is not supported in this VM\n");
      return JNI_ERR;
#endif
    }

#ifndef PRODUCT
    if (match_option(option, "-XX:+PrintFlagsWithComments")) {
      CommandLineFlags::printFlags(tty, true);
      vm_exit(0);
    }
#endif
  }
  return JNI_OK;
}

static void print_options(const JavaVMInitArgs *args) {
  const char* tail;
  for (int index = 0; index < args->nOptions; index++) {
    const JavaVMOption *option = args->options + index;
    if (match_option(option, "-XX:", &tail)) {
      logOption(tail);
    }
  }
}

bool Arguments::handle_deprecated_print_gc_flags() {
  if (PrintGC) {
    log_warning(gc)("-XX:+PrintGC is deprecated. Will use -Xlog:gc instead.");
  }
  if (PrintGCDetails) {
    log_warning(gc)("-XX:+PrintGCDetails is deprecated. Will use -Xlog:gc* instead.");
  }

  if (_gc_log_filename != NULL) {
    // -Xloggc was used to specify a filename
    const char* gc_conf = PrintGCDetails ? "gc*" : "gc";
    return  LogConfiguration::parse_log_arguments(_gc_log_filename, gc_conf, NULL, NULL, NULL);
  } else if (PrintGC || PrintGCDetails) {
    LogConfiguration::configure_stdout(LogLevel::Info, !PrintGCDetails, LOG_TAGS(gc));
  }
  return true;
}

// Parse entry point called from JNI_CreateJavaVM

jint Arguments::parse(const JavaVMInitArgs* initial_cmd_args) {
  assert(verify_special_jvm_flags(), "deprecated and obsolete flag table inconsistent");

  // Initialize ranges, constraints and writeables
  CommandLineFlagRangeList::init();
  CommandLineFlagConstraintList::init();
  CommandLineFlagWriteableList::init();

  // If flag "-XX:Flags=flags-file" is used it will be the first option to be processed.
  const char* hotspotrc = ".hotspotrc";
  bool settings_file_specified = false;
  bool needs_hotspotrc_warning = false;
  ScopedVMInitArgs initial_java_tool_options_args("env_var='JAVA_TOOL_OPTIONS'");
  ScopedVMInitArgs initial_java_options_args("env_var='_JAVA_OPTIONS'");

  // Pointers to current working set of containers
  JavaVMInitArgs* cur_cmd_args;
  JavaVMInitArgs* cur_java_options_args;
  JavaVMInitArgs* cur_java_tool_options_args;

  // Containers for modified/expanded options
  ScopedVMInitArgs mod_cmd_args("cmd_line_args");
  ScopedVMInitArgs mod_java_tool_options_args("env_var='JAVA_TOOL_OPTIONS'");
  ScopedVMInitArgs mod_java_options_args("env_var='_JAVA_OPTIONS'");


  jint code =
      parse_java_tool_options_environment_variable(&initial_java_tool_options_args);
  if (code != JNI_OK) {
    return code;
  }

  code = parse_java_options_environment_variable(&initial_java_options_args);
  if (code != JNI_OK) {
    return code;
  }

  code = expand_vm_options_as_needed(initial_java_tool_options_args.get(),
                                     &mod_java_tool_options_args,
                                     &cur_java_tool_options_args);
  if (code != JNI_OK) {
    return code;
  }

  code = expand_vm_options_as_needed(initial_cmd_args,
                                     &mod_cmd_args,
                                     &cur_cmd_args);
  if (code != JNI_OK) {
    return code;
  }

  code = expand_vm_options_as_needed(initial_java_options_args.get(),
                                     &mod_java_options_args,
                                     &cur_java_options_args);
  if (code != JNI_OK) {
    return code;
  }

  const char* flags_file = Arguments::get_jvm_flags_file();
  settings_file_specified = (flags_file != NULL);

  if (IgnoreUnrecognizedVMOptions) {
    cur_cmd_args->ignoreUnrecognized = true;
    cur_java_tool_options_args->ignoreUnrecognized = true;
    cur_java_options_args->ignoreUnrecognized = true;
  }

  // Parse specified settings file
  if (settings_file_specified) {
    if (!process_settings_file(flags_file, true,
                               cur_cmd_args->ignoreUnrecognized)) {
      return JNI_EINVAL;
    }
  } else {
#ifdef ASSERT
    // Parse default .hotspotrc settings file
    if (!process_settings_file(".hotspotrc", false,
                               cur_cmd_args->ignoreUnrecognized)) {
      return JNI_EINVAL;
    }
#else
    struct stat buf;
    if (os::stat(hotspotrc, &buf) == 0) {
      needs_hotspotrc_warning = true;
    }
#endif
  }

  if (PrintVMOptions) {
    print_options(cur_java_tool_options_args);
    print_options(cur_cmd_args);
    print_options(cur_java_options_args);
  }

  // Parse JavaVMInitArgs structure passed in, as well as JAVA_TOOL_OPTIONS and _JAVA_OPTIONS
  jint result = parse_vm_init_args(cur_java_tool_options_args,
                                   cur_java_options_args,
                                   cur_cmd_args);

  if (result != JNI_OK) {
    return result;
  }

  // Call get_shared_archive_path() here, after possible SharedArchiveFile option got parsed.
  SharedArchivePath = get_shared_archive_path();
  if (SharedArchivePath == NULL) {
    return JNI_ENOMEM;
  }

  // Set up VerifySharedSpaces
  if (FLAG_IS_DEFAULT(VerifySharedSpaces) && SharedArchiveFile != NULL) {
    VerifySharedSpaces = true;
  }

  // Delay warning until here so that we've had a chance to process
  // the -XX:-PrintWarnings flag
  if (needs_hotspotrc_warning) {
    warning("%s file is present but has been ignored.  "
            "Run with -XX:Flags=%s to load the file.",
            hotspotrc, hotspotrc);
  }

  if (needs_module_property_warning) {
    warning("Ignoring system property options whose names start with '-Djdk.module'."
            "  They are reserved for internal use.");
  }

#if defined(_ALLBSD_SOURCE) || defined(AIX)  // UseLargePages is not yet supported on BSD and AIX.
  UNSUPPORTED_OPTION(UseLargePages);
#endif

  ArgumentsExt::report_unsupported_options();

#ifndef PRODUCT
  if (TraceBytecodesAt != 0) {
    TraceBytecodes = true;
  }
  if (CountCompiledCalls) {
    if (UseCounterDecay) {
      warning("UseCounterDecay disabled because CountCalls is set");
      UseCounterDecay = false;
    }
  }
#endif // PRODUCT

  if (ScavengeRootsInCode == 0) {
    if (!FLAG_IS_DEFAULT(ScavengeRootsInCode)) {
      warning("Forcing ScavengeRootsInCode non-zero");
    }
    ScavengeRootsInCode = 1;
  }

  if (!handle_deprecated_print_gc_flags()) {
    return JNI_EINVAL;
  }

  // Set object alignment values.
  set_object_alignment();

#if !INCLUDE_CDS
  if (DumpSharedSpaces || RequireSharedSpaces) {
    jio_fprintf(defaultStream::error_stream(),
      "Shared spaces are not supported in this VM\n");
    return JNI_ERR;
  }
  if ((UseSharedSpaces && FLAG_IS_CMDLINE(UseSharedSpaces)) || PrintSharedSpaces) {
    warning("Shared spaces are not supported in this VM");
    FLAG_SET_DEFAULT(UseSharedSpaces, false);
    FLAG_SET_DEFAULT(PrintSharedSpaces, false);
  }
  no_shared_spaces("CDS Disabled");
#endif // INCLUDE_CDS

  return JNI_OK;
}

jint Arguments::apply_ergo() {

  // Set flags based on ergonomics.
  set_ergonomics_flags();

  set_shared_spaces_flags();

  // Check the GC selections again.
  if (!check_gc_consistency()) {
    return JNI_EINVAL;
  }

  if (TieredCompilation) {
    set_tiered_flags();
  } else {
    int max_compilation_policy_choice = 1;
#ifdef COMPILER2
    max_compilation_policy_choice = 2;
#endif
    // Check if the policy is valid.
    if (CompilationPolicyChoice >= max_compilation_policy_choice) {
      vm_exit_during_initialization(
        "Incompatible compilation policy selected", NULL);
    }
    // Scale CompileThreshold
    // CompileThresholdScaling == 0.0 is equivalent to -Xint and leaves CompileThreshold unchanged.
    if (!FLAG_IS_DEFAULT(CompileThresholdScaling) && CompileThresholdScaling > 0.0) {
      FLAG_SET_ERGO(intx, CompileThreshold, scaled_compile_threshold(CompileThreshold));
    }
  }

#ifdef COMPILER2
#ifndef PRODUCT
  if (PrintIdealGraphLevel > 0) {
    FLAG_SET_ERGO(bool, PrintIdealGraph, true);
  }
#endif
#endif

  // Set heap size based on available physical memory
  set_heap_size();

  ArgumentsExt::set_gc_specific_flags();

  // Initialize Metaspace flags and alignments
  Metaspace::ergo_initialize();

  // Set bytecode rewriting flags
  set_bytecode_flags();

  // Set flags if Aggressive optimization flags (-XX:+AggressiveOpts) enabled
  jint code = set_aggressive_opts_flags();
  if (code != JNI_OK) {
    return code;
  }

  // Turn off biased locking for locking debug mode flags,
  // which are subtly different from each other but neither works with
  // biased locking
  if (UseHeavyMonitors
#ifdef COMPILER1
      || !UseFastLocking
#endif // COMPILER1
#if INCLUDE_JVMCI
      || !JVMCIUseFastLocking
#endif
    ) {
    if (!FLAG_IS_DEFAULT(UseBiasedLocking) && UseBiasedLocking) {
      // flag set to true on command line; warn the user that they
      // can't enable biased locking here
      warning("Biased Locking is not supported with locking debug flags"
              "; ignoring UseBiasedLocking flag." );
    }
    UseBiasedLocking = false;
  }

#ifdef CC_INTERP
  // Clear flags not supported on zero.
  FLAG_SET_DEFAULT(ProfileInterpreter, false);
  FLAG_SET_DEFAULT(UseBiasedLocking, false);
  LP64_ONLY(FLAG_SET_DEFAULT(UseCompressedOops, false));
  LP64_ONLY(FLAG_SET_DEFAULT(UseCompressedClassPointers, false));
#endif // CC_INTERP

#ifdef COMPILER2
  if (!EliminateLocks) {
    EliminateNestedLocks = false;
  }
  if (!Inline) {
    IncrementalInline = false;
  }
#ifndef PRODUCT
  if (!IncrementalInline) {
    AlwaysIncrementalInline = false;
  }
#endif
  if (!UseTypeSpeculation && FLAG_IS_DEFAULT(TypeProfileLevel)) {
    // nothing to use the profiling, turn if off
    FLAG_SET_DEFAULT(TypeProfileLevel, 0);
  }
#endif

  if (PrintAssembly && FLAG_IS_DEFAULT(DebugNonSafepoints)) {
    warning("PrintAssembly is enabled; turning on DebugNonSafepoints to gain additional output");
    DebugNonSafepoints = true;
  }

  if (FLAG_IS_CMDLINE(CompressedClassSpaceSize) && !UseCompressedClassPointers) {
    warning("Setting CompressedClassSpaceSize has no effect when compressed class pointers are not used");
  }

  if (UseOnStackReplacement && !UseLoopCounter) {
    warning("On-stack-replacement requires loop counters; enabling loop counters");
    FLAG_SET_DEFAULT(UseLoopCounter, true);
  }

#ifndef PRODUCT
  if (!LogVMOutput && FLAG_IS_DEFAULT(LogVMOutput)) {
    if (use_vm_log()) {
      LogVMOutput = true;
    }
  }
#endif // PRODUCT

  if (PrintCommandLineFlags) {
    CommandLineFlags::printSetFlags(tty);
  }

  // Apply CPU specific policy for the BiasedLocking
  if (UseBiasedLocking) {
    if (!VM_Version::use_biased_locking() &&
        !(FLAG_IS_CMDLINE(UseBiasedLocking))) {
      UseBiasedLocking = false;
    }
  }
#ifdef COMPILER2
  if (!UseBiasedLocking || EmitSync != 0) {
    UseOptoBiasInlining = false;
  }
#endif

  return JNI_OK;
}

jint Arguments::adjust_after_os() {
  if (UseNUMA) {
    if (UseParallelGC || UseParallelOldGC) {
      if (FLAG_IS_DEFAULT(MinHeapDeltaBytes)) {
         FLAG_SET_DEFAULT(MinHeapDeltaBytes, 64*M);
      }
    }
    // UseNUMAInterleaving is set to ON for all collectors and
    // platforms when UseNUMA is set to ON. NUMA-aware collectors
    // such as the parallel collector for Linux and Solaris will
    // interleave old gen and survivor spaces on top of NUMA
    // allocation policy for the eden space.
    // Non NUMA-aware collectors such as CMS, G1 and Serial-GC on
    // all platforms and ParallelGC on Windows will interleave all
    // of the heap spaces across NUMA nodes.
    if (FLAG_IS_DEFAULT(UseNUMAInterleaving)) {
      FLAG_SET_ERGO(bool, UseNUMAInterleaving, true);
    }
  }
  return JNI_OK;
}

int Arguments::PropertyList_count(SystemProperty* pl) {
  int count = 0;
  while(pl != NULL) {
    count++;
    pl = pl->next();
  }
  return count;
}

// Return the number of readable properties.
int Arguments::PropertyList_readable_count(SystemProperty* pl) {
  int count = 0;
  while(pl != NULL) {
    if (pl->is_readable()) {
      count++;
    }
    pl = pl->next();
  }
  return count;
}

const char* Arguments::PropertyList_get_value(SystemProperty *pl, const char* key) {
  assert(key != NULL, "just checking");
  SystemProperty* prop;
  for (prop = pl; prop != NULL; prop = prop->next()) {
    if (strcmp(key, prop->key()) == 0) return prop->value();
  }
  return NULL;
}

// Return the value of the requested property provided that it is a readable property.
const char* Arguments::PropertyList_get_readable_value(SystemProperty *pl, const char* key) {
  assert(key != NULL, "just checking");
  SystemProperty* prop;
  // Return the property value if the keys match and the property is not internal or
  // it's the special internal property "jdk.boot.class.path.append".
  for (prop = pl; prop != NULL; prop = prop->next()) {
    if (strcmp(key, prop->key()) == 0) {
      if (!prop->internal()) {
        return prop->value();
      } else if (strcmp(key, "jdk.boot.class.path.append") == 0) {
        return prop->value();
      } else {
        // Property is internal and not jdk.boot.class.path.append so return NULL.
        return NULL;
      }
    }
  }
  return NULL;
}

const char* Arguments::PropertyList_get_key_at(SystemProperty *pl, int index) {
  int count = 0;
  const char* ret_val = NULL;

  while(pl != NULL) {
    if(count >= index) {
      ret_val = pl->key();
      break;
    }
    count++;
    pl = pl->next();
  }

  return ret_val;
}

char* Arguments::PropertyList_get_value_at(SystemProperty* pl, int index) {
  int count = 0;
  char* ret_val = NULL;

  while(pl != NULL) {
    if(count >= index) {
      ret_val = pl->value();
      break;
    }
    count++;
    pl = pl->next();
  }

  return ret_val;
}

void Arguments::PropertyList_add(SystemProperty** plist, SystemProperty *new_p) {
  SystemProperty* p = *plist;
  if (p == NULL) {
    *plist = new_p;
  } else {
    while (p->next() != NULL) {
      p = p->next();
    }
    p->set_next(new_p);
  }
}

void Arguments::PropertyList_add(SystemProperty** plist, const char* k, const char* v,
                                 bool writeable, bool internal) {
  if (plist == NULL)
    return;

  SystemProperty* new_p = new SystemProperty(k, v, writeable, internal);
  PropertyList_add(plist, new_p);
}

void Arguments::PropertyList_add(SystemProperty *element) {
  PropertyList_add(&_system_properties, element);
}

// This add maintains unique property key in the list.
void Arguments::PropertyList_unique_add(SystemProperty** plist, const char* k, const char* v,
                                        PropertyAppendable append, PropertyWriteable writeable,
                                        PropertyInternal internal) {
  if (plist == NULL)
    return;

  // If property key exist then update with new value.
  SystemProperty* prop;
  for (prop = *plist; prop != NULL; prop = prop->next()) {
    if (strcmp(k, prop->key()) == 0) {
      if (append == AppendProperty) {
        prop->append_value(v);
      } else {
        prop->set_value(v);
      }
      return;
    }
  }

  PropertyList_add(plist, k, v, writeable == WriteableProperty, internal == InternalProperty);
}

// Copies src into buf, replacing "%%" with "%" and "%p" with pid
// Returns true if all of the source pointed by src has been copied over to
// the destination buffer pointed by buf. Otherwise, returns false.
// Notes:
// 1. If the length (buflen) of the destination buffer excluding the
// NULL terminator character is not long enough for holding the expanded
// pid characters, it also returns false instead of returning the partially
// expanded one.
// 2. The passed in "buflen" should be large enough to hold the null terminator.
bool Arguments::copy_expand_pid(const char* src, size_t srclen,
                                char* buf, size_t buflen) {
  const char* p = src;
  char* b = buf;
  const char* src_end = &src[srclen];
  char* buf_end = &buf[buflen - 1];

  while (p < src_end && b < buf_end) {
    if (*p == '%') {
      switch (*(++p)) {
      case '%':         // "%%" ==> "%"
        *b++ = *p++;
        break;
      case 'p':  {       //  "%p" ==> current process id
        // buf_end points to the character before the last character so
        // that we could write '\0' to the end of the buffer.
        size_t buf_sz = buf_end - b + 1;
        int ret = jio_snprintf(b, buf_sz, "%d", os::current_process_id());

        // if jio_snprintf fails or the buffer is not long enough to hold
        // the expanded pid, returns false.
        if (ret < 0 || ret >= (int)buf_sz) {
          return false;
        } else {
          b += ret;
          assert(*b == '\0', "fail in copy_expand_pid");
          if (p == src_end && b == buf_end + 1) {
            // reach the end of the buffer.
            return true;
          }
        }
        p++;
        break;
      }
      default :
        *b++ = '%';
      }
    } else {
      *b++ = *p++;
    }
  }
  *b = '\0';
  return (p == src_end); // return false if not all of the source was copied
}<|MERGE_RESOLUTION|>--- conflicted
+++ resolved
@@ -3538,7 +3538,6 @@
     return JNI_ERR;
   }
 
-<<<<<<< HEAD
   // Append the value of the last --add-modules option specified on the command line.
   // This needs to be done here, to prevent overwriting possible values written
   // to the jdk.module.addmods property by -javaagent and other options.
@@ -3548,10 +3547,6 @@
     }
   }
 
-  Arguments::set_bootclassloader_append_index(((int)strlen(Arguments::get_sysclasspath()))+1);
-
-=======
->>>>>>> a642a57c
   // This must be done after all arguments have been processed.
   // java_compiler() true means set to "NONE" or empty.
   if (java_compiler() && !xdebug_mode()) {
