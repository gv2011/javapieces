--- conflicted
+++ resolved
@@ -1604,11 +1604,8 @@
 
   // Set up runtime image flags.
   set_runtime_image_flags();
-<<<<<<< HEAD
-=======
 
   CodeCacheExtensions::set_ergonomics_flags();
->>>>>>> fe159a1e
 }
 
 void Arguments::set_parallel_gc_flags() {
@@ -1864,10 +1861,7 @@
   }
 }
 
-<<<<<<< HEAD
-
-=======
->>>>>>> fe159a1e
+
   // Set up runtime image flags
 void Arguments::set_runtime_image_flags() {
 #ifdef _LP64
