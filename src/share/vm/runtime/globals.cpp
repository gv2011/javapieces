#ifdef USE_PRAGMA_IDENT_SRC
#pragma ident "@(#)globals.cpp	1.50 07/09/13 20:51:49 JVM"
#endif
/*
 * Copyright 1997-2008 Sun Microsystems, Inc.  All Rights Reserved.
 * DO NOT ALTER OR REMOVE COPYRIGHT NOTICES OR THIS FILE HEADER.
 *
 * This code is free software; you can redistribute it and/or modify it
 * under the terms of the GNU General Public License version 2 only, as
 * published by the Free Software Foundation.
 *
 * This code is distributed in the hope that it will be useful, but WITHOUT
 * ANY WARRANTY; without even the implied warranty of MERCHANTABILITY or
 * FITNESS FOR A PARTICULAR PURPOSE.  See the GNU General Public License
 * version 2 for more details (a copy is included in the LICENSE file that
 * accompanied this code).
 *
 * You should have received a copy of the GNU General Public License version
 * 2 along with this work; if not, write to the Free Software Foundation,
 * Inc., 51 Franklin St, Fifth Floor, Boston, MA 02110-1301 USA.
 *
 * Please contact Sun Microsystems, Inc., 4150 Network Circle, Santa Clara,
 * CA 95054 USA or visit www.sun.com if you need additional information or
 * have any questions.
 *  
 */

# include "incls/_precompiled.incl"
# include "incls/_globals.cpp.incl"


RUNTIME_FLAGS(MATERIALIZE_DEVELOPER_FLAG, MATERIALIZE_PD_DEVELOPER_FLAG, \
              MATERIALIZE_PRODUCT_FLAG, MATERIALIZE_PD_PRODUCT_FLAG, \
              MATERIALIZE_DIAGNOSTIC_FLAG, MATERIALIZE_EXPERIMENTAL_FLAG, \
              MATERIALIZE_NOTPRODUCT_FLAG, \
              MATERIALIZE_MANAGEABLE_FLAG, MATERIALIZE_PRODUCT_RW_FLAG, \
              MATERIALIZE_LP64_PRODUCT_FLAG)

RUNTIME_OS_FLAGS(MATERIALIZE_DEVELOPER_FLAG, MATERIALIZE_PD_DEVELOPER_FLAG, \
                 MATERIALIZE_PRODUCT_FLAG, MATERIALIZE_PD_PRODUCT_FLAG, \
                 MATERIALIZE_DIAGNOSTIC_FLAG, MATERIALIZE_NOTPRODUCT_FLAG)

bool Flag::is_unlocker() const {
  return strcmp(name, "UnlockDiagnosticVMOptions") == 0     ||
         strcmp(name, "UnlockExperimentalVMOptions") == 0;

}

bool Flag::is_unlocked() const {
  if (strcmp(kind, "{diagnostic}") == 0) {
    return UnlockDiagnosticVMOptions;
  } else if (strcmp(kind, "{experimental}") == 0) {
    return UnlockExperimentalVMOptions;
  } else {
    return true;
  }
}

bool Flag::is_writeable() const {
  return (strcmp(kind, "{manageable}") == 0 || strcmp(kind, "{product rw}") == 0);
}

// All flags except "manageable" are assumed internal flags.
// Long term, we need to define a mechanism to specify which flags
// are external/stable and change this function accordingly.
bool Flag::is_external() const {
  return (strcmp(kind, "{manageable}") == 0);
}

// Length of format string (e.g. "%.1234s") for printing ccstr below
#define FORMAT_BUFFER_LEN 16

void Flag::print_on(outputStream* st) {
  st->print("%5s %-35s %c= ", type, name, (origin != DEFAULT ? ':' : ' '));
  if (is_bool())  st->print("%-16s", get_bool() ? "true" : "false");
  if (is_intx())  st->print("%-16ld", get_intx());
  if (is_uintx()) st->print("%-16lu", get_uintx());
  if (is_ccstr()) {
    const char* cp = get_ccstr();
<<<<<<< HEAD
    if (cp != NULL) {
      const char* eol;
      while ((eol = strchr(cp, '\n')) != NULL) {
        char format_buffer[FORMAT_BUFFER_LEN];
        size_t llen = pointer_delta(eol, cp, sizeof(char));
        jio_snprintf(format_buffer, FORMAT_BUFFER_LEN,
                     "%%." SIZE_FORMAT "s", llen);
        st->print(format_buffer, cp);
        st->cr();
        cp = eol+1;
        st->print("%5s %-35s += ", "", name);
      }
      st->print("%-16s", cp);
=======
    const char* eol;
    while ((eol = strchr(cp, '\n')) != NULL) {
      char format_buffer[FORMAT_BUFFER_LEN];
      size_t llen = pointer_delta(eol, cp, sizeof(char));
      jio_snprintf(format_buffer, FORMAT_BUFFER_LEN, 
		   "%%." SIZE_FORMAT "s", llen);
      st->print(format_buffer, cp);
      st->cr();
      cp = eol+1;
      st->print("%5s %-35s += ", "", name);
>>>>>>> 2571633a
    }
  }
  st->print(" %s", kind);
  st->cr();
}

void Flag::print_as_flag(outputStream* st) {
  if (is_bool()) {
    st->print("-XX:%s%s", get_bool() ? "+" : "-", name);
  } else if (is_intx()) {
    st->print("-XX:%s=" INTX_FORMAT, name, get_intx());
  } else if (is_uintx()) {
    st->print("-XX:%s=" UINTX_FORMAT, name, get_uintx());
  } else if (is_ccstr()) {
    st->print("-XX:%s=", name);
<<<<<<< HEAD
    const char* cp = get_ccstr();
    if (cp != NULL) {
      // Need to turn embedded '\n's back into separate arguments
      // Not so efficient to print one character at a time,
      // but the choice is to do the transformation to a buffer
      // and print that.  And this need not be efficient.
      for (; *cp != '\0'; cp += 1) {
        switch (*cp) {
          default:
            st->print("%c", *cp);
            break;
          case '\n':
            st->print(" -XX:%s=", name);
            break;
        }
=======
    // Need to turn embedded '\n's back into separate arguments
    // Not so efficient to print one character at a time, 
    // but the choice is to do the transformation to a buffer 
    // and print that.  And this need not be efficient.
    for (const char* cp = get_ccstr(); *cp != '\0'; cp += 1) {
      switch (*cp) {
      default:
        st->print("%c", *cp);
        break;
      case '\n': 
        st->print(" -XX:%s=", name);
        break;
>>>>>>> 2571633a
      }
    }
  } else {
    ShouldNotReachHere();
  }
}

// 4991491 do not "optimize out" the was_set false values: omitting them
// tickles a Microsoft compiler bug causing flagTable to be malformed

#define RUNTIME_PRODUCT_FLAG_STRUCT(type, name, value, doc) { #type, XSTR(name), &name, "{product}", DEFAULT },
#define RUNTIME_PD_PRODUCT_FLAG_STRUCT(type, name, doc)     { #type, XSTR(name), &name, "{pd product}", DEFAULT },
#define RUNTIME_DIAGNOSTIC_FLAG_STRUCT(type, name, value, doc) { #type, XSTR(name), &name, "{diagnostic}", DEFAULT },
#define RUNTIME_EXPERIMENTAL_FLAG_STRUCT(type, name, value, doc) { #type, XSTR(name), &name, "{experimental}", DEFAULT },
#define RUNTIME_MANAGEABLE_FLAG_STRUCT(type, name, value, doc) { #type, XSTR(name), &name, "{manageable}", DEFAULT },
#define RUNTIME_PRODUCT_RW_FLAG_STRUCT(type, name, value, doc) { #type, XSTR(name), &name, "{product rw}", DEFAULT },

#ifdef PRODUCT
  #define RUNTIME_DEVELOP_FLAG_STRUCT(type, name, value, doc) /* flag is constant */ 
  #define RUNTIME_PD_DEVELOP_FLAG_STRUCT(type, name, doc)     /* flag is constant */ 
  #define RUNTIME_NOTPRODUCT_FLAG_STRUCT(type, name, value, doc) 
#else
  #define RUNTIME_DEVELOP_FLAG_STRUCT(type, name, value, doc) { #type, XSTR(name), &name, "", DEFAULT },
  #define RUNTIME_PD_DEVELOP_FLAG_STRUCT(type, name, doc)     { #type, XSTR(name), &name, "{pd}", DEFAULT }, 
  #define RUNTIME_NOTPRODUCT_FLAG_STRUCT(type, name, value, doc) { #type, XSTR(name), &name, "{notproduct}", DEFAULT },
#endif

#ifdef _LP64
  #define RUNTIME_LP64_PRODUCT_FLAG_STRUCT(type, name, value, doc) { #type, XSTR(name), &name, "{lp64_product}", DEFAULT },
#else
  #define RUNTIME_LP64_PRODUCT_FLAG_STRUCT(type, name, value, doc) /* flag is constant */
#endif // _LP64

#define C1_PRODUCT_FLAG_STRUCT(type, name, value, doc) { #type, XSTR(name), &name, "{C1 product}", DEFAULT },
#define C1_PD_PRODUCT_FLAG_STRUCT(type, name, doc)     { #type, XSTR(name), &name, "{C1 pd product}", DEFAULT },
#ifdef PRODUCT
  #define C1_DEVELOP_FLAG_STRUCT(type, name, value, doc) /* flag is constant */ 
  #define C1_PD_DEVELOP_FLAG_STRUCT(type, name, doc)     /* flag is constant */ 
  #define C1_NOTPRODUCT_FLAG_STRUCT(type, name, value, doc) 
#else
  #define C1_DEVELOP_FLAG_STRUCT(type, name, value, doc) { #type, XSTR(name), &name, "{C1}", DEFAULT },
  #define C1_PD_DEVELOP_FLAG_STRUCT(type, name, doc)     { #type, XSTR(name), &name, "{C1 pd}", DEFAULT }, 
  #define C1_NOTPRODUCT_FLAG_STRUCT(type, name, value, doc) { #type, XSTR(name), &name, "{C1 notproduct}", DEFAULT },
#endif


#define C2_PRODUCT_FLAG_STRUCT(type, name, value, doc) { #type, XSTR(name), &name, "{C2 product}", DEFAULT },
#define C2_PD_PRODUCT_FLAG_STRUCT(type, name, doc)     { #type, XSTR(name), &name, "{C2 pd product}", DEFAULT },
#define C2_DIAGNOSTIC_FLAG_STRUCT(type, name, value, doc) { #type, XSTR(name), &name, "{C2 diagnostic}", DEFAULT },
#ifdef PRODUCT
  #define C2_DEVELOP_FLAG_STRUCT(type, name, value, doc) /* flag is constant */ 
  #define C2_PD_DEVELOP_FLAG_STRUCT(type, name, doc)     /* flag is constant */ 
  #define C2_NOTPRODUCT_FLAG_STRUCT(type, name, value, doc) 
#else
  #define C2_DEVELOP_FLAG_STRUCT(type, name, value, doc) { #type, XSTR(name), &name, "{C2}", DEFAULT },
  #define C2_PD_DEVELOP_FLAG_STRUCT(type, name, doc)     { #type, XSTR(name), &name, "{C2 pd}", DEFAULT }, 
  #define C2_NOTPRODUCT_FLAG_STRUCT(type, name, value, doc) { #type, XSTR(name), &name, "{C2 notproduct}", DEFAULT },
#endif


static Flag flagTable[] = {
 RUNTIME_FLAGS(RUNTIME_DEVELOP_FLAG_STRUCT, RUNTIME_PD_DEVELOP_FLAG_STRUCT, RUNTIME_PRODUCT_FLAG_STRUCT, RUNTIME_PD_PRODUCT_FLAG_STRUCT, RUNTIME_DIAGNOSTIC_FLAG_STRUCT, RUNTIME_EXPERIMENTAL_FLAG_STRUCT, RUNTIME_NOTPRODUCT_FLAG_STRUCT, RUNTIME_MANAGEABLE_FLAG_STRUCT, RUNTIME_PRODUCT_RW_FLAG_STRUCT, RUNTIME_LP64_PRODUCT_FLAG_STRUCT)
 RUNTIME_OS_FLAGS(RUNTIME_DEVELOP_FLAG_STRUCT, RUNTIME_PD_DEVELOP_FLAG_STRUCT, RUNTIME_PRODUCT_FLAG_STRUCT, RUNTIME_PD_PRODUCT_FLAG_STRUCT, RUNTIME_DIAGNOSTIC_FLAG_STRUCT, RUNTIME_NOTPRODUCT_FLAG_STRUCT)
#ifndef SERIALGC
 G1_FLAGS(RUNTIME_DEVELOP_FLAG_STRUCT, RUNTIME_PD_DEVELOP_FLAG_STRUCT, RUNTIME_PRODUCT_FLAG_STRUCT, RUNTIME_PD_PRODUCT_FLAG_STRUCT, RUNTIME_DIAGNOSTIC_FLAG_STRUCT, RUNTIME_EXPERIMENTAL_FLAG_STRUCT, RUNTIME_NOTPRODUCT_FLAG_STRUCT, RUNTIME_MANAGEABLE_FLAG_STRUCT, RUNTIME_PRODUCT_RW_FLAG_STRUCT)
#endif // SERIALGC
#ifdef COMPILER1
 C1_FLAGS(C1_DEVELOP_FLAG_STRUCT, C1_PD_DEVELOP_FLAG_STRUCT, C1_PRODUCT_FLAG_STRUCT, C1_PD_PRODUCT_FLAG_STRUCT, C1_NOTPRODUCT_FLAG_STRUCT)
#endif
#ifdef COMPILER2
 C2_FLAGS(C2_DEVELOP_FLAG_STRUCT, C2_PD_DEVELOP_FLAG_STRUCT, C2_PRODUCT_FLAG_STRUCT, C2_PD_PRODUCT_FLAG_STRUCT, C2_DIAGNOSTIC_FLAG_STRUCT, C2_NOTPRODUCT_FLAG_STRUCT)
#endif
 {0, NULL, NULL}
};

Flag* Flag::flags = flagTable;
size_t Flag::numFlags = (sizeof(flagTable) / sizeof(Flag));

inline bool str_equal(const char* s, char* q, size_t len) {
  // s is null terminated, q is not!
  if (strlen(s) != (unsigned int) len) return false;
  return strncmp(s, q, len) == 0;
}

Flag* Flag::find_flag(char* name, size_t length) {
  for (Flag* current = &flagTable[0]; current->name; current++) {
    if (str_equal(current->name, name, length)) {
      if (!(current->is_unlocked() || current->is_unlocker())) {
<<<<<<< HEAD
        // disable use of diagnostic or experimental flags until they
        // are explicitly unlocked
        return NULL;
=======
	// disable use of diagnostic flags until they are unlocked
	return NULL;
>>>>>>> 2571633a
      }
      return current;
    }
  }
  return NULL;
}

// Returns the address of the index'th element
static Flag* address_of_flag(CommandLineFlagWithType flag) {
  assert((size_t)flag < Flag::numFlags, "bad command line flag index");
  return &Flag::flags[flag];
}

bool CommandLineFlagsEx::is_default(CommandLineFlag flag) {
  assert((size_t)flag < Flag::numFlags, "bad command line flag index");
  Flag* f = &Flag::flags[flag];
  return (f->origin == DEFAULT);
}

bool CommandLineFlagsEx::is_ergo(CommandLineFlag flag) {
  assert((size_t)flag < Flag::numFlags, "bad command line flag index");
  Flag* f = &Flag::flags[flag];
  return (f->origin == ERGONOMIC);
}

bool CommandLineFlagsEx::is_cmdline(CommandLineFlag flag) {
  assert((size_t)flag < Flag::numFlags, "bad command line flag index");
  Flag* f = &Flag::flags[flag];
  return (f->origin == COMMAND_LINE);
}

bool CommandLineFlags::wasSetOnCmdline(const char* name, bool* value) {
  Flag* result = Flag::find_flag((char*)name, strlen(name));
  if (result == NULL) return false;
  *value = (result->origin == COMMAND_LINE);
  return true;
}

bool CommandLineFlags::boolAt(char* name, size_t len, bool* value) {
  Flag* result = Flag::find_flag(name, len);
  if (result == NULL) return false;
  if (!result->is_bool()) return false;   
  *value = result->get_bool();
  return true;
}

bool CommandLineFlags::boolAtPut(char* name, size_t len, bool* value, FlagValueOrigin origin) {
  Flag* result = Flag::find_flag(name, len);
  if (result == NULL) return false;
  if (!result->is_bool()) return false;   
  bool old_value = result->get_bool();
  result->set_bool(*value); 
  *value = old_value;
  result->origin = origin;
  return true;
}

void CommandLineFlagsEx::boolAtPut(CommandLineFlagWithType flag, bool value, FlagValueOrigin origin) {
  Flag* faddr = address_of_flag(flag);
  guarantee(faddr != NULL && faddr->is_bool(), "wrong flag type");
  faddr->set_bool(value); 
  faddr->origin = origin;
}

bool CommandLineFlags::intxAt(char* name, size_t len, intx* value) {
  Flag* result = Flag::find_flag(name, len);
  if (result == NULL) return false;
  if (!result->is_intx()) return false;   
  *value = result->get_intx();
  return true;
}

bool CommandLineFlags::intxAtPut(char* name, size_t len, intx* value, FlagValueOrigin origin) {
  Flag* result = Flag::find_flag(name, len);
  if (result == NULL) return false;
  if (!result->is_intx()) return false;   
  intx old_value = result->get_intx();
  result->set_intx(*value); 
  *value = old_value;
  result->origin = origin;
  return true;
}

void CommandLineFlagsEx::intxAtPut(CommandLineFlagWithType flag, intx value, FlagValueOrigin origin) {
  Flag* faddr = address_of_flag(flag);
  guarantee(faddr != NULL && faddr->is_intx(), "wrong flag type");
  faddr->set_intx(value); 
  faddr->origin = origin;
}

bool CommandLineFlags::uintxAt(char* name, size_t len, uintx* value) {
  Flag* result = Flag::find_flag(name, len);
  if (result == NULL) return false;
  if (!result->is_uintx()) return false;
  *value = result->get_uintx();
  return true;
}

bool CommandLineFlags::uintxAtPut(char* name, size_t len, uintx* value, FlagValueOrigin origin) {
  Flag* result = Flag::find_flag(name, len);
  if (result == NULL) return false;
  if (!result->is_uintx()) return false;
  uintx old_value = result->get_uintx();
  result->set_uintx(*value);
  *value = old_value;
  result->origin = origin;
  return true;
}

void CommandLineFlagsEx::uintxAtPut(CommandLineFlagWithType flag, uintx value, FlagValueOrigin origin) {
  Flag* faddr = address_of_flag(flag);
  guarantee(faddr != NULL && faddr->is_uintx(), "wrong flag type");
  faddr->set_uintx(value);
  faddr->origin = origin;
}

bool CommandLineFlags::doubleAt(char* name, size_t len, double* value) {
  Flag* result = Flag::find_flag(name, len);
  if (result == NULL) return false;
  if (!result->is_double()) return false;
  *value = result->get_double();
  return true;
}

bool CommandLineFlags::doubleAtPut(char* name, size_t len, double* value, FlagValueOrigin origin) {
  Flag* result = Flag::find_flag(name, len);
  if (result == NULL) return false;
  if (!result->is_double()) return false;
  double old_value = result->get_double();
  result->set_double(*value);
  *value = old_value;
  result->origin = origin;
  return true;
}

void CommandLineFlagsEx::doubleAtPut(CommandLineFlagWithType flag, double value, FlagValueOrigin origin) {
  Flag* faddr = address_of_flag(flag);
  guarantee(faddr != NULL && faddr->is_double(), "wrong flag type");
  faddr->set_double(value);
  faddr->origin = origin;
}

bool CommandLineFlags::ccstrAt(char* name, size_t len, ccstr* value) {
  Flag* result = Flag::find_flag(name, len);
  if (result == NULL) return false;
  if (!result->is_ccstr()) return false;
  *value = result->get_ccstr();
  return true;
}

// Contract:  Flag will make private copy of the incoming value.
// Outgoing value is always malloc-ed, and caller MUST call free.
bool CommandLineFlags::ccstrAtPut(char* name, size_t len, ccstr* value, FlagValueOrigin origin) {
  Flag* result = Flag::find_flag(name, len);
  if (result == NULL) return false;
  if (!result->is_ccstr()) return false;
  ccstr old_value = result->get_ccstr();
  char* new_value = NULL;
  if (*value != NULL) {
    new_value = NEW_C_HEAP_ARRAY(char, strlen(*value)+1);
    strcpy(new_value, *value);
  }
  result->set_ccstr(new_value);
  if (result->origin == DEFAULT && old_value != NULL) {
    // Prior value is NOT heap allocated, but was a literal constant.
    char* old_value_to_free = NEW_C_HEAP_ARRAY(char, strlen(old_value)+1);
    strcpy(old_value_to_free, old_value);
    old_value = old_value_to_free;
  }
  *value = old_value;
  result->origin = origin;
  return true;
}

// Contract:  Flag will make private copy of the incoming value.
void CommandLineFlagsEx::ccstrAtPut(CommandLineFlagWithType flag, ccstr value, FlagValueOrigin origin) {
  Flag* faddr = address_of_flag(flag);
  guarantee(faddr != NULL && faddr->is_ccstr(), "wrong flag type");
  ccstr old_value = faddr->get_ccstr();
  char* new_value = NEW_C_HEAP_ARRAY(char, strlen(value)+1);
  strcpy(new_value, value);
  faddr->set_ccstr(new_value);
  if (faddr->origin != DEFAULT && old_value != NULL) {
    // Prior value is heap allocated so free it.
    FREE_C_HEAP_ARRAY(char, old_value);
  }
  faddr->origin = origin;
}

extern "C" {
  static int compare_flags(const void* void_a, const void* void_b) {
    return strcmp((*((Flag**) void_a))->name, (*((Flag**) void_b))->name);
  }
}

void CommandLineFlags::printSetFlags() {
  // Print which flags were set on the command line
  // note: this method is called before the thread structure is in place
  //       which means resource allocation cannot be used.

  // Compute size
  int length= 0;
  while (flagTable[length].name != NULL) length++;

  // Sort
  Flag** array = NEW_C_HEAP_ARRAY(Flag*, length);
  for (int index = 0; index < length; index++) {
    array[index] = &flagTable[index];
  }
  qsort(array, length, sizeof(Flag*), compare_flags);

  // Print
  for (int i = 0; i < length; i++) {
    if (array[i]->origin /* naked field! */) {
      array[i]->print_as_flag(tty);
      tty->print(" ");
    }
  }
  tty->cr();
  FREE_C_HEAP_ARRAY(Flag*, array);
}

#ifndef PRODUCT


void CommandLineFlags::verify() {
  assert(Arguments::check_vm_args_consistency(), "Some flag settings conflict");
}

void CommandLineFlags::printFlags() {
  // Print the flags sorted by name
  // note: this method is called before the thread structure is in place
  //       which means resource allocation cannot be used.

  // Compute size
  int length= 0;
  while (flagTable[length].name != NULL) length++;

  // Sort
  Flag** array = NEW_C_HEAP_ARRAY(Flag*, length);
  for (int index = 0; index < length; index++) {
    array[index] = &flagTable[index];
  }
  qsort(array, length, sizeof(Flag*), compare_flags);

  // Print
  tty->print_cr("[Global flags]");
  for (int i = 0; i < length; i++) {
    if (array[i]->is_unlocked()) {
      array[i]->print_on(tty);
    }
  }
  FREE_C_HEAP_ARRAY(Flag*, array);
}

#endif
<|MERGE_RESOLUTION|>--- conflicted
+++ resolved
@@ -77,7 +77,6 @@
   if (is_uintx()) st->print("%-16lu", get_uintx());
   if (is_ccstr()) {
     const char* cp = get_ccstr();
-<<<<<<< HEAD
     if (cp != NULL) {
       const char* eol;
       while ((eol = strchr(cp, '\n')) != NULL) {
@@ -91,18 +90,6 @@
         st->print("%5s %-35s += ", "", name);
       }
       st->print("%-16s", cp);
-=======
-    const char* eol;
-    while ((eol = strchr(cp, '\n')) != NULL) {
-      char format_buffer[FORMAT_BUFFER_LEN];
-      size_t llen = pointer_delta(eol, cp, sizeof(char));
-      jio_snprintf(format_buffer, FORMAT_BUFFER_LEN, 
-		   "%%." SIZE_FORMAT "s", llen);
-      st->print(format_buffer, cp);
-      st->cr();
-      cp = eol+1;
-      st->print("%5s %-35s += ", "", name);
->>>>>>> 2571633a
     }
   }
   st->print(" %s", kind);
@@ -118,7 +105,6 @@
     st->print("-XX:%s=" UINTX_FORMAT, name, get_uintx());
   } else if (is_ccstr()) {
     st->print("-XX:%s=", name);
-<<<<<<< HEAD
     const char* cp = get_ccstr();
     if (cp != NULL) {
       // Need to turn embedded '\n's back into separate arguments
@@ -134,20 +120,6 @@
             st->print(" -XX:%s=", name);
             break;
         }
-=======
-    // Need to turn embedded '\n's back into separate arguments
-    // Not so efficient to print one character at a time, 
-    // but the choice is to do the transformation to a buffer 
-    // and print that.  And this need not be efficient.
-    for (const char* cp = get_ccstr(); *cp != '\0'; cp += 1) {
-      switch (*cp) {
-      default:
-        st->print("%c", *cp);
-        break;
-      case '\n': 
-        st->print(" -XX:%s=", name);
-        break;
->>>>>>> 2571633a
       }
     }
   } else {
@@ -236,14 +208,9 @@
   for (Flag* current = &flagTable[0]; current->name; current++) {
     if (str_equal(current->name, name, length)) {
       if (!(current->is_unlocked() || current->is_unlocker())) {
-<<<<<<< HEAD
         // disable use of diagnostic or experimental flags until they
         // are explicitly unlocked
         return NULL;
-=======
-	// disable use of diagnostic flags until they are unlocked
-	return NULL;
->>>>>>> 2571633a
       }
       return current;
     }
