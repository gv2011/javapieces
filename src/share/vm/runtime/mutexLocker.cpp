--- conflicted
+++ resolved
@@ -206,7 +206,6 @@
     def(StringDedupQueue_lock      , Monitor, leaf,        true,  Monitor::_safepoint_check_never);
     def(StringDedupTable_lock      , Mutex  , leaf,        true,  Monitor::_safepoint_check_never);
   }
-<<<<<<< HEAD
   def(ParGCRareEvent_lock          , Mutex  , leaf     ,   true,  Monitor::_safepoint_check_sometimes);
   def(DerivedPointerTableGC_lock   , Mutex,   leaf,        true,  Monitor::_safepoint_check_never);
   def(CodeCache_lock               , Mutex  , special,     true,  Monitor::_safepoint_check_never);
@@ -221,6 +220,7 @@
 
   def(SystemDictionary_lock        , Monitor, leaf,        true,  Monitor::_safepoint_check_always);     // lookups done by VM thread
   def(PackageTable_lock            , Mutex  , leaf,        false, Monitor::_safepoint_check_always);
+  def(Module_lock                  , Mutex  , nonleaf  ,   true,  Monitor::_safepoint_check_always);
   def(InlineCacheBuffer_lock       , Mutex  , leaf,        true,  Monitor::_safepoint_check_always);
   def(VMStatistic_lock             , Mutex  , leaf,        false, Monitor::_safepoint_check_always);
   def(ExpandHeap_lock              , Mutex  , leaf,        true,  Monitor::_safepoint_check_always);     // Used during compilation by VM thread
@@ -232,34 +232,6 @@
   def(ExceptionCache_lock          , Mutex  , leaf,        false, Monitor::_safepoint_check_always);     // serial profile printing
   def(OsrList_lock                 , Mutex  , leaf,        true,  Monitor::_safepoint_check_never);
   def(Debug1_lock                  , Mutex  , leaf,        true,  Monitor::_safepoint_check_never);
-=======
-  def(ParGCRareEvent_lock          , Mutex  , leaf     ,   true );
-  def(DerivedPointerTableGC_lock   , Mutex,   leaf,        true );
-  def(CodeCache_lock               , Monitor, special,     true );
-  def(Interrupt_lock               , Monitor, special,     true ); // used for interrupt processing
-  def(RawMonitor_lock              , Mutex,   special,     true );
-  def(OopMapCacheAlloc_lock        , Mutex,   leaf,        true ); // used for oop_map_cache allocation.
-
-  def(Patching_lock                , Mutex  , special,     true ); // used for safepointing and code patching.
-  def(ObjAllocPost_lock            , Monitor, special,     false);
-  def(Service_lock                 , Monitor, special,     true ); // used for service thread operations
-  def(JmethodIdCreation_lock       , Mutex  , leaf,        true ); // used for creating jmethodIDs.
-
-  def(SystemDictionary_lock        , Monitor, leaf,        true ); // lookups done by VM thread
-  def(PackageTable_lock            , Mutex  , leaf,        false);
-  def(Module_lock                  , Mutex  , nonleaf  ,   true );
-  def(InlineCacheBuffer_lock       , Mutex  , leaf,        true );
-  def(VMStatistic_lock             , Mutex  , leaf,        false);
-  def(ExpandHeap_lock              , Mutex  , leaf,        true ); // Used during compilation by VM thread
-  def(JNIHandleBlockFreeList_lock  , Mutex  , leaf,        true ); // handles are used by VM thread
-  def(SignatureHandlerLibrary_lock , Mutex  , leaf,        false);
-  def(SymbolTable_lock             , Mutex  , leaf+2,      true );
-  def(StringTable_lock             , Mutex  , leaf,        true );
-  def(ProfilePrint_lock            , Mutex  , leaf,        false); // serial profile printing
-  def(ExceptionCache_lock          , Mutex  , leaf,        false); // serial profile printing
-  def(OsrList_lock                 , Mutex  , leaf,        true );
-  def(Debug1_lock                  , Mutex  , leaf,        true );
->>>>>>> 53728d07
 #ifndef PRODUCT
   def(FullGCALot_lock              , Mutex  , leaf,        false, Monitor::_safepoint_check_always);     // a lock to make FullGCALot MT safe
 #endif
