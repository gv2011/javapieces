/*
 * Copyright (c) 2000, 2015, Oracle and/or its affiliates. All rights reserved.
 * DO NOT ALTER OR REMOVE COPYRIGHT NOTICES OR THIS FILE HEADER.
 *
 * This code is free software; you can redistribute it and/or modify it
 * under the terms of the GNU General Public License version 2 only, as
 * published by the Free Software Foundation.
 *
 * This code is distributed in the hope that it will be useful, but WITHOUT
 * ANY WARRANTY; without even the implied warranty of MERCHANTABILITY or
 * FITNESS FOR A PARTICULAR PURPOSE.  See the GNU General Public License
 * version 2 for more details (a copy is included in the LICENSE file that
 * accompanied this code).
 *
 * You should have received a copy of the GNU General Public License version
 * 2 along with this work; if not, write to the Free Software Foundation,
 * Inc., 51 Franklin St, Fifth Floor, Boston, MA 02110-1301 USA.
 *
 * Please contact Oracle, 500 Oracle Parkway, Redwood Shores, CA 94065 USA
 * or visit www.oracle.com if you need additional information or have any
 * questions.
 *
 */

#include "precompiled.hpp"
#include "ci/ciField.hpp"
#include "ci/ciInstance.hpp"
#include "ci/ciMethodData.hpp"
#include "ci/ciObjArrayKlass.hpp"
#include "ci/ciSymbol.hpp"
#include "classfile/compactHashtable.hpp"
#include "classfile/dictionary.hpp"
#include "classfile/javaClasses.hpp"
#include "classfile/loaderConstraints.hpp"
#include "classfile/placeholders.hpp"
#include "classfile/stringTable.hpp"
#include "classfile/systemDictionary.hpp"
#include "code/codeBlob.hpp"
#include "code/codeCache.hpp"
#include "code/compressedStream.hpp"
#include "code/location.hpp"
#include "code/nmethod.hpp"
#include "code/pcDesc.hpp"
#include "code/stubs.hpp"
#include "code/vmreg.hpp"
#include "compiler/compileBroker.hpp"
#include "compiler/oopMap.hpp"
#include "gc/parallel/immutableSpace.hpp"
#include "gc/parallel/mutableSpace.hpp"
#include "gc/serial/defNewGeneration.hpp"
#include "gc/serial/tenuredGeneration.hpp"
#include "gc/shared/cardTableRS.hpp"
#include "gc/shared/collectedHeap.hpp"
#include "gc/shared/genCollectedHeap.hpp"
#include "gc/shared/generation.hpp"
#include "gc/shared/generationSpec.hpp"
#include "gc/shared/space.hpp"
#include "gc/shared/watermark.hpp"
#include "interpreter/bytecodeInterpreter.hpp"
#include "interpreter/bytecodes.hpp"
#include "interpreter/interpreter.hpp"
#include "memory/allocation.hpp"
#include "memory/allocation.inline.hpp"
#include "memory/freeBlockDictionary.hpp"
#include "memory/heap.hpp"
#include "memory/metachunk.hpp"
#include "memory/referenceType.hpp"
#include "memory/universe.hpp"
#include "memory/virtualspace.hpp"
#include "oops/arrayKlass.hpp"
#include "oops/arrayOop.hpp"
#include "oops/compiledICHolder.hpp"
#include "oops/constMethod.hpp"
#include "oops/constantPool.hpp"
#include "oops/cpCache.hpp"
#include "oops/instanceClassLoaderKlass.hpp"
#include "oops/instanceKlass.hpp"
#include "oops/instanceMirrorKlass.hpp"
#include "oops/instanceOop.hpp"
#include "oops/klass.hpp"
#include "oops/markOop.hpp"
#include "oops/method.hpp"
#include "oops/methodCounters.hpp"
#include "oops/methodData.hpp"
#include "oops/objArrayKlass.hpp"
#include "oops/objArrayOop.hpp"
#include "oops/oop.inline.hpp"
#include "oops/symbol.hpp"
#include "oops/typeArrayKlass.hpp"
#include "oops/typeArrayOop.hpp"
#include "prims/jvmtiAgentThread.hpp"
#include "runtime/arguments.hpp"
#include "runtime/deoptimization.hpp"
#include "runtime/globals.hpp"
#include "runtime/java.hpp"
#include "runtime/javaCalls.hpp"
#include "runtime/os.hpp"
#include "runtime/perfMemory.hpp"
#include "runtime/serviceThread.hpp"
#include "runtime/sharedRuntime.hpp"
#include "runtime/stubRoutines.hpp"
#include "runtime/thread.inline.hpp"
#include "runtime/vframeArray.hpp"
#include "runtime/vmStructs.hpp"
#include "utilities/array.hpp"
#include "utilities/globalDefinitions.hpp"
#include "utilities/hashtable.hpp"
#include "utilities/macros.hpp"

#ifdef TARGET_ARCH_x86
# include "vmStructs_x86.hpp"
#endif
#ifdef TARGET_ARCH_sparc
# include "vmStructs_sparc.hpp"
#endif
#ifdef TARGET_ARCH_zero
# include "vmStructs_zero.hpp"
#endif
#ifdef TARGET_ARCH_arm
# include "vmStructs_arm.hpp"
#endif
#ifdef TARGET_ARCH_ppc
# include "vmStructs_ppc.hpp"
#endif
#ifdef TARGET_ARCH_aarch64
# include "vmStructs_aarch64.hpp"
#endif
#ifdef TARGET_OS_ARCH_linux_x86
# include "vmStructs_linux_x86.hpp"
#endif
#ifdef TARGET_OS_ARCH_linux_sparc
# include "vmStructs_linux_sparc.hpp"
#endif
#ifdef TARGET_OS_ARCH_linux_zero
# include "vmStructs_linux_zero.hpp"
#endif
#ifdef TARGET_OS_ARCH_solaris_x86
# include "vmStructs_solaris_x86.hpp"
#endif
#ifdef TARGET_OS_ARCH_solaris_sparc
# include "vmStructs_solaris_sparc.hpp"
#endif
#ifdef TARGET_OS_ARCH_windows_x86
# include "vmStructs_windows_x86.hpp"
#endif
#ifdef TARGET_OS_ARCH_linux_arm
# include "vmStructs_linux_arm.hpp"
#endif
#ifdef TARGET_OS_ARCH_linux_ppc
# include "vmStructs_linux_ppc.hpp"
#endif
#ifdef TARGET_OS_ARCH_linux_aarch64
# include "vmStructs_linux_aarch64.hpp"
#endif
#ifdef TARGET_OS_ARCH_aix_ppc
# include "vmStructs_aix_ppc.hpp"
#endif
#ifdef TARGET_OS_ARCH_bsd_x86
# include "vmStructs_bsd_x86.hpp"
#endif
#ifdef TARGET_OS_ARCH_bsd_zero
# include "vmStructs_bsd_zero.hpp"
#endif
#if INCLUDE_ALL_GCS
#include "gc/cms/compactibleFreeListSpace.hpp"
#include "gc/cms/concurrentMarkSweepGeneration.hpp"
#include "gc/cms/concurrentMarkSweepThread.hpp"
#include "gc/cms/parNewGeneration.hpp"
#include "gc/cms/vmStructs_cms.hpp"
#include "gc/cms/vmStructs_parNew.hpp"
#include "gc/g1/vmStructs_g1.hpp"
#include "gc/parallel/asPSOldGen.hpp"
#include "gc/parallel/asPSYoungGen.hpp"
#include "gc/parallel/parallelScavengeHeap.hpp"
#include "gc/parallel/psOldGen.hpp"
#include "gc/parallel/psVirtualspace.hpp"
#include "gc/parallel/psYoungGen.hpp"
#include "gc/parallel/vmStructs_parallelgc.hpp"
#endif // INCLUDE_ALL_GCS

#if INCLUDE_TRACE
#include "runtime/vmStructs_trace.hpp"
#endif

#include "runtime/vmStructs_ext.hpp"

#ifdef COMPILER2
#include "opto/addnode.hpp"
#include "opto/block.hpp"
#include "opto/callnode.hpp"
#include "opto/castnode.hpp"
#include "opto/cfgnode.hpp"
#include "opto/chaitin.hpp"
#include "opto/convertnode.hpp"
#include "opto/divnode.hpp"
#include "opto/intrinsicnode.hpp"
#include "opto/locknode.hpp"
#include "opto/loopnode.hpp"
#include "opto/machnode.hpp"
#include "opto/matcher.hpp"
#include "opto/mathexactnode.hpp"
#include "opto/movenode.hpp"
#include "opto/mulnode.hpp"
#include "opto/narrowptrnode.hpp"
#include "opto/opaquenode.hpp"
#include "opto/optoreg.hpp"
#include "opto/parse.hpp"
#include "opto/phaseX.hpp"
#include "opto/regalloc.hpp"
#include "opto/rootnode.hpp"
#include "opto/subnode.hpp"
#include "opto/vectornode.hpp"
#endif // COMPILER2

// Note: the cross-product of (c1, c2, product, nonproduct, ...),
// (nonstatic, static), and (unchecked, checked) has not been taken.
// Only the macros currently needed have been defined.

// A field whose type is not checked is given a null string as the
// type name, indicating an "opaque" type to the serviceability agent.

// NOTE: there is an interdependency between this file and
// HotSpotTypeDataBase.java, which parses the type strings.

#ifndef REG_COUNT
  #define REG_COUNT 0
#endif
// whole purpose of this function is to work around bug c++/27724 in gcc 4.1.1
// with optimization turned on it doesn't affect produced code
static inline uint64_t cast_uint64_t(size_t x)
{
  return x;
}

#if INCLUDE_JVMTI
  #define JVMTI_STRUCTS(static_field) \
    static_field(JvmtiExport,                     _can_access_local_variables,                  bool)                                  \
    static_field(JvmtiExport,                     _can_hotswap_or_post_breakpoint,              bool)                                  \
    static_field(JvmtiExport,                     _can_post_on_exceptions,                      bool)                                  \
    static_field(JvmtiExport,                     _can_walk_any_space,                          bool)
#else
  #define JVMTI_STRUCTS(static_field)
#endif // INCLUDE_JVMTI

typedef HashtableEntry<intptr_t, mtInternal>  IntptrHashtableEntry;
typedef Hashtable<intptr_t, mtInternal>       IntptrHashtable;
typedef Hashtable<Symbol*, mtSymbol>          SymbolHashtable;
typedef HashtableEntry<Symbol*, mtClass>      SymbolHashtableEntry;
typedef Hashtable<oop, mtSymbol>              StringHashtable;
typedef TwoOopHashtable<Klass*, mtClass>      KlassTwoOopHashtable;
typedef Hashtable<Klass*, mtClass>            KlassHashtable;
typedef HashtableEntry<Klass*, mtClass>       KlassHashtableEntry;
typedef TwoOopHashtable<Symbol*, mtClass>     SymbolTwoOopHashtable;
typedef CompactHashtable<Symbol*, char>       SymbolCompactHashTable;

//--------------------------------------------------------------------------------
// VM_STRUCTS
//
// This list enumerates all of the fields the serviceability agent
// needs to know about. Be sure to see also the type table below this one.
// NOTE that there are platform-specific additions to this table in
// vmStructs_<os>_<cpu>.hpp.

#define VM_STRUCTS(nonstatic_field, \
                   static_field, \
                   unchecked_nonstatic_field, \
                   volatile_nonstatic_field, \
                   nonproduct_nonstatic_field, \
                   c1_nonstatic_field, \
                   c2_nonstatic_field, \
                   unchecked_c1_static_field, \
                   unchecked_c2_static_field) \
                                                                                                                                     \
  /******************************************************************/                                                               \
  /* OopDesc and Klass hierarchies (NOTE: MethodData* incomplete) */                                                                 \
  /******************************************************************/                                                               \
                                                                                                                                     \
  volatile_nonstatic_field(oopDesc,            _mark,                                         markOop)                               \
  volatile_nonstatic_field(oopDesc,            _metadata._klass,                              Klass*)                                \
  volatile_nonstatic_field(oopDesc,            _metadata._compressed_klass,                   narrowOop)                             \
     static_field(oopDesc,                     _bs,                                           BarrierSet*)                           \
  nonstatic_field(ArrayKlass,                  _dimension,                                    int)                                   \
  volatile_nonstatic_field(ArrayKlass,         _higher_dimension,                             Klass*)                                \
  volatile_nonstatic_field(ArrayKlass,         _lower_dimension,                              Klass*)                                \
  nonstatic_field(ArrayKlass,                  _vtable_len,                                   int)                                   \
  nonstatic_field(CompiledICHolder,            _holder_method,                                Method*)                               \
  nonstatic_field(CompiledICHolder,            _holder_klass,                                 Klass*)                                \
  nonstatic_field(ConstantPool,                _tags,                                         Array<u1>*)                            \
  nonstatic_field(ConstantPool,                _cache,                                        ConstantPoolCache*)                    \
  nonstatic_field(ConstantPool,                _pool_holder,                                  InstanceKlass*)                        \
  nonstatic_field(ConstantPool,                _operands,                                     Array<u2>*)                            \
  nonstatic_field(ConstantPool,                _length,                                       int)                                   \
  nonstatic_field(ConstantPool,                _resolved_references,                          jobject)                               \
  nonstatic_field(ConstantPool,                _reference_map,                                Array<u2>*)                            \
  nonstatic_field(ConstantPoolCache,           _length,                                       int)                                   \
  nonstatic_field(ConstantPoolCache,           _constant_pool,                                ConstantPool*)                         \
  nonstatic_field(InstanceKlass,               _array_klasses,                                Klass*)                                \
  nonstatic_field(InstanceKlass,               _methods,                                      Array<Method*>*)                       \
  nonstatic_field(InstanceKlass,               _default_methods,                              Array<Method*>*)                       \
  nonstatic_field(InstanceKlass,               _local_interfaces,                             Array<Klass*>*)                        \
  nonstatic_field(InstanceKlass,               _transitive_interfaces,                        Array<Klass*>*)                        \
  nonstatic_field(InstanceKlass,               _fields,                                       Array<u2>*)                            \
  nonstatic_field(InstanceKlass,               _java_fields_count,                            u2)                                    \
  nonstatic_field(InstanceKlass,               _constants,                                    ConstantPool*)                         \
  nonstatic_field(InstanceKlass,               _class_loader_data,                            ClassLoaderData*)                      \
  nonstatic_field(InstanceKlass,               _source_file_name_index,                       u2)                                    \
  nonstatic_field(InstanceKlass,               _source_debug_extension,                       char*)                                 \
  nonstatic_field(InstanceKlass,               _inner_classes,                                Array<jushort>*)                       \
  nonstatic_field(InstanceKlass,               _nonstatic_field_size,                         int)                                   \
  nonstatic_field(InstanceKlass,               _static_field_size,                            int)                                   \
  nonstatic_field(InstanceKlass,               _static_oop_field_count,                       u2)                                    \
  nonstatic_field(InstanceKlass,               _nonstatic_oop_map_size,                       int)                                   \
  nonstatic_field(InstanceKlass,               _is_marked_dependent,                          bool)                                  \
  nonstatic_field(InstanceKlass,               _minor_version,                                u2)                                    \
  nonstatic_field(InstanceKlass,               _major_version,                                u2)                                    \
  nonstatic_field(InstanceKlass,               _init_state,                                   u1)                                    \
  nonstatic_field(InstanceKlass,               _init_thread,                                  Thread*)                               \
  nonstatic_field(InstanceKlass,               _vtable_len,                                   int)                                   \
  nonstatic_field(InstanceKlass,               _itable_len,                                   int)                                   \
  nonstatic_field(InstanceKlass,               _reference_type,                               u1)                                    \
  volatile_nonstatic_field(InstanceKlass,      _oop_map_cache,                                OopMapCache*)                          \
  nonstatic_field(InstanceKlass,               _jni_ids,                                      JNIid*)                                \
  nonstatic_field(InstanceKlass,               _osr_nmethods_head,                            nmethod*)                              \
  nonstatic_field(InstanceKlass,               _breakpoints,                                  BreakpointInfo*)                       \
  nonstatic_field(InstanceKlass,               _generic_signature_index,                      u2)                                    \
  nonstatic_field(InstanceKlass,               _methods_jmethod_ids,                          jmethodID*)                            \
  volatile_nonstatic_field(InstanceKlass,      _idnum_allocated_count,                        u2)                                    \
  nonstatic_field(InstanceKlass,               _annotations,                                  Annotations*)                          \
  nonstatic_field(InstanceKlass,               _dependencies,                                 nmethodBucket*)                        \
  nonstatic_field(nmethodBucket,               _nmethod,                                      nmethod*)                              \
  nonstatic_field(nmethodBucket,               _count,                                        int)                                   \
  nonstatic_field(nmethodBucket,               _next,                                         nmethodBucket*)                        \
  nonstatic_field(InstanceKlass,               _method_ordering,                              Array<int>*)                           \
  nonstatic_field(InstanceKlass,               _default_vtable_indices,                       Array<int>*)                           \
  nonstatic_field(Klass,                       _super_check_offset,                           juint)                                 \
  nonstatic_field(Klass,                       _secondary_super_cache,                        Klass*)                                \
  nonstatic_field(Klass,                       _secondary_supers,                             Array<Klass*>*)                        \
  nonstatic_field(Klass,                       _primary_supers[0],                            Klass*)                                \
  nonstatic_field(Klass,                       _java_mirror,                                  oop)                                   \
  nonstatic_field(Klass,                       _modifier_flags,                               jint)                                  \
  nonstatic_field(Klass,                       _super,                                        Klass*)                                \
  nonstatic_field(Klass,                       _subklass,                                     Klass*)                                \
  nonstatic_field(Klass,                       _layout_helper,                                jint)                                  \
  nonstatic_field(Klass,                       _name,                                         Symbol*)                               \
  nonstatic_field(Klass,                       _access_flags,                                 AccessFlags)                           \
  nonstatic_field(Klass,                       _prototype_header,                             markOop)                               \
  nonstatic_field(Klass,                       _next_sibling,                                 Klass*)                                \
  nonstatic_field(vtableEntry,                 _method,                                       Method*)                               \
  nonstatic_field(MethodData,                  _size,                                         int)                                   \
  nonstatic_field(MethodData,                  _method,                                       Method*)                               \
  nonstatic_field(MethodData,                  _data_size,                                    int)                                   \
  nonstatic_field(MethodData,                  _data[0],                                      intptr_t)                              \
  nonstatic_field(MethodData,                  _parameters_type_data_di,                      int)                                   \
  nonstatic_field(MethodData,                  _nof_decompiles,                               uint)                                  \
  nonstatic_field(MethodData,                  _nof_overflow_recompiles,                      uint)                                  \
  nonstatic_field(MethodData,                  _nof_overflow_traps,                           uint)                                  \
  nonstatic_field(MethodData,                  _trap_hist._array[0],                          u1)                                    \
  nonstatic_field(MethodData,                  _eflags,                                       intx)                                  \
  nonstatic_field(MethodData,                  _arg_local,                                    intx)                                  \
  nonstatic_field(MethodData,                  _arg_stack,                                    intx)                                  \
  nonstatic_field(MethodData,                  _arg_returned,                                 intx)                                  \
  nonstatic_field(MethodData,                  _tenure_traps,                                 uint)                                  \
  nonstatic_field(MethodData,                  _invoke_mask,                                  int)                                   \
  nonstatic_field(MethodData,                  _backedge_mask,                                int)                                   \
  nonstatic_field(DataLayout,                  _header._struct._tag,                          u1)                                    \
  nonstatic_field(DataLayout,                  _header._struct._flags,                        u1)                                    \
  nonstatic_field(DataLayout,                  _header._struct._bci,                          u2)                                    \
  nonstatic_field(DataLayout,                  _cells[0],                                     intptr_t)                              \
  nonstatic_field(MethodCounters,              _nmethod_age,                                  int)                                   \
  nonstatic_field(MethodCounters,              _interpreter_invocation_limit,                 int)                                   \
  nonstatic_field(MethodCounters,              _interpreter_backward_branch_limit,            int)                                   \
  nonstatic_field(MethodCounters,              _interpreter_profile_limit,                    int)                                   \
  nonstatic_field(MethodCounters,              _invoke_mask,                                  int)                                   \
  nonstatic_field(MethodCounters,              _backedge_mask,                                int)                                   \
  nonstatic_field(MethodCounters,              _interpreter_invocation_count,                 int)                                   \
  nonstatic_field(MethodCounters,              _interpreter_throwout_count,                   u2)                                    \
  nonstatic_field(MethodCounters,              _number_of_breakpoints,                        u2)                                    \
  nonstatic_field(MethodCounters,              _invocation_counter,                           InvocationCounter)                     \
  nonstatic_field(MethodCounters,              _backedge_counter,                             InvocationCounter)                     \
  nonstatic_field(Method,                      _constMethod,                                  ConstMethod*)                          \
  nonstatic_field(Method,                      _method_data,                                  MethodData*)                           \
  nonstatic_field(Method,                      _method_counters,                              MethodCounters*)                       \
  nonstatic_field(Method,                      _access_flags,                                 AccessFlags)                           \
  nonstatic_field(Method,                      _vtable_index,                                 int)                                   \
  nonstatic_field(Method,                      _method_size,                                  u2)                                    \
  nonstatic_field(Method,                      _intrinsic_id,                                 u1)                                    \
  nonproduct_nonstatic_field(Method,           _compiled_invocation_count,                    int)                                   \
  volatile_nonstatic_field(Method,             _code,                                         nmethod*)                              \
  nonstatic_field(Method,                      _i2i_entry,                                    address)                               \
  nonstatic_field(Method,                      _adapter,                                      AdapterHandlerEntry*)                  \
  volatile_nonstatic_field(Method,             _from_compiled_entry,                          address)                               \
  volatile_nonstatic_field(Method,             _from_interpreted_entry,                       address)                               \
  volatile_nonstatic_field(ConstMethod,        _fingerprint,                                  uint64_t)                              \
  nonstatic_field(ConstMethod,                 _constants,                                    ConstantPool*)                         \
  nonstatic_field(ConstMethod,                 _stackmap_data,                                Array<u1>*)                            \
  nonstatic_field(ConstMethod,                 _constMethod_size,                             int)                                   \
  nonstatic_field(ConstMethod,                 _flags,                                        u2)                                    \
  nonstatic_field(ConstMethod,                 _code_size,                                    u2)                                    \
  nonstatic_field(ConstMethod,                 _name_index,                                   u2)                                    \
  nonstatic_field(ConstMethod,                 _signature_index,                              u2)                                    \
  nonstatic_field(ConstMethod,                 _method_idnum,                                 u2)                                    \
  nonstatic_field(ConstMethod,                 _max_stack,                                    u2)                                    \
  nonstatic_field(ConstMethod,                 _max_locals,                                   u2)                                    \
  nonstatic_field(ConstMethod,                 _size_of_parameters,                           u2)                                    \
  nonstatic_field(ObjArrayKlass,               _element_klass,                                Klass*)                                \
  nonstatic_field(ObjArrayKlass,               _bottom_klass,                                 Klass*)                                \
  volatile_nonstatic_field(Symbol,             _refcount,                                     short)                                 \
  nonstatic_field(Symbol,                      _identity_hash,                                short)                                 \
  nonstatic_field(Symbol,                      _length,                                       unsigned short)                        \
  unchecked_nonstatic_field(Symbol,            _body,                                         sizeof(jbyte)) /* NOTE: no type */     \
  nonstatic_field(TypeArrayKlass,              _max_length,                                   int)                                   \
                                                                                                                                     \
  /***********************/                                                                                                          \
  /* Constant Pool Cache */                                                                                                          \
  /***********************/                                                                                                          \
                                                                                                                                     \
  volatile_nonstatic_field(ConstantPoolCacheEntry,      _indices,                             intx)                                  \
  nonstatic_field(ConstantPoolCacheEntry,               _f1,                                  volatile Metadata*)                    \
  volatile_nonstatic_field(ConstantPoolCacheEntry,      _f2,                                  intx)                                  \
  volatile_nonstatic_field(ConstantPoolCacheEntry,      _flags,                               intx)                                  \
                                                                                                                                     \
  /********************************/                                                                                                 \
  /* MethodOop-related structures */                                                                                                 \
  /********************************/                                                                                                 \
                                                                                                                                     \
  nonstatic_field(CheckedExceptionElement,     class_cp_index,                                u2)                                    \
  nonstatic_field(LocalVariableTableElement,   start_bci,                                     u2)                                    \
  nonstatic_field(LocalVariableTableElement,   length,                                        u2)                                    \
  nonstatic_field(LocalVariableTableElement,   name_cp_index,                                 u2)                                    \
  nonstatic_field(LocalVariableTableElement,   descriptor_cp_index,                           u2)                                    \
  nonstatic_field(LocalVariableTableElement,   signature_cp_index,                            u2)                                    \
  nonstatic_field(LocalVariableTableElement,   slot,                                          u2)                                    \
  nonstatic_field(ExceptionTableElement,       start_pc,                                      u2)                                    \
  nonstatic_field(ExceptionTableElement,       end_pc,                                        u2)                                    \
  nonstatic_field(ExceptionTableElement,       handler_pc,                                    u2)                                    \
  nonstatic_field(ExceptionTableElement,       catch_type_index,                              u2)                                    \
  nonstatic_field(BreakpointInfo,              _orig_bytecode,                                Bytecodes::Code)                       \
  nonstatic_field(BreakpointInfo,              _bci,                                          int)                                   \
  nonstatic_field(BreakpointInfo,              _name_index,                                   u2)                                    \
  nonstatic_field(BreakpointInfo,              _signature_index,                              u2)                                    \
  nonstatic_field(BreakpointInfo,              _next,                                         BreakpointInfo*)                       \
  /***********/                                                                                                                      \
  /* JNI IDs */                                                                                                                      \
  /***********/                                                                                                                      \
                                                                                                                                     \
  nonstatic_field(JNIid,                       _holder,                                       Klass*)                                \
  nonstatic_field(JNIid,                       _next,                                         JNIid*)                                \
  nonstatic_field(JNIid,                       _offset,                                       int)                                   \
  /************/                                                                                                                     \
  /* Universe */                                                                                                                     \
  /************/                                                                                                                     \
                                                                                                                                     \
     static_field(Universe,                    _boolArrayKlassObj,                            Klass*)                                \
     static_field(Universe,                    _byteArrayKlassObj,                            Klass*)                                \
     static_field(Universe,                    _charArrayKlassObj,                            Klass*)                                \
     static_field(Universe,                    _intArrayKlassObj,                             Klass*)                                \
     static_field(Universe,                    _shortArrayKlassObj,                           Klass*)                                \
     static_field(Universe,                    _longArrayKlassObj,                            Klass*)                                \
     static_field(Universe,                    _singleArrayKlassObj,                          Klass*)                                \
     static_field(Universe,                    _doubleArrayKlassObj,                          Klass*)                                \
     static_field(Universe,                    _mirrors[0],                                   oop)                                   \
     static_field(Universe,                    _main_thread_group,                            oop)                                   \
     static_field(Universe,                    _system_thread_group,                          oop)                                   \
     static_field(Universe,                    _the_empty_class_klass_array,                  objArrayOop)                           \
     static_field(Universe,                    _null_ptr_exception_instance,                  oop)                                   \
     static_field(Universe,                    _arithmetic_exception_instance,                oop)                                   \
     static_field(Universe,                    _vm_exception,                                 oop)                                   \
     static_field(Universe,                    _collectedHeap,                                CollectedHeap*)                        \
     static_field(Universe,                    _base_vtable_size,                             int)                                   \
     static_field(Universe,                    _bootstrapping,                                bool)                                  \
     static_field(Universe,                    _fully_initialized,                            bool)                                  \
     static_field(Universe,                    _verify_count,                                 int)                                   \
     static_field(Universe,                    _non_oop_bits,                                 intptr_t)                              \
     static_field(Universe,                    _narrow_oop._base,                             address)                               \
     static_field(Universe,                    _narrow_oop._shift,                            int)                                   \
     static_field(Universe,                    _narrow_oop._use_implicit_null_checks,         bool)                                  \
     static_field(Universe,                    _narrow_klass._base,                           address)                               \
     static_field(Universe,                    _narrow_klass._shift,                          int)                                   \
                                                                                                                                     \
  /******/                                                                                                                           \
  /* os */                                                                                                                           \
  /******/                                                                                                                           \
                                                                                                                                     \
     static_field(os,                          _polling_page,                                 address)                               \
                                                                                                                                     \
  /**********************************************************************************/                                               \
  /* Generation and Space hierarchies                                               */                                               \
  /**********************************************************************************/                                               \
                                                                                                                                     \
  unchecked_nonstatic_field(ageTable,          sizes,                                         sizeof(ageTable::sizes))               \
                                                                                                                                     \
  nonstatic_field(BlockOffsetTable,            _bottom,                                       HeapWord*)                             \
  nonstatic_field(BlockOffsetTable,            _end,                                          HeapWord*)                             \
                                                                                                                                     \
  nonstatic_field(BlockOffsetSharedArray,      _reserved,                                     MemRegion)                             \
  nonstatic_field(BlockOffsetSharedArray,      _end,                                          HeapWord*)                             \
  nonstatic_field(BlockOffsetSharedArray,      _vs,                                           VirtualSpace)                          \
  nonstatic_field(BlockOffsetSharedArray,      _offset_array,                                 u_char*)                               \
                                                                                                                                     \
  nonstatic_field(BlockOffsetArray,            _array,                                        BlockOffsetSharedArray*)               \
  nonstatic_field(BlockOffsetArray,            _sp,                                           Space*)                                \
  nonstatic_field(BlockOffsetArrayContigSpace, _next_offset_threshold,                        HeapWord*)                             \
  nonstatic_field(BlockOffsetArrayContigSpace, _next_offset_index,                            size_t)                                \
                                                                                                                                     \
  nonstatic_field(BlockOffsetArrayNonContigSpace, _unallocated_block,                         HeapWord*)                             \
                                                                                                                                     \
  nonstatic_field(CardGeneration,              _rs,                                           GenRemSet*)                            \
  nonstatic_field(CardGeneration,              _bts,                                          BlockOffsetSharedArray*)               \
  nonstatic_field(CardGeneration,              _shrink_factor,                                size_t)                                \
  nonstatic_field(CardGeneration,              _capacity_at_prologue,                         size_t)                                \
  nonstatic_field(CardGeneration,              _used_at_prologue,                             size_t)                                \
                                                                                                                                     \
  nonstatic_field(CardTableModRefBS,           _whole_heap,                                   const MemRegion)                       \
  nonstatic_field(CardTableModRefBS,           _guard_index,                                  const size_t)                          \
  nonstatic_field(CardTableModRefBS,           _last_valid_index,                             const size_t)                          \
  nonstatic_field(CardTableModRefBS,           _page_size,                                    const size_t)                          \
  nonstatic_field(CardTableModRefBS,           _byte_map_size,                                const size_t)                          \
  nonstatic_field(CardTableModRefBS,           _byte_map,                                     jbyte*)                                \
  nonstatic_field(CardTableModRefBS,           _cur_covered_regions,                          int)                                   \
  nonstatic_field(CardTableModRefBS,           _covered,                                      MemRegion*)                            \
  nonstatic_field(CardTableModRefBS,           _committed,                                    MemRegion*)                            \
  nonstatic_field(CardTableModRefBS,           _guard_region,                                 MemRegion)                             \
  nonstatic_field(CardTableModRefBS,           byte_map_base,                                 jbyte*)                                \
                                                                                                                                     \
  nonstatic_field(CardTableRS,                 _ct_bs,                                        CardTableModRefBSForCTRS*)             \
                                                                                                                                     \
  nonstatic_field(CollectedHeap,               _reserved,                                     MemRegion)                             \
  nonstatic_field(CollectedHeap,               _barrier_set,                                  BarrierSet*)                           \
  nonstatic_field(CollectedHeap,               _defer_initial_card_mark,                      bool)                                  \
  nonstatic_field(CollectedHeap,               _is_gc_active,                                 bool)                                  \
  nonstatic_field(CollectedHeap,               _total_collections,                            unsigned int)                          \
                                                                                                                                     \
  nonstatic_field(CompactibleSpace,            _compaction_top,                               HeapWord*)                             \
  nonstatic_field(CompactibleSpace,            _first_dead,                                   HeapWord*)                             \
  nonstatic_field(CompactibleSpace,            _end_of_live,                                  HeapWord*)                             \
                                                                                                                                     \
  nonstatic_field(ContiguousSpace,             _top,                                          HeapWord*)                             \
  nonstatic_field(ContiguousSpace,             _concurrent_iteration_safe_limit,              HeapWord*)                             \
  nonstatic_field(ContiguousSpace,             _saved_mark_word,                              HeapWord*)                             \
                                                                                                                                     \
  nonstatic_field(DefNewGeneration,            _old_gen,                                      Generation*)                           \
  nonstatic_field(DefNewGeneration,            _tenuring_threshold,                           uint)                                  \
  nonstatic_field(DefNewGeneration,            _age_table,                                    ageTable)                              \
  nonstatic_field(DefNewGeneration,            _eden_space,                                   ContiguousSpace*)                      \
  nonstatic_field(DefNewGeneration,            _from_space,                                   ContiguousSpace*)                      \
  nonstatic_field(DefNewGeneration,            _to_space,                                     ContiguousSpace*)                      \
                                                                                                                                     \
  nonstatic_field(Generation,                  _reserved,                                     MemRegion)                             \
  nonstatic_field(Generation,                  _virtual_space,                                VirtualSpace)                          \
  nonstatic_field(Generation,                  _stat_record,                                  Generation::StatRecord)                \
                                                                                                                                     \
  nonstatic_field(Generation::StatRecord,      invocations,                                   int)                                   \
  nonstatic_field(Generation::StatRecord,      accumulated_time,                              elapsedTimer)                          \
                                                                                                                                     \
  nonstatic_field(GenerationSpec,              _name,                                         Generation::Name)                      \
  nonstatic_field(GenerationSpec,              _init_size,                                    size_t)                                \
  nonstatic_field(GenerationSpec,              _max_size,                                     size_t)                                \
                                                                                                                                     \
  nonstatic_field(GenCollectedHeap,            _young_gen,                                    Generation*)                           \
  nonstatic_field(GenCollectedHeap,            _old_gen,                                      Generation*)                           \
                                                                                                                                     \
  nonstatic_field(GenCollectorPolicy,          _young_gen_spec,                               GenerationSpec*)                       \
  nonstatic_field(GenCollectorPolicy,          _old_gen_spec,                                 GenerationSpec*)                       \
                                                                                                                                     \
  nonstatic_field(HeapWord,                    i,                                             char*)                                 \
                                                                                                                                     \
  nonstatic_field(MemRegion,                   _start,                                        HeapWord*)                             \
  nonstatic_field(MemRegion,                   _word_size,                                    size_t)                                \
                                                                                                                                     \
  nonstatic_field(OffsetTableContigSpace,      _offsets,                                      BlockOffsetArray)                      \
                                                                                                                                     \
  nonstatic_field(TenuredGeneration,           _min_heap_delta_bytes,                         size_t)                                \
  nonstatic_field(TenuredGeneration,           _the_space,                                    ContiguousSpace*)                      \
                                                                                                                                     \
  nonstatic_field(Space,                       _bottom,                                       HeapWord*)                             \
  nonstatic_field(Space,                       _end,                                          HeapWord*)                             \
                                                                                                                                     \
  nonstatic_field(ThreadLocalAllocBuffer,      _start,                                        HeapWord*)                             \
  nonstatic_field(ThreadLocalAllocBuffer,      _top,                                          HeapWord*)                             \
  nonstatic_field(ThreadLocalAllocBuffer,      _end,                                          HeapWord*)                             \
  nonstatic_field(ThreadLocalAllocBuffer,      _desired_size,                                 size_t)                                \
  nonstatic_field(ThreadLocalAllocBuffer,      _refill_waste_limit,                           size_t)                                \
     static_field(ThreadLocalAllocBuffer,      _target_refills,                               unsigned)                              \
  nonstatic_field(ThreadLocalAllocBuffer,      _number_of_refills,                            unsigned)                              \
  nonstatic_field(ThreadLocalAllocBuffer,      _fast_refill_waste,                            unsigned)                              \
  nonstatic_field(ThreadLocalAllocBuffer,      _slow_refill_waste,                            unsigned)                              \
  nonstatic_field(ThreadLocalAllocBuffer,      _gc_waste,                                     unsigned)                              \
  nonstatic_field(ThreadLocalAllocBuffer,      _slow_allocations,                             unsigned)                              \
  nonstatic_field(VirtualSpace,                _low_boundary,                                 char*)                                 \
  nonstatic_field(VirtualSpace,                _high_boundary,                                char*)                                 \
  nonstatic_field(VirtualSpace,                _low,                                          char*)                                 \
  nonstatic_field(VirtualSpace,                _high,                                         char*)                                 \
  nonstatic_field(VirtualSpace,                _lower_high,                                   char*)                                 \
  nonstatic_field(VirtualSpace,                _middle_high,                                  char*)                                 \
  nonstatic_field(VirtualSpace,                _upper_high,                                   char*)                                 \
  nonstatic_field(WaterMark,                   _point,                                        HeapWord*)                             \
  nonstatic_field(WaterMark,                   _space,                                        Space*)                                \
                                                                                                                                     \
  /************************/                                                                                                         \
  /* PerfMemory - jvmstat */                                                                                                         \
  /************************/                                                                                                         \
                                                                                                                                     \
  nonstatic_field(PerfDataPrologue,            magic,                                         jint)                                  \
  nonstatic_field(PerfDataPrologue,            byte_order,                                    jbyte)                                 \
  nonstatic_field(PerfDataPrologue,            major_version,                                 jbyte)                                 \
  nonstatic_field(PerfDataPrologue,            minor_version,                                 jbyte)                                 \
  nonstatic_field(PerfDataPrologue,            accessible,                                    jbyte)                                 \
  nonstatic_field(PerfDataPrologue,            used,                                          jint)                                  \
  nonstatic_field(PerfDataPrologue,            overflow,                                      jint)                                  \
  nonstatic_field(PerfDataPrologue,            mod_time_stamp,                                jlong)                                 \
  nonstatic_field(PerfDataPrologue,            entry_offset,                                  jint)                                  \
  nonstatic_field(PerfDataPrologue,            num_entries,                                   jint)                                  \
                                                                                                                                     \
  nonstatic_field(PerfDataEntry,               entry_length,                                  jint)                                  \
  nonstatic_field(PerfDataEntry,               name_offset,                                   jint)                                  \
  nonstatic_field(PerfDataEntry,               vector_length,                                 jint)                                  \
  nonstatic_field(PerfDataEntry,               data_type,                                     jbyte)                                 \
  nonstatic_field(PerfDataEntry,               flags,                                         jbyte)                                 \
  nonstatic_field(PerfDataEntry,               data_units,                                    jbyte)                                 \
  nonstatic_field(PerfDataEntry,               data_variability,                              jbyte)                                 \
  nonstatic_field(PerfDataEntry,               data_offset,                                   jint)                                  \
                                                                                                                                     \
     static_field(PerfMemory,                  _start,                                        char*)                                 \
     static_field(PerfMemory,                  _end,                                          char*)                                 \
     static_field(PerfMemory,                  _top,                                          char*)                                 \
     static_field(PerfMemory,                  _capacity,                                     size_t)                                \
     static_field(PerfMemory,                  _prologue,                                     PerfDataPrologue*)                     \
     static_field(PerfMemory,                  _initialized,                                  jint)                                  \
                                                                                                                                     \
  /***************/                                                                                                                  \
  /* SymbolTable */                                                                                                                  \
  /***************/                                                                                                                  \
                                                                                                                                     \
     static_field(SymbolTable,                 _the_table,                                    SymbolTable*)                          \
     static_field(SymbolTable,                 _shared_table,                                 SymbolCompactHashTable)                \
                                                                                                                                     \
  /***************/                                                                                                                  \
  /* StringTable */                                                                                                                  \
  /***************/                                                                                                                  \
                                                                                                                                     \
     static_field(StringTable,                 _the_table,                                    StringTable*)                          \
                                                                                                                                     \
  /********************/                                                                                                             \
  /* CompactHashTable */                                                                                                             \
  /********************/                                                                                                             \
                                                                                                                                     \
  nonstatic_field(SymbolCompactHashTable,      _base_address,                                 uintx)                                 \
  nonstatic_field(SymbolCompactHashTable,      _entry_count,                                  juint)                                 \
  nonstatic_field(SymbolCompactHashTable,      _bucket_count,                                 juint)                                 \
  nonstatic_field(SymbolCompactHashTable,      _table_end_offset,                             juint)                                 \
  nonstatic_field(SymbolCompactHashTable,      _buckets,                                      juint*)                                \
                                                                                                                                     \
  /********************/                                                                                                             \
  /* SystemDictionary */                                                                                                             \
  /********************/                                                                                                             \
                                                                                                                                     \
     static_field(SystemDictionary,            _dictionary,                                   Dictionary*)                           \
     static_field(SystemDictionary,            _placeholders,                                 PlaceholderTable*)                     \
     static_field(SystemDictionary,            _shared_dictionary,                            Dictionary*)                           \
     static_field(SystemDictionary,            _system_loader_lock_obj,                       oop)                                   \
     static_field(SystemDictionary,            _loader_constraints,                           LoaderConstraintTable*)                \
     static_field(SystemDictionary,            WK_KLASS(Object_klass),                        Klass*)                                \
     static_field(SystemDictionary,            WK_KLASS(String_klass),                        Klass*)                                \
     static_field(SystemDictionary,            WK_KLASS(Class_klass),                         Klass*)                                \
     static_field(SystemDictionary,            WK_KLASS(Cloneable_klass),                     Klass*)                                \
     static_field(SystemDictionary,            WK_KLASS(ClassLoader_klass),                   Klass*)                                \
     static_field(SystemDictionary,            WK_KLASS(Serializable_klass),                  Klass*)                                \
     static_field(SystemDictionary,            WK_KLASS(System_klass),                        Klass*)                                \
     static_field(SystemDictionary,            WK_KLASS(Throwable_klass),                     Klass*)                                \
     static_field(SystemDictionary,            WK_KLASS(ThreadDeath_klass),                   Klass*)                                \
     static_field(SystemDictionary,            WK_KLASS(Error_klass),                         Klass*)                                \
     static_field(SystemDictionary,            WK_KLASS(Exception_klass),                     Klass*)                                \
     static_field(SystemDictionary,            WK_KLASS(RuntimeException_klass),              Klass*)                                \
     static_field(SystemDictionary,            WK_KLASS(ClassNotFoundException_klass),        Klass*)                                \
     static_field(SystemDictionary,            WK_KLASS(NoClassDefFoundError_klass),          Klass*)                                \
     static_field(SystemDictionary,            WK_KLASS(LinkageError_klass),                  Klass*)                                \
     static_field(SystemDictionary,            WK_KLASS(ClassCastException_klass),            Klass*)                                \
     static_field(SystemDictionary,            WK_KLASS(ArrayStoreException_klass),           Klass*)                                \
     static_field(SystemDictionary,            WK_KLASS(VirtualMachineError_klass),           Klass*)                                \
     static_field(SystemDictionary,            WK_KLASS(OutOfMemoryError_klass),              Klass*)                                \
     static_field(SystemDictionary,            WK_KLASS(StackOverflowError_klass),            Klass*)                                \
     static_field(SystemDictionary,            WK_KLASS(ProtectionDomain_klass),              Klass*)                                \
     static_field(SystemDictionary,            WK_KLASS(AccessControlContext_klass),          Klass*)                                \
     static_field(SystemDictionary,            WK_KLASS(SecureClassLoader_klass),             Klass*)                                \
     static_field(SystemDictionary,            WK_KLASS(Reference_klass),                     Klass*)                                \
     static_field(SystemDictionary,            WK_KLASS(SoftReference_klass),                 Klass*)                                \
     static_field(SystemDictionary,            WK_KLASS(WeakReference_klass),                 Klass*)                                \
     static_field(SystemDictionary,            WK_KLASS(FinalReference_klass),                Klass*)                                \
     static_field(SystemDictionary,            WK_KLASS(PhantomReference_klass),              Klass*)                                \
     static_field(SystemDictionary,            WK_KLASS(Cleaner_klass),                       Klass*)                                \
     static_field(SystemDictionary,            WK_KLASS(Finalizer_klass),                     Klass*)                                \
     static_field(SystemDictionary,            WK_KLASS(Thread_klass),                        Klass*)                                \
     static_field(SystemDictionary,            WK_KLASS(ThreadGroup_klass),                   Klass*)                                \
     static_field(SystemDictionary,            WK_KLASS(Properties_klass),                    Klass*)                                \
     static_field(SystemDictionary,            WK_KLASS(StringBuffer_klass),                  Klass*)                                \
     static_field(SystemDictionary,            WK_KLASS(MethodHandle_klass),                  Klass*)                                \
     static_field(SystemDictionary,            _box_klasses[0],                               Klass*)                                \
     static_field(SystemDictionary,            _java_system_loader,                           oop)                                   \
                                                                                                                                     \
  /*************/                                                                                                                    \
  /* vmSymbols */                                                                                                                    \
  /*************/                                                                                                                    \
                                                                                                                                     \
     static_field(vmSymbols,                   _symbols[0],                                   Symbol*)                               \
                                                                                                                                     \
  /*******************/                                                                                                              \
  /* HashtableBucket */                                                                                                              \
  /*******************/                                                                                                              \
                                                                                                                                     \
  nonstatic_field(HashtableBucket<mtInternal>, _entry,                                        BasicHashtableEntry<mtInternal>*)      \
                                                                                                                                     \
  /******************/                                                                                                               \
  /* HashtableEntry */                                                                                                               \
  /******************/                                                                                                               \
                                                                                                                                     \
  nonstatic_field(BasicHashtableEntry<mtInternal>, _next,                                     BasicHashtableEntry<mtInternal>*)      \
  nonstatic_field(BasicHashtableEntry<mtInternal>, _hash,                                     unsigned int)                          \
  nonstatic_field(IntptrHashtableEntry,            _literal,                                  intptr_t)                              \
                                                                                                                                     \
  /*************/                                                                                                                    \
  /* Hashtable */                                                                                                                    \
  /*************/                                                                                                                    \
                                                                                                                                     \
  nonstatic_field(BasicHashtable<mtInternal>,  _table_size,                                   int)                                   \
  nonstatic_field(BasicHashtable<mtInternal>,  _buckets,                                      HashtableBucket<mtInternal>*)          \
  nonstatic_field(BasicHashtable<mtInternal>,  _free_list,                                    BasicHashtableEntry<mtInternal>*)      \
  nonstatic_field(BasicHashtable<mtInternal>,  _first_free_entry,                             char*)                                 \
  nonstatic_field(BasicHashtable<mtInternal>,  _end_block,                                    char*)                                 \
  nonstatic_field(BasicHashtable<mtInternal>,  _entry_size,                                   int)                                   \
                                                                                                                                     \
  /*******************/                                                                                                              \
  /* DictionaryEntry */                                                                                                              \
  /*******************/                                                                                                              \
                                                                                                                                     \
  nonstatic_field(DictionaryEntry,             _loader_data,                                  ClassLoaderData*)                      \
  nonstatic_field(DictionaryEntry,             _pd_set,                                       ProtectionDomainEntry*)                \
                                                                                                                                     \
  /********************/                                                                                                             \
                                                                                                                                     \
  nonstatic_field(PlaceholderEntry,            _loader_data,                                  ClassLoaderData*)                      \
                                                                                                                                     \
  /**************************/                                                                                                       \
  /* ProtectionDomainEntry  */                                                                                                       \
  /**************************/                                                                                                       \
                                                                                                                                     \
  nonstatic_field(ProtectionDomainEntry,       _next,                                         ProtectionDomainEntry*)                \
  nonstatic_field(ProtectionDomainEntry,       _pd_cache,                                     ProtectionDomainCacheEntry*)           \
                                                                                                                                     \
  /*******************************/                                                                                                  \
  /* ProtectionDomainCacheEntry  */                                                                                                  \
  /*******************************/                                                                                                  \
                                                                                                                                     \
  nonstatic_field(ProtectionDomainCacheEntry,  _literal,                                      oop)                                   \
                                                                                                                                     \
  /*************************/                                                                                                        \
  /* LoaderConstraintEntry */                                                                                                        \
  /*************************/                                                                                                        \
                                                                                                                                     \
  nonstatic_field(LoaderConstraintEntry,       _name,                                         Symbol*)                               \
  nonstatic_field(LoaderConstraintEntry,       _num_loaders,                                  int)                                   \
  nonstatic_field(LoaderConstraintEntry,       _max_loaders,                                  int)                                   \
  nonstatic_field(LoaderConstraintEntry,       _loaders,                                      ClassLoaderData**)                     \
                                                                                                                                     \
  nonstatic_field(ClassLoaderData,             _class_loader,                                 oop)                                   \
  nonstatic_field(ClassLoaderData,             _next,                                         ClassLoaderData*)                      \
                                                                                                                                     \
     static_field(ClassLoaderDataGraph,        _head,                                         ClassLoaderData*)                      \
                                                                                                                                     \
  /**********/                                                                                                                       \
  /* Arrays */                                                                                                                       \
  /**********/                                                                                                                       \
                                                                                                                                     \
  nonstatic_field(Array<Klass*>,               _length,                                       int)                                   \
  nonstatic_field(Array<Klass*>,               _data[0],                                      Klass*)                                \
                                                                                                                                     \
  /*******************/                                                                                                              \
  /* GrowableArrays  */                                                                                                              \
  /*******************/                                                                                                              \
                                                                                                                                     \
  nonstatic_field(GenericGrowableArray,        _len,                                          int)                                   \
  nonstatic_field(GenericGrowableArray,        _max,                                          int)                                   \
  nonstatic_field(GenericGrowableArray,        _arena,                                        Arena*)                                \
  nonstatic_field(GrowableArray<int>,          _data,                                         int*)                                  \
                                                                                                                                     \
  /********************************/                                                                                                 \
  /* CodeCache (NOTE: incomplete) */                                                                                                 \
  /********************************/                                                                                                 \
                                                                                                                                     \
     static_field(CodeCache,                   _heaps,                                        GrowableArray<CodeHeap*>*)             \
     static_field(CodeCache,                   _scavenge_root_nmethods,                       nmethod*)                              \
                                                                                                                                     \
  /*******************************/                                                                                                  \
  /* CodeHeap (NOTE: incomplete) */                                                                                                  \
  /*******************************/                                                                                                  \
                                                                                                                                     \
  nonstatic_field(CodeHeap,                    _memory,                                       VirtualSpace)                          \
  nonstatic_field(CodeHeap,                    _segmap,                                       VirtualSpace)                          \
  nonstatic_field(CodeHeap,                    _log2_segment_size,                            int)                                   \
  nonstatic_field(HeapBlock,                   _header,                                       HeapBlock::Header)                     \
  nonstatic_field(HeapBlock::Header,           _length,                                       size_t)                                \
  nonstatic_field(HeapBlock::Header,           _used,                                         bool)                                  \
                                                                                                                                     \
  /**********************************/                                                                                               \
  /* Interpreter (NOTE: incomplete) */                                                                                               \
  /**********************************/                                                                                               \
                                                                                                                                     \
     static_field(AbstractInterpreter,         _code,                                         StubQueue*)                            \
                                                                                                                                     \
  /****************************/                                                                                                     \
  /* Stubs (NOTE: incomplete) */                                                                                                     \
  /****************************/                                                                                                     \
                                                                                                                                     \
  nonstatic_field(StubQueue,                   _stub_buffer,                                  address)                               \
  nonstatic_field(StubQueue,                   _buffer_limit,                                 int)                                   \
  nonstatic_field(StubQueue,                   _queue_begin,                                  int)                                   \
  nonstatic_field(StubQueue,                   _queue_end,                                    int)                                   \
  nonstatic_field(StubQueue,                   _number_of_stubs,                              int)                                   \
  nonstatic_field(InterpreterCodelet,          _size,                                         int)                                   \
  nonstatic_field(InterpreterCodelet,          _description,                                  const char*)                           \
  nonstatic_field(InterpreterCodelet,          _bytecode,                                     Bytecodes::Code)                       \
                                                                                                                                     \
  /***********************************/                                                                                              \
  /* StubRoutines (NOTE: incomplete) */                                                                                              \
  /***********************************/                                                                                              \
                                                                                                                                     \
     static_field(StubRoutines,                _verify_oop_count,                             jint)                                  \
     static_field(StubRoutines,                _call_stub_return_address,                     address)                               \
     static_field(StubRoutines,                _aescrypt_encryptBlock,                        address)                               \
     static_field(StubRoutines,                _aescrypt_decryptBlock,                        address)                               \
     static_field(StubRoutines,                _cipherBlockChaining_encryptAESCrypt,          address)                               \
     static_field(StubRoutines,                _cipherBlockChaining_decryptAESCrypt,          address)                               \
     static_field(StubRoutines,                _ghash_processBlocks,                          address)                               \
     static_field(StubRoutines,                _updateBytesCRC32,                             address)                               \
     static_field(StubRoutines,                _crc_table_adr,                                address)                               \
     static_field(StubRoutines,                _updateBytesCRC32C,                            address)                               \
     static_field(StubRoutines,                _multiplyToLen,                                address)                               \
     static_field(StubRoutines,                _squareToLen,                                  address)                               \
     static_field(StubRoutines,                _mulAdd,                                       address)                               \
                                                                                                                                     \
  /*****************/                                                                                                                \
  /* SharedRuntime */                                                                                                                \
  /*****************/                                                                                                                \
                                                                                                                                     \
     static_field(SharedRuntime,               _ic_miss_blob,                                 RuntimeStub*)                          \
                                                                                                                                     \
  /***************************************/                                                                                          \
  /* PcDesc and other compiled code info */                                                                                          \
  /***************************************/                                                                                          \
                                                                                                                                     \
  nonstatic_field(PcDesc,                      _pc_offset,                                    int)                                   \
  nonstatic_field(PcDesc,                      _scope_decode_offset,                          int)                                   \
  nonstatic_field(PcDesc,                      _obj_decode_offset,                            int)                                   \
  nonstatic_field(PcDesc,                      _flags,                                        int)                                   \
                                                                                                                                     \
  /***************************************************/                                                                              \
  /* CodeBlobs (NOTE: incomplete, but only a little) */                                                                              \
  /***************************************************/                                                                              \
                                                                                                                                     \
  nonstatic_field(CodeBlob,                    _name,                                         const char*)                           \
  nonstatic_field(CodeBlob,                    _size,                                         int)                                   \
  nonstatic_field(CodeBlob,                    _header_size,                                  int)                                   \
  nonstatic_field(CodeBlob,                    _relocation_size,                              int)                                   \
  nonstatic_field(CodeBlob,                    _content_offset,                               int)                                   \
  nonstatic_field(CodeBlob,                    _code_offset,                                  int)                                   \
  nonstatic_field(CodeBlob,                    _frame_complete_offset,                        int)                                   \
  nonstatic_field(CodeBlob,                    _data_offset,                                  int)                                   \
  nonstatic_field(CodeBlob,                    _frame_size,                                   int)                                   \
  nonstatic_field(CodeBlob,                    _oop_maps,                                     ImmutableOopMapSet*)                   \
                                                                                                                                     \
  nonstatic_field(RuntimeStub,                 _caller_must_gc_arguments,                     bool)                                  \
                                                                                                                                     \
  /**************************************************/                                                                               \
  /* NMethods (NOTE: incomplete, but only a little) */                                                                               \
  /**************************************************/                                                                               \
                                                                                                                                     \
  nonstatic_field(nmethod,                     _method,                                       Method*)                               \
  nonstatic_field(nmethod,                     _entry_bci,                                    int)                                   \
  nonstatic_field(nmethod,                     _osr_link,                                     nmethod*)                              \
  nonstatic_field(nmethod,                     _scavenge_root_link,                           nmethod*)                              \
  nonstatic_field(nmethod,                     _scavenge_root_state,                          jbyte)                                 \
  nonstatic_field(nmethod,                     _state,                                        volatile unsigned char)                \
  nonstatic_field(nmethod,                     _exception_offset,                             int)                                   \
  nonstatic_field(nmethod,                     _deoptimize_offset,                            int)                                   \
  nonstatic_field(nmethod,                     _deoptimize_mh_offset,                         int)                                   \
  nonstatic_field(nmethod,                     _orig_pc_offset,                               int)                                   \
  nonstatic_field(nmethod,                     _stub_offset,                                  int)                                   \
  nonstatic_field(nmethod,                     _consts_offset,                                int)                                   \
  nonstatic_field(nmethod,                     _oops_offset,                                  int)                                   \
  nonstatic_field(nmethod,                     _metadata_offset,                              int)                                   \
  nonstatic_field(nmethod,                     _scopes_data_offset,                           int)                                   \
  nonstatic_field(nmethod,                     _scopes_pcs_offset,                            int)                                   \
  nonstatic_field(nmethod,                     _dependencies_offset,                          int)                                   \
  nonstatic_field(nmethod,                     _handler_table_offset,                         int)                                   \
  nonstatic_field(nmethod,                     _nul_chk_table_offset,                         int)                                   \
  nonstatic_field(nmethod,                     _nmethod_end_offset,                           int)                                   \
  nonstatic_field(nmethod,                     _entry_point,                                  address)                               \
  nonstatic_field(nmethod,                     _verified_entry_point,                         address)                               \
  nonstatic_field(nmethod,                     _osr_entry_point,                              address)                               \
  volatile_nonstatic_field(nmethod,            _lock_count,                                   jint)                                  \
  nonstatic_field(nmethod,                     _stack_traversal_mark,                         long)                                  \
  nonstatic_field(nmethod,                     _compile_id,                                   int)                                   \
  nonstatic_field(nmethod,                     _comp_level,                                   int)                                   \
  nonstatic_field(nmethod,                     _exception_cache,                              ExceptionCache*)                       \
  nonstatic_field(nmethod,                     _marked_for_deoptimization,                    bool)                                  \
                                                                                                                                     \
  unchecked_c2_static_field(Deoptimization,    _trap_reason_name,                             void*)                                 \
                                                                                                                                     \
  /********************************/                                                                                                 \
  /* JavaCalls (NOTE: incomplete) */                                                                                                 \
  /********************************/                                                                                                 \
                                                                                                                                     \
  nonstatic_field(JavaCallWrapper,             _anchor,                                       JavaFrameAnchor)                       \
  /********************************/                                                                                                 \
  /* JavaFrameAnchor (NOTE: incomplete) */                                                                                           \
  /********************************/                                                                                                 \
  volatile_nonstatic_field(JavaFrameAnchor,    _last_Java_sp,                                 intptr_t*)                             \
  volatile_nonstatic_field(JavaFrameAnchor,    _last_Java_pc,                                 address)                               \
                                                                                                                                     \
  /******************************/                                                                                                   \
  /* Threads (NOTE: incomplete) */                                                                                                   \
  /******************************/                                                                                                   \
                                                                                                                                     \
     static_field(Threads,                     _thread_list,                                  JavaThread*)                           \
     static_field(Threads,                     _number_of_threads,                            int)                                   \
     static_field(Threads,                     _number_of_non_daemon_threads,                 int)                                   \
     static_field(Threads,                     _return_code,                                  int)                                   \
                                                                                                                                     \
  nonstatic_field(ThreadShadow,                _pending_exception,                            oop)                                   \
  nonstatic_field(ThreadShadow,                _exception_file,                               const char*)                           \
  nonstatic_field(ThreadShadow,                _exception_line,                               int)                                   \
  volatile_nonstatic_field(Thread,             _suspend_flags,                                uint32_t)                              \
  nonstatic_field(Thread,                      _active_handles,                               JNIHandleBlock*)                       \
  nonstatic_field(Thread,                      _tlab,                                         ThreadLocalAllocBuffer)                \
  nonstatic_field(Thread,                      _allocated_bytes,                              jlong)                                 \
  nonstatic_field(Thread,                      _current_pending_monitor,                      ObjectMonitor*)                        \
  nonstatic_field(Thread,                      _current_pending_monitor_is_from_java,         bool)                                  \
  nonstatic_field(Thread,                      _current_waiting_monitor,                      ObjectMonitor*)                        \
  nonstatic_field(NamedThread,                 _name,                                         char*)                                 \
  nonstatic_field(NamedThread,                 _processed_thread,                             JavaThread*)                           \
  nonstatic_field(JavaThread,                  _next,                                         JavaThread*)                           \
  nonstatic_field(JavaThread,                  _threadObj,                                    oop)                                   \
  nonstatic_field(JavaThread,                  _anchor,                                       JavaFrameAnchor)                       \
  nonstatic_field(JavaThread,                  _vm_result,                                    oop)                                   \
  nonstatic_field(JavaThread,                  _vm_result_2,                                  Metadata*)                             \
  nonstatic_field(JavaThread,                  _pending_async_exception,                      oop)                                   \
  volatile_nonstatic_field(JavaThread,         _exception_oop,                                oop)                                   \
  volatile_nonstatic_field(JavaThread,         _exception_pc,                                 address)                               \
  volatile_nonstatic_field(JavaThread,         _is_method_handle_return,                      int)                                   \
  nonstatic_field(JavaThread,                  _special_runtime_exit_condition,               JavaThread::AsyncRequests)             \
  nonstatic_field(JavaThread,                  _saved_exception_pc,                           address)                               \
  volatile_nonstatic_field(JavaThread,         _thread_state,                                 JavaThreadState)                       \
  nonstatic_field(JavaThread,                  _osthread,                                     OSThread*)                             \
  nonstatic_field(JavaThread,                  _stack_base,                                   address)                               \
  nonstatic_field(JavaThread,                  _stack_size,                                   size_t)                                \
  nonstatic_field(JavaThread,                  _vframe_array_head,                            vframeArray*)                          \
  nonstatic_field(JavaThread,                  _vframe_array_last,                            vframeArray*)                          \
  nonstatic_field(JavaThread,                  _satb_mark_queue,                              ObjPtrQueue)                           \
  nonstatic_field(JavaThread,                  _dirty_card_queue,                             DirtyCardQueue)                        \
  nonstatic_field(Thread,                      _resource_area,                                ResourceArea*)                         \
  nonstatic_field(CompilerThread,              _env,                                          ciEnv*)                                \
                                                                                                                                     \
  /************/                                                                                                                     \
  /* OSThread */                                                                                                                     \
  /************/                                                                                                                     \
                                                                                                                                     \
  volatile_nonstatic_field(OSThread,           _interrupted,                                  jint)                                  \
                                                                                                                                     \
  /************************/                                                                                                         \
  /* OopMap and OopMapSet */                                                                                                         \
  /************************/                                                                                                         \
                                                                                                                                     \
  nonstatic_field(OopMap,                      _pc_offset,                                    int)                                   \
  nonstatic_field(OopMap,                      _omv_count,                                    int)                                   \
  nonstatic_field(OopMap,                      _write_stream,                                 CompressedWriteStream*)                \
  nonstatic_field(OopMapSet,                   _om_count,                                     int)                                   \
  nonstatic_field(OopMapSet,                   _om_size,                                      int)                                   \
  nonstatic_field(OopMapSet,                   _om_data,                                      OopMap**)                              \
                                                                                                                                     \
  nonstatic_field(ImmutableOopMapSet,          _count,                                        int)                                   \
  nonstatic_field(ImmutableOopMapSet,          _size,                                         int)                                   \
                                                                                                                                     \
  nonstatic_field(ImmutableOopMapPair,         _pc_offset,                                    int)                                   \
  nonstatic_field(ImmutableOopMapPair,         _oopmap_offset,                                int)                                   \
                                                                                                                                     \
  nonstatic_field(ImmutableOopMap,             _count,                                        int)                                   \
                                                                                                                                     \
  /*********************************/                                                                                                \
  /* JNIHandles and JNIHandleBlock */                                                                                                \
  /*********************************/                                                                                                \
     static_field(JNIHandles,                  _global_handles,                               JNIHandleBlock*)                       \
     static_field(JNIHandles,                  _weak_global_handles,                          JNIHandleBlock*)                       \
     static_field(JNIHandles,                  _deleted_handle,                               oop)                                   \
                                                                                                                                     \
  unchecked_nonstatic_field(JNIHandleBlock,    _handles,       JNIHandleBlock::block_size_in_oops * sizeof(Oop)) /* Note: no type */ \
  nonstatic_field(JNIHandleBlock,              _top,                                          int)                                   \
  nonstatic_field(JNIHandleBlock,              _next,                                         JNIHandleBlock*)                       \
                                                                                                                                     \
  /********************/                                                                                                             \
  /* CompressedStream */                                                                                                             \
  /********************/                                                                                                             \
                                                                                                                                     \
  nonstatic_field(CompressedStream,            _buffer,                                       u_char*)                               \
  nonstatic_field(CompressedStream,            _position,                                     int)                                   \
                                                                                                                                     \
  /*********************************/                                                                                                \
  /* VMRegImpl (NOTE: incomplete) */                                                                                                 \
  /*********************************/                                                                                                \
                                                                                                                                     \
     static_field(VMRegImpl,                   regName[0],                                    const char*)                           \
     static_field(VMRegImpl,                   stack0,                                        VMReg)                                 \
                                                                                                                                     \
  /*******************************/                                                                                                  \
  /* Runtime1 (NOTE: incomplete) */                                                                                                  \
  /*******************************/                                                                                                  \
                                                                                                                                     \
  unchecked_c1_static_field(Runtime1,          _blobs,                                 sizeof(Runtime1::_blobs)) /* NOTE: no type */ \
                                                                                                                                     \
  /**************/                                                                                                                   \
  /* allocation */                                                                                                                   \
  /**************/                                                                                                                   \
                                                                                                                                     \
  nonstatic_field(Chunk,                       _next,                                         Chunk*)                                \
  nonstatic_field(Chunk,                       _len,                                          const size_t)                          \
                                                                                                                                     \
  nonstatic_field(Arena,                       _first,                                        Chunk*)                                \
  nonstatic_field(Arena,                       _chunk,                                        Chunk*)                                \
  nonstatic_field(Arena,                       _hwm,                                          char*)                                 \
  nonstatic_field(Arena,                       _max,                                          char*)                                 \
                                                                                                                                     \
  /************/                                                                                                                     \
  /* CI */                                                                                                                           \
  /************/                                                                                                                     \
                                                                                                                                     \
  nonstatic_field(ciEnv,                       _system_dictionary_modification_counter,       int)                                   \
  nonstatic_field(ciEnv,                       _compiler_data,                                void*)                                 \
  nonstatic_field(ciEnv,                       _failure_reason,                               const char*)                           \
  nonstatic_field(ciEnv,                       _factory,                                      ciObjectFactory*)                      \
  nonstatic_field(ciEnv,                       _dependencies,                                 Dependencies*)                         \
  nonstatic_field(ciEnv,                       _task,                                         CompileTask*)                          \
  nonstatic_field(ciEnv,                       _arena,                                        Arena*)                                \
                                                                                                                                     \
  nonstatic_field(ciBaseObject,                _ident,                                        uint)                                  \
                                                                                                                                     \
  nonstatic_field(ciObject,                    _handle,                                       jobject)                               \
  nonstatic_field(ciObject,                    _klass,                                        ciKlass*)                              \
                                                                                                                                     \
  nonstatic_field(ciMetadata,                  _metadata,                                     Metadata*)                             \
                                                                                                                                     \
  nonstatic_field(ciSymbol,                    _symbol,                                       Symbol*)                               \
                                                                                                                                     \
  nonstatic_field(ciType,                      _basic_type,                                   BasicType)                             \
                                                                                                                                     \
  nonstatic_field(ciKlass,                     _name,                                         ciSymbol*)                             \
                                                                                                                                     \
  nonstatic_field(ciArrayKlass,                _dimension,                                    jint)                                  \
                                                                                                                                     \
  nonstatic_field(ciObjArrayKlass,             _element_klass,                                ciKlass*)                              \
  nonstatic_field(ciObjArrayKlass,             _base_element_klass,                           ciKlass*)                              \
                                                                                                                                     \
  nonstatic_field(ciInstanceKlass,             _init_state,                                   InstanceKlass::ClassState)             \
  nonstatic_field(ciInstanceKlass,             _is_shared,                                    bool)                                  \
                                                                                                                                     \
  nonstatic_field(ciMethod,                    _interpreter_invocation_count,                 int)                                   \
  nonstatic_field(ciMethod,                    _interpreter_throwout_count,                   int)                                   \
  nonstatic_field(ciMethod,                    _instructions_size,                            int)                                   \
                                                                                                                                     \
  nonstatic_field(ciMethodData,                _data_size,                                    int)                                   \
  nonstatic_field(ciMethodData,                _state,                                        u_char)                                \
  nonstatic_field(ciMethodData,                _extra_data_size,                              int)                                   \
  nonstatic_field(ciMethodData,                _data,                                         intptr_t*)                             \
  nonstatic_field(ciMethodData,                _hint_di,                                      int)                                   \
  nonstatic_field(ciMethodData,                _eflags,                                       intx)                                  \
  nonstatic_field(ciMethodData,                _arg_local,                                    intx)                                  \
  nonstatic_field(ciMethodData,                _arg_stack,                                    intx)                                  \
  nonstatic_field(ciMethodData,                _arg_returned,                                 intx)                                  \
  nonstatic_field(ciMethodData,                _current_mileage,                              int)                                   \
  nonstatic_field(ciMethodData,                _orig,                                         MethodData)                            \
                                                                                                                                     \
  nonstatic_field(ciField,                     _holder,                                       ciInstanceKlass*)                      \
  nonstatic_field(ciField,                     _name,                                         ciSymbol*)                             \
  nonstatic_field(ciField,                     _signature,                                    ciSymbol*)                             \
  nonstatic_field(ciField,                     _offset,                                       int)                                   \
  nonstatic_field(ciField,                     _is_constant,                                  bool)                                  \
  nonstatic_field(ciField,                     _constant_value,                               ciConstant)                            \
                                                                                                                                     \
  nonstatic_field(ciObjectFactory,             _ci_metadata,                                  GrowableArray<ciMetadata*>*)           \
  nonstatic_field(ciObjectFactory,             _symbols,                                      GrowableArray<ciSymbol*>*)             \
  nonstatic_field(ciObjectFactory,             _unloaded_methods,                             GrowableArray<ciMethod*>*)             \
                                                                                                                                     \
  nonstatic_field(ciConstant,                  _type,                                         BasicType)                             \
  nonstatic_field(ciConstant,                  _value._int,                                   jint)                                  \
  nonstatic_field(ciConstant,                  _value._long,                                  jlong)                                 \
  nonstatic_field(ciConstant,                  _value._float,                                 jfloat)                                \
  nonstatic_field(ciConstant,                  _value._double,                                jdouble)                               \
  nonstatic_field(ciConstant,                  _value._object,                                ciObject*)                             \
                                                                                                                                     \
  /************/                                                                                                                     \
  /* Monitors */                                                                                                                     \
  /************/                                                                                                                     \
                                                                                                                                     \
  volatile_nonstatic_field(ObjectMonitor,      _header,                                       markOop)                               \
  unchecked_nonstatic_field(ObjectMonitor,     _object,                                       sizeof(void *)) /* NOTE: no type */    \
  unchecked_nonstatic_field(ObjectMonitor,     _owner,                                        sizeof(void *)) /* NOTE: no type */    \
  volatile_nonstatic_field(ObjectMonitor,      _count,                                        jint)                                  \
  volatile_nonstatic_field(ObjectMonitor,      _waiters,                                      jint)                                  \
  volatile_nonstatic_field(ObjectMonitor,      _recursions,                                   intptr_t)                              \
  nonstatic_field(ObjectMonitor,               FreeNext,                                      ObjectMonitor*)                        \
  volatile_nonstatic_field(BasicLock,          _displaced_header,                             markOop)                               \
  nonstatic_field(BasicObjectLock,             _lock,                                         BasicLock)                             \
  nonstatic_field(BasicObjectLock,             _obj,                                          oop)                                   \
     static_field(ObjectSynchronizer,          gBlockList,                                    ObjectMonitor*)                        \
                                                                                                                                     \
  /*********************/                                                                                                            \
  /* Matcher (C2 only) */                                                                                                            \
  /*********************/                                                                                                            \
                                                                                                                                     \
  unchecked_c2_static_field(Matcher,           _regEncode,                          sizeof(Matcher::_regEncode)) /* NOTE: no type */ \
                                                                                                                                     \
  c2_nonstatic_field(Node,                     _in,                                           Node**)                                \
  c2_nonstatic_field(Node,                     _out,                                          Node**)                                \
  c2_nonstatic_field(Node,                     _cnt,                                          node_idx_t)                            \
  c2_nonstatic_field(Node,                     _max,                                          node_idx_t)                            \
  c2_nonstatic_field(Node,                     _outcnt,                                       node_idx_t)                            \
  c2_nonstatic_field(Node,                     _outmax,                                       node_idx_t)                            \
  c2_nonstatic_field(Node,                     _idx,                                          const node_idx_t)                      \
  c2_nonstatic_field(Node,                     _class_id,                                     jushort)                               \
  c2_nonstatic_field(Node,                     _flags,                                        jushort)                               \
                                                                                                                                     \
  c2_nonstatic_field(Compile,                  _root,                                         RootNode*)                             \
  c2_nonstatic_field(Compile,                  _unique,                                       uint)                                  \
  c2_nonstatic_field(Compile,                  _entry_bci,                                    int)                                   \
  c2_nonstatic_field(Compile,                  _top,                                          Node*)                                 \
  c2_nonstatic_field(Compile,                  _cfg,                                          PhaseCFG*)                             \
  c2_nonstatic_field(Compile,                  _regalloc,                                     PhaseRegAlloc*)                        \
  c2_nonstatic_field(Compile,                  _method,                                       ciMethod*)                             \
  c2_nonstatic_field(Compile,                  _compile_id,                                   const int)                             \
  c2_nonstatic_field(Compile,                  _save_argument_registers,                      const bool)                            \
  c2_nonstatic_field(Compile,                  _subsume_loads,                                const bool)                            \
  c2_nonstatic_field(Compile,                  _do_escape_analysis,                           const bool)                            \
  c2_nonstatic_field(Compile,                  _eliminate_boxing,                             const bool)                            \
  c2_nonstatic_field(Compile,                  _ilt,                                          InlineTree*)                           \
                                                                                                                                     \
  c2_nonstatic_field(InlineTree,               _caller_jvms,                                  JVMState*)                             \
  c2_nonstatic_field(InlineTree,               _method,                                       ciMethod*)                             \
  c2_nonstatic_field(InlineTree,               _caller_tree,                                  InlineTree*)                           \
  c2_nonstatic_field(InlineTree,               _subtrees,                                     GrowableArray<InlineTree*>)            \
                                                                                                                                     \
  c2_nonstatic_field(OptoRegPair,              _first,                                        short)                                 \
  c2_nonstatic_field(OptoRegPair,              _second,                                       short)                                 \
                                                                                                                                     \
  c2_nonstatic_field(JVMState,                 _caller,                                       JVMState*)                             \
  c2_nonstatic_field(JVMState,                 _depth,                                        uint)                                  \
  c2_nonstatic_field(JVMState,                 _locoff,                                       uint)                                  \
  c2_nonstatic_field(JVMState,                 _stkoff,                                       uint)                                  \
  c2_nonstatic_field(JVMState,                 _monoff,                                       uint)                                  \
  c2_nonstatic_field(JVMState,                 _scloff,                                       uint)                                  \
  c2_nonstatic_field(JVMState,                 _endoff,                                       uint)                                  \
  c2_nonstatic_field(JVMState,                 _sp,                                           uint)                                  \
  c2_nonstatic_field(JVMState,                 _bci,                                          int)                                   \
  c2_nonstatic_field(JVMState,                 _method,                                       ciMethod*)                             \
  c2_nonstatic_field(JVMState,                 _map,                                          SafePointNode*)                        \
                                                                                                                                     \
  c2_nonstatic_field(SafePointNode,            _jvms,                                         JVMState* const)                       \
                                                                                                                                     \
  c2_nonstatic_field(MachSafePointNode,        _jvms,                                         JVMState*)                             \
  c2_nonstatic_field(MachSafePointNode,        _jvmadj,                                       uint)                                  \
                                                                                                                                     \
  c2_nonstatic_field(MachIfNode,               _prob,                                         jfloat)                                \
  c2_nonstatic_field(MachIfNode,               _fcnt,                                         jfloat)                                \
                                                                                                                                     \
  c2_nonstatic_field(CallNode,                 _entry_point,                                  address)                               \
                                                                                                                                     \
  c2_nonstatic_field(CallJavaNode,             _method,                                       ciMethod*)                             \
                                                                                                                                     \
  c2_nonstatic_field(CallRuntimeNode,          _name,                                         const char*)                           \
                                                                                                                                     \
  c2_nonstatic_field(CallStaticJavaNode,       _name,                                         const char*)                           \
                                                                                                                                     \
  c2_nonstatic_field(MachCallJavaNode,         _method,                                       ciMethod*)                             \
  c2_nonstatic_field(MachCallJavaNode,         _bci,                                          int)                                   \
                                                                                                                                     \
  c2_nonstatic_field(MachCallStaticJavaNode,   _name,                                         const char*)                           \
                                                                                                                                     \
  c2_nonstatic_field(MachCallRuntimeNode,      _name,                                         const char*)                           \
                                                                                                                                     \
  c2_nonstatic_field(PhaseCFG,                 _number_of_blocks,                             uint)                                  \
  c2_nonstatic_field(PhaseCFG,                 _blocks,                                       Block_List)                            \
  c2_nonstatic_field(PhaseCFG,                 _node_to_block_mapping,                        Block_Array)                           \
  c2_nonstatic_field(PhaseCFG,                 _root_block,                                   Block*)                                \
                                                                                                                                     \
  c2_nonstatic_field(PhaseRegAlloc,            _node_regs,                                    OptoRegPair*)                          \
  c2_nonstatic_field(PhaseRegAlloc,            _node_regs_max_index,                          uint)                                  \
  c2_nonstatic_field(PhaseRegAlloc,            _framesize,                                    uint)                                  \
  c2_nonstatic_field(PhaseRegAlloc,            _max_reg,                                      OptoReg::Name)                         \
                                                                                                                                     \
  c2_nonstatic_field(PhaseChaitin,             _trip_cnt,                                     int)                                   \
  c2_nonstatic_field(PhaseChaitin,             _alternate,                                    int)                                   \
  c2_nonstatic_field(PhaseChaitin,             _lo_degree,                                    uint)                                  \
  c2_nonstatic_field(PhaseChaitin,             _lo_stk_degree,                                uint)                                  \
  c2_nonstatic_field(PhaseChaitin,             _hi_degree,                                    uint)                                  \
  c2_nonstatic_field(PhaseChaitin,             _simplified,                                   uint)                                  \
                                                                                                                                     \
  c2_nonstatic_field(Block,                    _nodes,                                        Node_List)                             \
  c2_nonstatic_field(Block,                    _succs,                                        Block_Array)                           \
  c2_nonstatic_field(Block,                    _num_succs,                                    uint)                                  \
  c2_nonstatic_field(Block,                    _pre_order,                                    uint)                                  \
  c2_nonstatic_field(Block,                    _dom_depth,                                    uint)                                  \
  c2_nonstatic_field(Block,                    _idom,                                         Block*)                                \
  c2_nonstatic_field(Block,                    _freq,                                         jdouble)                               \
                                                                                                                                     \
  c2_nonstatic_field(CFGElement,               _freq,                                         jdouble)                               \
                                                                                                                                     \
  c2_nonstatic_field(Block_List,               _cnt,                                          uint)                                  \
                                                                                                                                     \
  c2_nonstatic_field(Block_Array,              _size,                                         uint)                                  \
  c2_nonstatic_field(Block_Array,              _blocks,                                       Block**)                               \
  c2_nonstatic_field(Block_Array,              _arena,                                        Arena*)                                \
                                                                                                                                     \
  c2_nonstatic_field(Node_List,                _cnt,                                          uint)                                  \
                                                                                                                                     \
  c2_nonstatic_field(Node_Array,               _max,                                          uint)                                  \
  c2_nonstatic_field(Node_Array,               _nodes,                                        Node**)                                \
  c2_nonstatic_field(Node_Array,               _a,                                            Arena*)                                \
                                                                                                                                     \
                                                                                                                                     \
  /*********************/                                                                                                            \
  /* -XX flags         */                                                                                                            \
  /*********************/                                                                                                            \
                                                                                                                                     \
  nonstatic_field(Flag,                        _type,                                         const char*)                           \
  nonstatic_field(Flag,                        _name,                                         const char*)                           \
  unchecked_nonstatic_field(Flag,              _addr,                                         sizeof(void*)) /* NOTE: no type */     \
  nonstatic_field(Flag,                        _flags,                                        Flag::Flags)                           \
     static_field(Flag,                        flags,                                         Flag*)                                 \
     static_field(Flag,                        numFlags,                                      size_t)                                \
                                                                                                                                     \
  /*************************/                                                                                                        \
  /* JDK / VM version info */                                                                                                        \
  /*************************/                                                                                                        \
                                                                                                                                     \
     static_field(Abstract_VM_Version,         _s_vm_release,                                 const char*)                           \
     static_field(Abstract_VM_Version,         _s_internal_vm_info_string,                    const char*)                           \
     static_field(Abstract_VM_Version,         _vm_major_version,                             int)                                   \
     static_field(Abstract_VM_Version,         _vm_minor_version,                             int)                                   \
     static_field(Abstract_VM_Version,         _vm_micro_version,                             int)                                   \
     static_field(Abstract_VM_Version,         _vm_build_number,                              int)                                   \
     static_field(Abstract_VM_Version,         _reserve_for_allocation_prefetch,              int)                                   \
                                                                                                                                     \
     static_field(JDK_Version,                 _current,                                      JDK_Version)                           \
  nonstatic_field(JDK_Version,                 _partially_initialized,                        bool)                                  \
  nonstatic_field(JDK_Version,                 _major,                                        unsigned char)                         \
                                                                                                                                     \
  /*************************/                                                                                                        \
  /* JVMTI */                                                                                                                        \
  /*************************/                                                                                                        \
                                                                                                                                     \
  JVMTI_STRUCTS(static_field)                                                                                                        \
                                                                                                                                     \
  /*************/                                                                                                                    \
  /* Arguments */                                                                                                                    \
  /*************/                                                                                                                    \
                                                                                                                                     \
     static_field(Arguments,                   _jvm_flags_array,                              char**)                                \
     static_field(Arguments,                   _num_jvm_flags,                                int)                                   \
     static_field(Arguments,                   _jvm_args_array,                               char**)                                \
     static_field(Arguments,                   _num_jvm_args,                                 int)                                   \
     static_field(Arguments,                   _java_command,                                 char*)                                 \
                                                                                                                                     \
  /************/                                                                                                                     \
  /* Array<T> */                                                                                                                     \
  /************/                                                                                                                     \
                                                                                                                                     \
  nonstatic_field(Array<int>,                  _length,                                       int)                                   \
  unchecked_nonstatic_field(Array<int>,        _data,                                         sizeof(int))                           \
  unchecked_nonstatic_field(Array<u1>,         _data,                                         sizeof(u1))                            \
  unchecked_nonstatic_field(Array<u2>,         _data,                                         sizeof(u2))                            \
  unchecked_nonstatic_field(Array<Method*>,    _data,                                         sizeof(Method*))                       \
  unchecked_nonstatic_field(Array<Klass*>,     _data,                                         sizeof(Klass*))                        \
                                                                                                                                     \
  /*********************************/                                                                                                \
  /* java_lang_Class fields        */                                                                                                \
  /*********************************/                                                                                                \
                                                                                                                                     \
<<<<<<< HEAD
     static_field(java_lang_Class,             _klass_offset,                                 int)                                   \
     static_field(java_lang_Class,             _array_klass_offset,                           int)                                   \
     static_field(java_lang_Class,             _oop_size_offset,                              int)                                   \
     static_field(java_lang_Class,             _static_oop_field_count_offset,                int)                                   \
=======
  static_field(java_lang_Class,                _klass_offset,                                 int)                                   \
  static_field(java_lang_Class,                _array_klass_offset,                           int)                                   \
  static_field(java_lang_Class,                _oop_size_offset,                              int)                                   \
  static_field(java_lang_Class,                _static_oop_field_count_offset,                int)                                   \
  static_field(java_lang_Class,                _module_offset,                                int)                                   \
>>>>>>> aa109797
                                                                                                                                     \
  /************************/                                                                                                         \
  /* Miscellaneous fields */                                                                                                         \
  /************************/                                                                                                         \
                                                                                                                                     \
  nonstatic_field(CompileTask,                 _method,                                       Method*)                               \
  nonstatic_field(CompileTask,                 _osr_bci,                                      int)                                   \
  nonstatic_field(CompileTask,                 _comp_level,                                   int)                                   \
  nonstatic_field(CompileTask,                 _compile_id,                                   uint)                                  \
  nonstatic_field(CompileTask,                 _next,                                         CompileTask*)                          \
  nonstatic_field(CompileTask,                 _prev,                                         CompileTask*)                          \
                                                                                                                                     \
  nonstatic_field(vframeArray,                 _next,                                         vframeArray*)                          \
  nonstatic_field(vframeArray,                 _original,                                     frame)                                 \
  nonstatic_field(vframeArray,                 _caller,                                       frame)                                 \
  nonstatic_field(vframeArray,                 _frames,                                       int)                                   \
                                                                                                                                     \
  nonstatic_field(vframeArrayElement,          _frame,                                        frame)                                 \
  nonstatic_field(vframeArrayElement,          _bci,                                          int)                                   \
  nonstatic_field(vframeArrayElement,          _method,                                       Method*)                               \
                                                                                                                                     \
  nonstatic_field(PtrQueue,                    _active,                                       bool)                                  \
  nonstatic_field(PtrQueue,                    _buf,                                          void**)                                \
  nonstatic_field(PtrQueue,                    _index,                                        size_t)                                \
                                                                                                                                     \
  nonstatic_field(AccessFlags,                 _flags,                                        jint)                                  \
  nonstatic_field(elapsedTimer,                _counter,                                      jlong)                                 \
  nonstatic_field(elapsedTimer,                _active,                                       bool)                                  \
  nonstatic_field(InvocationCounter,           _counter,                                      unsigned int)                          \
  volatile_nonstatic_field(FreeChunk,          _size,                                         size_t)                                \
  nonstatic_field(FreeChunk,                   _next,                                         FreeChunk*)                            \
  nonstatic_field(FreeChunk,                   _prev,                                         FreeChunk*)                            \
  nonstatic_field(AdaptiveFreeList<FreeChunk>, _size,                                         size_t)                                \
  nonstatic_field(AdaptiveFreeList<FreeChunk>, _count,                                        ssize_t)


//--------------------------------------------------------------------------------
// VM_TYPES
//
// This list must enumerate at least all of the types in the above
// list. For the types in the above list, the entry below must have
// exactly the same spacing since string comparisons are done in the
// code which verifies the consistency of these tables (in the debug
// build).
//
// In addition to the above types, this list is required to enumerate
// the JNI's java types, which are used to indicate the size of Java
// fields in this VM to the SA. Further, oop types are currently
// distinguished by name (i.e., ends with "oop") over in the SA.
//
// The declare_toplevel_type macro should be used to declare types
// which do not have a superclass.
//
// The declare_integer_type and declare_unsigned_integer_type macros
// are required in order to properly identify C integer types over in
// the SA. They should be used for any type which is otherwise opaque
// and which it is necessary to coerce into an integer value. This
// includes, for example, the type uintptr_t. Note that while they
// will properly identify the type's size regardless of the platform,
// since it is does not seem possible to deduce or check signedness at
// compile time using the pointer comparison tricks, it is currently
// required that the given types have the same signedness across all
// platforms.
//
// NOTE that there are platform-specific additions to this table in
// vmStructs_<os>_<cpu>.hpp.

#define VM_TYPES(declare_type,                                            \
                 declare_toplevel_type,                                   \
                 declare_oop_type,                                        \
                 declare_integer_type,                                    \
                 declare_unsigned_integer_type,                           \
                 declare_c1_toplevel_type,                                \
                 declare_c2_type,                                         \
                 declare_c2_toplevel_type)                                \
                                                                          \
  /*************************************************************/         \
  /* Java primitive types -- required by the SA implementation */         \
  /* in order to determine the size of Java fields in this VM  */         \
  /* (the implementation looks up these names specifically)    */         \
  /* NOTE: since we fetch these sizes from the remote VM, we   */         \
  /* have a bootstrapping sequence during which it is not      */         \
  /* valid to fetch Java values from the remote process, only  */         \
  /* C integer values (of known size). NOTE also that we do    */         \
  /* NOT include "Java unsigned" types like juint here; since  */         \
  /* Java does not have unsigned primitive types, those can    */         \
  /* not be mapped directly and are considered to be C integer */         \
  /* types in this system (see the "other types" section,      */         \
  /* below.)                                                   */         \
  /*************************************************************/         \
                                                                          \
  declare_toplevel_type(jboolean)                                         \
  declare_toplevel_type(jbyte)                                            \
  declare_toplevel_type(jchar)                                            \
  declare_toplevel_type(jdouble)                                          \
  declare_toplevel_type(jfloat)                                           \
  declare_toplevel_type(jint)                                             \
  declare_toplevel_type(jlong)                                            \
  declare_toplevel_type(jshort)                                           \
                                                                          \
  /*********************************************************************/ \
  /* C integer types. User-defined typedefs (like "size_t" or          */ \
  /* "intptr_t") are guaranteed to be present with the same names over */ \
  /* in the SA's type database. Names like "unsigned short" are not    */ \
  /* guaranteed to be visible through the SA's type database lookup    */ \
  /* mechanism, though they will have a Type object created for them   */ \
  /* and are valid types for Fields.                                   */ \
  /*********************************************************************/ \
  declare_integer_type(bool)                                              \
  declare_integer_type(short)                                             \
  declare_integer_type(int)                                               \
  declare_integer_type(long)                                              \
  declare_integer_type(char)                                              \
  declare_unsigned_integer_type(unsigned char)                            \
  declare_unsigned_integer_type(volatile unsigned char)                   \
  declare_unsigned_integer_type(u_char)                                   \
  declare_unsigned_integer_type(unsigned int)                             \
  declare_unsigned_integer_type(uint)                                     \
  declare_unsigned_integer_type(unsigned short)                           \
  declare_unsigned_integer_type(jushort)                                  \
  declare_unsigned_integer_type(unsigned long)                            \
  /* The compiler thinks this is a different type than */                 \
  /* unsigned short on Win32 */                                           \
  declare_unsigned_integer_type(u1)                                       \
  declare_unsigned_integer_type(u2)                                       \
  declare_unsigned_integer_type(u4)                                       \
  declare_unsigned_integer_type(u8)                                       \
  declare_unsigned_integer_type(unsigned)                                 \
                                                                          \
  /*****************************/                                         \
  /* C primitive pointer types */                                         \
  /*****************************/                                         \
                                                                          \
  declare_toplevel_type(void*)                                            \
  declare_toplevel_type(int*)                                             \
  declare_toplevel_type(char*)                                            \
  declare_toplevel_type(char**)                                           \
  declare_toplevel_type(u_char*)                                          \
  declare_toplevel_type(unsigned char*)                                   \
  declare_toplevel_type(volatile unsigned char*)                          \
                                                                          \
  /*******************************************************************/   \
  /* Types which it will be handy to have available over in the SA   */   \
  /* in order to do platform-independent address -> integer coercion */   \
  /* (note: these will be looked up by name)                         */   \
  /*******************************************************************/   \
                                                                          \
  declare_unsigned_integer_type(size_t)                                   \
  declare_integer_type(ssize_t)                                           \
  declare_integer_type(intx)                                              \
  declare_integer_type(intptr_t)                                          \
  declare_unsigned_integer_type(uintx)                                    \
  declare_unsigned_integer_type(uintptr_t)                                \
  declare_unsigned_integer_type(uint32_t)                                 \
  declare_unsigned_integer_type(uint64_t)                                 \
                                                                          \
  /******************************************/                            \
  /* OopDesc hierarchy (NOTE: some missing) */                            \
  /******************************************/                            \
                                                                          \
  declare_toplevel_type(oopDesc)                                          \
    declare_type(arrayOopDesc, oopDesc)                                   \
      declare_type(objArrayOopDesc, arrayOopDesc)                         \
    declare_type(instanceOopDesc, oopDesc)                                \
    declare_type(markOopDesc, oopDesc)                                    \
                                                                          \
  /**************************************************/                    \
  /* MetadataOopDesc hierarchy (NOTE: some missing) */                    \
  /**************************************************/                    \
                                                                          \
  declare_toplevel_type(CompiledICHolder)                                 \
  declare_toplevel_type(MetaspaceObj)                                     \
    declare_type(Metadata, MetaspaceObj)                                  \
    declare_type(Klass, Metadata)                                         \
           declare_type(ArrayKlass, Klass)                                \
           declare_type(ObjArrayKlass, ArrayKlass)                        \
           declare_type(TypeArrayKlass, ArrayKlass)                       \
      declare_type(InstanceKlass, Klass)                                  \
        declare_type(InstanceClassLoaderKlass, InstanceKlass)             \
        declare_type(InstanceMirrorKlass, InstanceKlass)                  \
        declare_type(InstanceRefKlass, InstanceKlass)                     \
    declare_type(ConstantPool, Metadata)                                  \
    declare_type(ConstantPoolCache, MetaspaceObj)                         \
    declare_type(MethodData, Metadata)                                    \
    declare_type(Method, Metadata)                                        \
    declare_type(MethodCounters, MetaspaceObj)                            \
    declare_type(ConstMethod, MetaspaceObj)                               \
                                                                          \
  declare_toplevel_type(vtableEntry)                                      \
                                                                          \
           declare_toplevel_type(Symbol)                                  \
           declare_toplevel_type(Symbol*)                                 \
  declare_toplevel_type(volatile Metadata*)                               \
                                                                          \
  declare_toplevel_type(DataLayout)                                       \
  declare_toplevel_type(nmethodBucket)                                    \
                                                                          \
  /********/                                                              \
  /* Oops */                                                              \
  /********/                                                              \
                                                                          \
  declare_oop_type(markOop)                                               \
  declare_oop_type(objArrayOop)                                           \
  declare_oop_type(oop)                                                   \
  declare_oop_type(narrowOop)                                             \
  declare_oop_type(typeArrayOop)                                          \
                                                                          \
  /*************************************/                                 \
  /* MethodOop-related data structures */                                 \
  /*************************************/                                 \
                                                                          \
  declare_toplevel_type(CheckedExceptionElement)                          \
  declare_toplevel_type(LocalVariableTableElement)                        \
  declare_toplevel_type(ExceptionTableElement)                            \
  declare_toplevel_type(MethodParametersElement)                          \
                                                                          \
  declare_toplevel_type(ClassLoaderData)                                  \
  declare_toplevel_type(ClassLoaderDataGraph)                             \
                                                                          \
  /******************************************/                            \
  /* Generation and space hierarchies       */                            \
  /* (needed for run-time type information) */                            \
  /******************************************/                            \
                                                                          \
  declare_toplevel_type(CollectedHeap)                                    \
           declare_type(GenCollectedHeap,             CollectedHeap)      \
  declare_toplevel_type(Generation)                                       \
           declare_type(DefNewGeneration,             Generation)         \
           declare_type(CardGeneration,               Generation)         \
           declare_type(TenuredGeneration,            CardGeneration)     \
  declare_toplevel_type(GenCollectorPolicy)                               \
  declare_toplevel_type(Space)                                            \
  declare_toplevel_type(BitMap)                                           \
           declare_type(CompactibleSpace,             Space)              \
           declare_type(ContiguousSpace,              CompactibleSpace)   \
           declare_type(OffsetTableContigSpace,       ContiguousSpace)    \
           declare_type(TenuredSpace,                 OffsetTableContigSpace) \
  declare_toplevel_type(BarrierSet)                                       \
           declare_type(ModRefBarrierSet,             BarrierSet)         \
           declare_type(CardTableModRefBS,            ModRefBarrierSet)   \
           declare_type(CardTableModRefBSForCTRS,     CardTableModRefBS)  \
  declare_toplevel_type(BarrierSet::Name)                                 \
  declare_toplevel_type(GenRemSet)                                        \
           declare_type(CardTableRS,                  GenRemSet)          \
  declare_toplevel_type(BlockOffsetSharedArray)                           \
  declare_toplevel_type(BlockOffsetTable)                                 \
           declare_type(BlockOffsetArray,             BlockOffsetTable)   \
           declare_type(BlockOffsetArrayContigSpace,  BlockOffsetArray)   \
           declare_type(BlockOffsetArrayNonContigSpace, BlockOffsetArray) \
                                                                          \
  /* Miscellaneous other GC types */                                      \
                                                                          \
  declare_toplevel_type(ageTable)                                         \
  declare_toplevel_type(Generation::StatRecord)                           \
  declare_toplevel_type(GenerationSpec)                                   \
  declare_toplevel_type(HeapWord)                                         \
  declare_toplevel_type(MemRegion)                                        \
  declare_toplevel_type(ThreadLocalAllocBuffer)                           \
  declare_toplevel_type(VirtualSpace)                                     \
  declare_toplevel_type(WaterMark)                                        \
  declare_toplevel_type(ObjPtrQueue)                                      \
  declare_toplevel_type(DirtyCardQueue)                                   \
                                                                          \
  /* Pointers to Garbage Collection types */                              \
                                                                          \
  declare_toplevel_type(BarrierSet*)                                      \
  declare_toplevel_type(BlockOffsetSharedArray*)                          \
  declare_toplevel_type(GenRemSet*)                                       \
  declare_toplevel_type(CardTableRS*)                                     \
  declare_toplevel_type(CardTableModRefBS*)                               \
  declare_toplevel_type(CardTableModRefBS**)                              \
  declare_toplevel_type(CardTableModRefBSForCTRS*)                        \
  declare_toplevel_type(CardTableModRefBSForCTRS**)                       \
  declare_toplevel_type(CollectedHeap*)                                   \
  declare_toplevel_type(ContiguousSpace*)                                 \
  declare_toplevel_type(DefNewGeneration*)                                \
  declare_toplevel_type(GenCollectedHeap*)                                \
  declare_toplevel_type(Generation*)                                      \
  declare_toplevel_type(GenerationSpec**)                                 \
  declare_toplevel_type(HeapWord*)                                        \
  declare_toplevel_type(HeapWord* volatile)                               \
  declare_toplevel_type(MemRegion*)                                       \
  declare_toplevel_type(OffsetTableContigSpace*)                          \
  declare_toplevel_type(Space*)                                           \
  declare_toplevel_type(TenuredGeneration*)                               \
  declare_toplevel_type(ThreadLocalAllocBuffer*)                          \
                                                                          \
  /************************/                                              \
  /* PerfMemory - jvmstat */                                              \
  /************************/                                              \
                                                                          \
  declare_toplevel_type(PerfDataPrologue)                                 \
  declare_toplevel_type(PerfDataPrologue*)                                \
  declare_toplevel_type(PerfDataEntry)                                    \
  declare_toplevel_type(PerfMemory)                                       \
                                                                          \
  /*********************************/                                     \
  /* SymbolTable, SystemDictionary */                                     \
  /*********************************/                                     \
                                                                          \
  declare_toplevel_type(BasicHashtable<mtInternal>)                       \
    declare_type(IntptrHashtable, BasicHashtable<mtInternal>)             \
  declare_type(SymbolTable, SymbolHashtable)                              \
  declare_type(StringTable, StringHashtable)                              \
    declare_type(LoaderConstraintTable, KlassHashtable)                   \
    declare_type(KlassTwoOopHashtable, KlassHashtable)                    \
    declare_type(Dictionary, KlassTwoOopHashtable)                        \
    declare_type(PlaceholderTable, SymbolTwoOopHashtable)                 \
  declare_toplevel_type(BasicHashtableEntry<mtInternal>)                  \
  declare_type(IntptrHashtableEntry, BasicHashtableEntry<mtInternal>)     \
    declare_type(DictionaryEntry, KlassHashtableEntry)                    \
    declare_type(PlaceholderEntry, SymbolHashtableEntry)                  \
    declare_type(LoaderConstraintEntry, KlassHashtableEntry)              \
  declare_toplevel_type(HashtableBucket<mtInternal>)                      \
  declare_toplevel_type(SystemDictionary)                                 \
  declare_toplevel_type(vmSymbols)                                        \
  declare_toplevel_type(ProtectionDomainEntry)                            \
  declare_toplevel_type(ProtectionDomainCacheEntry)                       \
                                                                          \
  declare_toplevel_type(GenericGrowableArray)                             \
  declare_toplevel_type(GrowableArray<int>)                               \
  declare_toplevel_type(Arena)                                            \
    declare_type(ResourceArea, Arena)                                     \
  declare_toplevel_type(Chunk)                                            \
                                                                          \
  declare_toplevel_type(SymbolCompactHashTable)                           \
                                                                          \
  /***********************************************************/           \
  /* Thread hierarchy (needed for run-time type information) */           \
  /***********************************************************/           \
                                                                          \
  declare_toplevel_type(Threads)                                          \
  declare_toplevel_type(ThreadShadow)                                     \
           declare_type(Thread, ThreadShadow)                             \
           declare_type(NamedThread, Thread)                              \
           declare_type(WatcherThread, Thread)                            \
           declare_type(JavaThread, Thread)                               \
           declare_type(JvmtiAgentThread, JavaThread)                     \
           declare_type(ServiceThread, JavaThread)                        \
  declare_type(CompilerThread, JavaThread)                                \
  declare_type(CodeCacheSweeperThread, JavaThread)                        \
  declare_toplevel_type(OSThread)                                         \
  declare_toplevel_type(JavaFrameAnchor)                                  \
                                                                          \
  /***************/                                                       \
  /* Interpreter */                                                       \
  /***************/                                                       \
                                                                          \
  declare_toplevel_type(AbstractInterpreter)                              \
                                                                          \
  /*********/                                                             \
  /* Stubs */                                                             \
  /*********/                                                             \
                                                                          \
  declare_toplevel_type(StubQueue)                                        \
  declare_toplevel_type(StubRoutines)                                     \
  declare_toplevel_type(Stub)                                             \
           declare_type(InterpreterCodelet, Stub)                         \
                                                                          \
  /*************/                                                         \
  /* JavaCalls */                                                         \
  /*************/                                                         \
                                                                          \
  declare_toplevel_type(JavaCallWrapper)                                  \
                                                                          \
  /*************/                                                         \
  /* CodeCache */                                                         \
  /*************/                                                         \
                                                                          \
  declare_toplevel_type(CodeCache)                                        \
                                                                          \
  /************/                                                          \
  /* CodeHeap */                                                          \
  /************/                                                          \
                                                                          \
  declare_toplevel_type(CodeHeap)                                         \
  declare_toplevel_type(CodeHeap*)                                        \
  declare_toplevel_type(HeapBlock)                                        \
  declare_toplevel_type(HeapBlock::Header)                                \
           declare_type(FreeBlock, HeapBlock)                             \
                                                                          \
  /*************************************************************/         \
  /* CodeBlob hierarchy (needed for run-time type information) */         \
  /*************************************************************/         \
                                                                          \
  declare_toplevel_type(SharedRuntime)                                    \
                                                                          \
  declare_toplevel_type(CodeBlob)                                         \
  declare_type(BufferBlob,               CodeBlob)                        \
  declare_type(AdapterBlob,              BufferBlob)                      \
  declare_type(MethodHandlesAdapterBlob, BufferBlob)                      \
  declare_type(nmethod,                  CodeBlob)                        \
  declare_type(RuntimeStub,              CodeBlob)                        \
  declare_type(SingletonBlob,            CodeBlob)                        \
  declare_type(SafepointBlob,            SingletonBlob)                   \
  declare_type(DeoptimizationBlob,       SingletonBlob)                   \
  declare_c2_type(ExceptionBlob,         SingletonBlob)                   \
  declare_c2_type(UncommonTrapBlob,      CodeBlob)                        \
                                                                          \
  /***************************************/                               \
  /* PcDesc and other compiled code info */                               \
  /***************************************/                               \
                                                                          \
  declare_toplevel_type(PcDesc)                                           \
  declare_toplevel_type(ExceptionCache)                                   \
  declare_toplevel_type(PcDescCache)                                      \
  declare_toplevel_type(Dependencies)                                     \
  declare_toplevel_type(CompileTask)                                      \
  declare_toplevel_type(Deoptimization)                                   \
                                                                          \
  /************************/                                              \
  /* OopMap and OopMapSet */                                              \
  /************************/                                              \
                                                                          \
  declare_toplevel_type(OopMap)                                           \
  declare_toplevel_type(OopMapSet)                                        \
  declare_toplevel_type(ImmutableOopMapSet)                               \
  declare_toplevel_type(ImmutableOopMapPair)                              \
  declare_toplevel_type(ImmutableOopMap)                                  \
                                                                          \
  /********************/                                                  \
  /* CompressedStream */                                                  \
  /********************/                                                  \
                                                                          \
  declare_toplevel_type(CompressedStream)                                 \
                                                                          \
  /**************/                                                        \
  /* VMRegImpl  */                                                        \
  /**************/                                                        \
                                                                          \
  declare_toplevel_type(VMRegImpl)                                        \
                                                                          \
  /*********************************/                                     \
  /* JNIHandles and JNIHandleBlock */                                     \
  /*********************************/                                     \
                                                                          \
  declare_toplevel_type(JNIHandles)                                       \
  declare_toplevel_type(JNIHandleBlock)                                   \
  declare_toplevel_type(jobject)                                          \
                                                                          \
  /**********************/                                                \
  /* Runtime1 (C1 only) */                                                \
  /**********************/                                                \
                                                                          \
  declare_c1_toplevel_type(Runtime1)                                      \
                                                                          \
  /************/                                                          \
  /* Monitors */                                                          \
  /************/                                                          \
                                                                          \
  declare_toplevel_type(ObjectMonitor)                                    \
  declare_toplevel_type(ObjectSynchronizer)                               \
  declare_toplevel_type(BasicLock)                                        \
  declare_toplevel_type(BasicObjectLock)                                  \
                                                                          \
  /*********************/                                                 \
  /* Matcher (C2 only) */                                                 \
  /*********************/                                                 \
                                                                          \
  declare_c2_toplevel_type(Matcher)                                       \
  declare_c2_toplevel_type(Compile)                                       \
  declare_c2_toplevel_type(InlineTree)                                    \
  declare_c2_toplevel_type(OptoRegPair)                                   \
  declare_c2_toplevel_type(JVMState)                                      \
  declare_c2_toplevel_type(Phase)                                         \
    declare_c2_type(PhaseCFG, Phase)                                      \
    declare_c2_type(PhaseRegAlloc, Phase)                                 \
    declare_c2_type(PhaseChaitin, PhaseRegAlloc)                          \
  declare_c2_toplevel_type(CFGElement)                                    \
    declare_c2_type(Block, CFGElement)                                    \
  declare_c2_toplevel_type(Block_Array)                                   \
    declare_c2_type(Block_List, Block_Array)                              \
  declare_c2_toplevel_type(Node_Array)                                    \
  declare_c2_type(Node_List, Node_Array)                                  \
  declare_c2_type(Unique_Node_List, Node_List)                            \
  declare_c2_toplevel_type(Node)                                          \
  declare_c2_type(AddNode, Node)                                          \
  declare_c2_type(AddINode, AddNode)                                      \
  declare_c2_type(AddLNode, AddNode)                                      \
  declare_c2_type(AddFNode, AddNode)                                      \
  declare_c2_type(AddDNode, AddNode)                                      \
  declare_c2_type(AddPNode, Node)                                         \
  declare_c2_type(OrINode, AddNode)                                       \
  declare_c2_type(OrLNode, AddNode)                                       \
  declare_c2_type(XorINode, AddNode)                                      \
  declare_c2_type(XorLNode, AddNode)                                      \
  declare_c2_type(MaxNode, AddNode)                                       \
  declare_c2_type(MaxINode, MaxNode)                                      \
  declare_c2_type(MinINode, MaxNode)                                      \
  declare_c2_type(StartNode, MultiNode)                                   \
  declare_c2_type(StartOSRNode, StartNode)                                \
  declare_c2_type(ParmNode, ProjNode)                                     \
  declare_c2_type(ReturnNode, Node)                                       \
  declare_c2_type(RethrowNode, Node)                                      \
  declare_c2_type(TailCallNode, ReturnNode)                               \
  declare_c2_type(TailJumpNode, ReturnNode)                               \
  declare_c2_type(SafePointNode, MultiNode)                               \
  declare_c2_type(CallNode, SafePointNode)                                \
  declare_c2_type(CallJavaNode, CallNode)                                 \
  declare_c2_type(CallStaticJavaNode, CallJavaNode)                       \
  declare_c2_type(CallDynamicJavaNode, CallJavaNode)                      \
  declare_c2_type(CallRuntimeNode, CallNode)                              \
  declare_c2_type(CallLeafNode, CallRuntimeNode)                          \
  declare_c2_type(CallLeafNoFPNode, CallLeafNode)                         \
  declare_c2_type(AllocateNode, CallNode)                                 \
  declare_c2_type(AllocateArrayNode, AllocateNode)                        \
  declare_c2_type(LockNode, AbstractLockNode)                             \
  declare_c2_type(UnlockNode, AbstractLockNode)                           \
  declare_c2_type(FastLockNode, CmpNode)                                  \
  declare_c2_type(FastUnlockNode, CmpNode)                                \
  declare_c2_type(RegionNode, Node)                                       \
  declare_c2_type(JProjNode, ProjNode)                                    \
  declare_c2_type(PhiNode, TypeNode)                                      \
  declare_c2_type(GotoNode, Node)                                         \
  declare_c2_type(CProjNode, ProjNode)                                    \
  declare_c2_type(MultiBranchNode, MultiNode)                             \
  declare_c2_type(IfNode, MultiBranchNode)                                \
  declare_c2_type(IfTrueNode, CProjNode)                                  \
  declare_c2_type(IfFalseNode, CProjNode)                                 \
  declare_c2_type(PCTableNode, MultiBranchNode)                           \
  declare_c2_type(JumpNode, PCTableNode)                                  \
  declare_c2_type(JumpProjNode, JProjNode)                                \
  declare_c2_type(CatchNode, PCTableNode)                                 \
  declare_c2_type(CatchProjNode, CProjNode)                               \
  declare_c2_type(CreateExNode, TypeNode)                                 \
  declare_c2_type(ClearArrayNode, Node)                                   \
  declare_c2_type(NeverBranchNode, MultiBranchNode)                       \
  declare_c2_type(ConNode, TypeNode)                                      \
  declare_c2_type(ConINode, ConNode)                                      \
  declare_c2_type(ConPNode, ConNode)                                      \
  declare_c2_type(ConNNode, ConNode)                                      \
  declare_c2_type(ConLNode, ConNode)                                      \
  declare_c2_type(ConFNode, ConNode)                                      \
  declare_c2_type(ConDNode, ConNode)                                      \
  declare_c2_type(BinaryNode, Node)                                       \
  declare_c2_type(CMoveNode, TypeNode)                                    \
  declare_c2_type(CMoveDNode, CMoveNode)                                  \
  declare_c2_type(CMoveFNode, CMoveNode)                                  \
  declare_c2_type(CMoveINode, CMoveNode)                                  \
  declare_c2_type(CMoveLNode, CMoveNode)                                  \
  declare_c2_type(CMovePNode, CMoveNode)                                  \
  declare_c2_type(CMoveNNode, CMoveNode)                                  \
  declare_c2_type(EncodePNode, TypeNode)                                  \
  declare_c2_type(DecodeNNode, TypeNode)                                  \
  declare_c2_type(EncodePKlassNode, TypeNode)                             \
  declare_c2_type(DecodeNKlassNode, TypeNode)                             \
  declare_c2_type(ConstraintCastNode, TypeNode)                           \
  declare_c2_type(CastIINode, ConstraintCastNode)                         \
  declare_c2_type(CastPPNode, ConstraintCastNode)                         \
  declare_c2_type(CheckCastPPNode, TypeNode)                              \
  declare_c2_type(Conv2BNode, Node)                                       \
  declare_c2_type(ConvD2FNode, Node)                                      \
  declare_c2_type(ConvD2INode, Node)                                      \
  declare_c2_type(ConvD2LNode, Node)                                      \
  declare_c2_type(ConvF2DNode, Node)                                      \
  declare_c2_type(ConvF2INode, Node)                                      \
  declare_c2_type(ConvF2LNode, Node)                                      \
  declare_c2_type(ConvI2DNode, Node)                                      \
  declare_c2_type(ConvI2FNode, Node)                                      \
  declare_c2_type(ConvI2LNode, TypeNode)                                  \
  declare_c2_type(ConvL2DNode, Node)                                      \
  declare_c2_type(ConvL2FNode, Node)                                      \
  declare_c2_type(ConvL2INode, Node)                                      \
  declare_c2_type(CastX2PNode, Node)                                      \
  declare_c2_type(CastP2XNode, Node)                                      \
  declare_c2_type(MemBarNode, MultiNode)                                  \
  declare_c2_type(MemBarAcquireNode, MemBarNode)                          \
  declare_c2_type(MemBarReleaseNode, MemBarNode)                          \
  declare_c2_type(LoadFenceNode, MemBarNode)                              \
  declare_c2_type(StoreFenceNode, MemBarNode)                             \
  declare_c2_type(MemBarVolatileNode, MemBarNode)                         \
  declare_c2_type(MemBarCPUOrderNode, MemBarNode)                         \
  declare_c2_type(InitializeNode, MemBarNode)                             \
  declare_c2_type(ThreadLocalNode, Node)                                  \
  declare_c2_type(Opaque1Node, Node)                                      \
  declare_c2_type(Opaque2Node, Node)                                      \
  declare_c2_type(PartialSubtypeCheckNode, Node)                          \
  declare_c2_type(MoveI2FNode, Node)                                      \
  declare_c2_type(MoveL2DNode, Node)                                      \
  declare_c2_type(MoveF2INode, Node)                                      \
  declare_c2_type(MoveD2LNode, Node)                                      \
  declare_c2_type(DivINode, Node)                                         \
  declare_c2_type(DivLNode, Node)                                         \
  declare_c2_type(DivFNode, Node)                                         \
  declare_c2_type(DivDNode, Node)                                         \
  declare_c2_type(ModINode, Node)                                         \
  declare_c2_type(ModLNode, Node)                                         \
  declare_c2_type(ModFNode, Node)                                         \
  declare_c2_type(ModDNode, Node)                                         \
  declare_c2_type(DivModNode, MultiNode)                                  \
  declare_c2_type(DivModINode, DivModNode)                                \
  declare_c2_type(DivModLNode, DivModNode)                                \
  declare_c2_type(BoxLockNode, Node)                                      \
  declare_c2_type(LoopNode, RegionNode)                                   \
  declare_c2_type(CountedLoopNode, LoopNode)                              \
  declare_c2_type(CountedLoopEndNode, IfNode)                             \
  declare_c2_type(MachNode, Node)                                         \
  declare_c2_type(MachIdealNode, MachNode)                                \
  declare_c2_type(MachTypeNode, MachNode)                                 \
  declare_c2_type(MachBreakpointNode, MachIdealNode)                      \
  declare_c2_type(MachUEPNode, MachIdealNode)                             \
  declare_c2_type(MachPrologNode, MachIdealNode)                          \
  declare_c2_type(MachEpilogNode, MachIdealNode)                          \
  declare_c2_type(MachNopNode, MachIdealNode)                             \
  declare_c2_type(MachSpillCopyNode, MachIdealNode)                       \
  declare_c2_type(MachNullCheckNode, MachIdealNode)                       \
  declare_c2_type(MachProjNode, ProjNode)                                 \
  declare_c2_type(MachIfNode, MachNode)                                   \
  declare_c2_type(MachFastLockNode, MachNode)                             \
  declare_c2_type(MachReturnNode, MachNode)                               \
  declare_c2_type(MachSafePointNode, MachReturnNode)                      \
  declare_c2_type(MachCallNode, MachSafePointNode)                        \
  declare_c2_type(MachCallJavaNode, MachCallNode)                         \
  declare_c2_type(MachCallStaticJavaNode, MachCallJavaNode)               \
  declare_c2_type(MachCallDynamicJavaNode, MachCallJavaNode)              \
  declare_c2_type(MachCallRuntimeNode, MachCallNode)                      \
  declare_c2_type(MachHaltNode, MachReturnNode)                           \
  declare_c2_type(MachTempNode, MachNode)                                 \
  declare_c2_type(MemNode, Node)                                          \
  declare_c2_type(MergeMemNode, Node)                                     \
  declare_c2_type(LoadNode, MemNode)                                      \
  declare_c2_type(LoadBNode, LoadNode)                                    \
  declare_c2_type(LoadUSNode, LoadNode)                                   \
  declare_c2_type(LoadINode, LoadNode)                                    \
  declare_c2_type(LoadRangeNode, LoadINode)                               \
  declare_c2_type(LoadLNode, LoadNode)                                    \
  declare_c2_type(LoadL_unalignedNode, LoadLNode)                         \
  declare_c2_type(LoadFNode, LoadNode)                                    \
  declare_c2_type(LoadDNode, LoadNode)                                    \
  declare_c2_type(LoadD_unalignedNode, LoadDNode)                         \
  declare_c2_type(LoadPNode, LoadNode)                                    \
  declare_c2_type(LoadNNode, LoadNode)                                    \
  declare_c2_type(LoadKlassNode, LoadPNode)                               \
  declare_c2_type(LoadNKlassNode, LoadNNode)                              \
  declare_c2_type(LoadSNode, LoadNode)                                    \
  declare_c2_type(StoreNode, MemNode)                                     \
  declare_c2_type(StoreBNode, StoreNode)                                  \
  declare_c2_type(StoreCNode, StoreNode)                                  \
  declare_c2_type(StoreINode, StoreNode)                                  \
  declare_c2_type(StoreLNode, StoreNode)                                  \
  declare_c2_type(StoreFNode, StoreNode)                                  \
  declare_c2_type(StoreDNode, StoreNode)                                  \
  declare_c2_type(StorePNode, StoreNode)                                  \
  declare_c2_type(StoreNNode, StoreNode)                                  \
  declare_c2_type(StoreNKlassNode, StoreNode)                             \
  declare_c2_type(StoreCMNode, StoreNode)                                 \
  declare_c2_type(LoadPLockedNode, LoadPNode)                             \
  declare_c2_type(SCMemProjNode, ProjNode)                                \
  declare_c2_type(LoadStoreNode, Node)                                    \
  declare_c2_type(StorePConditionalNode, LoadStoreNode)                   \
  declare_c2_type(StoreLConditionalNode, LoadStoreNode)                   \
  declare_c2_type(CompareAndSwapLNode, LoadStoreNode)                     \
  declare_c2_type(CompareAndSwapINode, LoadStoreNode)                     \
  declare_c2_type(CompareAndSwapPNode, LoadStoreNode)                     \
  declare_c2_type(CompareAndSwapNNode, LoadStoreNode)                     \
  declare_c2_type(MulNode, Node)                                          \
  declare_c2_type(MulINode, MulNode)                                      \
  declare_c2_type(MulLNode, MulNode)                                      \
  declare_c2_type(MulFNode, MulNode)                                      \
  declare_c2_type(MulDNode, MulNode)                                      \
  declare_c2_type(MulHiLNode, Node)                                       \
  declare_c2_type(AndINode, MulINode)                                     \
  declare_c2_type(AndLNode, MulLNode)                                     \
  declare_c2_type(LShiftINode, Node)                                      \
  declare_c2_type(LShiftLNode, Node)                                      \
  declare_c2_type(RShiftINode, Node)                                      \
  declare_c2_type(RShiftLNode, Node)                                      \
  declare_c2_type(URShiftINode, Node)                                     \
  declare_c2_type(URShiftLNode, Node)                                     \
  declare_c2_type(MultiNode, Node)                                        \
  declare_c2_type(ProjNode, Node)                                         \
  declare_c2_type(TypeNode, Node)                                         \
  declare_c2_type(NodeHash, StackObj)                                     \
  declare_c2_type(RootNode, LoopNode)                                     \
  declare_c2_type(HaltNode, Node)                                         \
  declare_c2_type(SubNode, Node)                                          \
  declare_c2_type(SubINode, SubNode)                                      \
  declare_c2_type(SubLNode, SubNode)                                      \
  declare_c2_type(SubFPNode, SubNode)                                     \
  declare_c2_type(SubFNode, SubFPNode)                                    \
  declare_c2_type(SubDNode, SubFPNode)                                    \
  declare_c2_type(CmpNode, SubNode)                                       \
  declare_c2_type(CmpINode, CmpNode)                                      \
  declare_c2_type(CmpUNode, CmpNode)                                      \
  declare_c2_type(CmpPNode, CmpNode)                                      \
  declare_c2_type(CmpNNode, CmpNode)                                      \
  declare_c2_type(CmpLNode, CmpNode)                                      \
  declare_c2_type(CmpL3Node, CmpLNode)                                    \
  declare_c2_type(CmpFNode, CmpNode)                                      \
  declare_c2_type(CmpF3Node, CmpFNode)                                    \
  declare_c2_type(CmpDNode, CmpNode)                                      \
  declare_c2_type(CmpD3Node, CmpDNode)                                    \
  declare_c2_type(BoolNode, Node)                                         \
  declare_c2_type(AbsNode, Node)                                          \
  declare_c2_type(AbsINode, AbsNode)                                      \
  declare_c2_type(AbsFNode, AbsNode)                                      \
  declare_c2_type(AbsDNode, AbsNode)                                      \
  declare_c2_type(CmpLTMaskNode, Node)                                    \
  declare_c2_type(NegNode, Node)                                          \
  declare_c2_type(NegFNode, NegNode)                                      \
  declare_c2_type(NegDNode, NegNode)                                      \
  declare_c2_type(CosDNode, Node)                                         \
  declare_c2_type(SinDNode, Node)                                         \
  declare_c2_type(TanDNode, Node)                                         \
  declare_c2_type(AtanDNode, Node)                                        \
  declare_c2_type(SqrtDNode, Node)                                        \
  declare_c2_type(ExpDNode, Node)                                         \
  declare_c2_type(LogDNode, Node)                                         \
  declare_c2_type(Log10DNode, Node)                                       \
  declare_c2_type(PowDNode, Node)                                         \
  declare_c2_type(ReverseBytesINode, Node)                                \
  declare_c2_type(ReverseBytesLNode, Node)                                \
  declare_c2_type(ReductionNode, Node)                                    \
  declare_c2_type(VectorNode, Node)                                       \
  declare_c2_type(AddVBNode, VectorNode)                                  \
  declare_c2_type(AddVSNode, VectorNode)                                  \
  declare_c2_type(AddVINode, VectorNode)                                  \
  declare_c2_type(AddReductionVINode, ReductionNode)                      \
  declare_c2_type(AddVLNode, VectorNode)                                  \
  declare_c2_type(AddReductionVLNode, ReductionNode)                      \
  declare_c2_type(AddVFNode, VectorNode)                                  \
  declare_c2_type(AddReductionVFNode, ReductionNode)                      \
  declare_c2_type(AddVDNode, VectorNode)                                  \
  declare_c2_type(AddReductionVDNode, ReductionNode)                      \
  declare_c2_type(SubVBNode, VectorNode)                                  \
  declare_c2_type(SubVSNode, VectorNode)                                  \
  declare_c2_type(SubVINode, VectorNode)                                  \
  declare_c2_type(SubVLNode, VectorNode)                                  \
  declare_c2_type(SubVFNode, VectorNode)                                  \
  declare_c2_type(SubVDNode, VectorNode)                                  \
  declare_c2_type(MulVSNode, VectorNode)                                  \
  declare_c2_type(MulVLNode, VectorNode)                                  \
  declare_c2_type(MulReductionVLNode, ReductionNode)                      \
  declare_c2_type(MulVINode, VectorNode)                                  \
  declare_c2_type(MulReductionVINode, ReductionNode)                      \
  declare_c2_type(MulVFNode, VectorNode)                                  \
  declare_c2_type(MulReductionVFNode, ReductionNode)                      \
  declare_c2_type(MulVDNode, VectorNode)                                  \
  declare_c2_type(MulReductionVDNode, ReductionNode)                      \
  declare_c2_type(DivVFNode, VectorNode)                                  \
  declare_c2_type(DivVDNode, VectorNode)                                  \
  declare_c2_type(LShiftVBNode, VectorNode)                               \
  declare_c2_type(LShiftVSNode, VectorNode)                               \
  declare_c2_type(LShiftVINode, VectorNode)                               \
  declare_c2_type(LShiftVLNode, VectorNode)                               \
  declare_c2_type(RShiftVBNode, VectorNode)                               \
  declare_c2_type(RShiftVSNode, VectorNode)                               \
  declare_c2_type(RShiftVINode, VectorNode)                               \
  declare_c2_type(RShiftVLNode, VectorNode)                               \
  declare_c2_type(URShiftVBNode, VectorNode)                              \
  declare_c2_type(URShiftVSNode, VectorNode)                              \
  declare_c2_type(URShiftVINode, VectorNode)                              \
  declare_c2_type(URShiftVLNode, VectorNode)                              \
  declare_c2_type(AndVNode, VectorNode)                                   \
  declare_c2_type(OrVNode, VectorNode)                                    \
  declare_c2_type(XorVNode, VectorNode)                                   \
  declare_c2_type(LoadVectorNode, LoadNode)                               \
  declare_c2_type(StoreVectorNode, StoreNode)                             \
  declare_c2_type(ReplicateBNode, VectorNode)                             \
  declare_c2_type(ReplicateSNode, VectorNode)                             \
  declare_c2_type(ReplicateINode, VectorNode)                             \
  declare_c2_type(ReplicateLNode, VectorNode)                             \
  declare_c2_type(ReplicateFNode, VectorNode)                             \
  declare_c2_type(ReplicateDNode, VectorNode)                             \
  declare_c2_type(PackNode, VectorNode)                                   \
  declare_c2_type(PackBNode, PackNode)                                    \
  declare_c2_type(PackSNode, PackNode)                                    \
  declare_c2_type(PackINode, PackNode)                                    \
  declare_c2_type(PackLNode, PackNode)                                    \
  declare_c2_type(PackFNode, PackNode)                                    \
  declare_c2_type(PackDNode, PackNode)                                    \
  declare_c2_type(Pack2LNode, PackNode)                                   \
  declare_c2_type(Pack2DNode, PackNode)                                   \
  declare_c2_type(ExtractNode, Node)                                      \
  declare_c2_type(ExtractBNode, ExtractNode)                              \
  declare_c2_type(ExtractUBNode, ExtractNode)                             \
  declare_c2_type(ExtractCNode, ExtractNode)                              \
  declare_c2_type(ExtractSNode, ExtractNode)                              \
  declare_c2_type(ExtractINode, ExtractNode)                              \
  declare_c2_type(ExtractLNode, ExtractNode)                              \
  declare_c2_type(ExtractFNode, ExtractNode)                              \
  declare_c2_type(ExtractDNode, ExtractNode)                              \
  declare_c2_type(OverflowNode, CmpNode)                                  \
  declare_c2_type(OverflowINode, OverflowNode)                            \
  declare_c2_type(OverflowAddINode, OverflowINode)                        \
  declare_c2_type(OverflowSubINode, OverflowINode)                        \
  declare_c2_type(OverflowMulINode, OverflowINode)                        \
  declare_c2_type(OverflowLNode, OverflowNode)                            \
  declare_c2_type(OverflowAddLNode, OverflowLNode)                        \
  declare_c2_type(OverflowSubLNode, OverflowLNode)                        \
  declare_c2_type(OverflowMulLNode, OverflowLNode)                        \
                                                                          \
  /*********************/                                                 \
  /* Adapter Blob Entries */                                              \
  /*********************/                                                 \
  declare_toplevel_type(AdapterHandlerEntry)                              \
  declare_toplevel_type(AdapterHandlerEntry*)                             \
                                                                          \
  /*********************/                                                 \
  /* CI */                                                                \
  /*********************/                                                 \
  declare_toplevel_type(ciEnv)                                            \
  declare_toplevel_type(ciObjectFactory)                                  \
  declare_toplevel_type(ciConstant)                                       \
  declare_toplevel_type(ciField)                                          \
  declare_toplevel_type(ciSymbol)                                         \
  declare_toplevel_type(ciBaseObject)                                     \
  declare_type(ciObject, ciBaseObject)                                    \
  declare_type(ciInstance, ciObject)                                      \
  declare_type(ciMetadata, ciBaseObject)                                  \
  declare_type(ciMethod, ciMetadata)                                      \
  declare_type(ciMethodData, ciMetadata)                                  \
  declare_type(ciType, ciMetadata)                                        \
  declare_type(ciKlass, ciType)                                           \
  declare_type(ciInstanceKlass, ciKlass)                                  \
  declare_type(ciArrayKlass, ciKlass)                                     \
  declare_type(ciTypeArrayKlass, ciArrayKlass)                            \
  declare_type(ciObjArrayKlass, ciArrayKlass)                             \
                                                                          \
  /********************/                                                  \
  /* -XX flags        */                                                  \
  /********************/                                                  \
                                                                          \
  declare_toplevel_type(Flag)                                             \
  declare_toplevel_type(Flag*)                                            \
                                                                          \
  /********************/                                                  \
  /* JVMTI            */                                                  \
  /********************/                                                  \
                                                                          \
  declare_toplevel_type(JvmtiExport)                                      \
                                                                          \
  /********************/                                                  \
  /* JDK/VM version   */                                                  \
  /********************/                                                  \
                                                                          \
  declare_toplevel_type(Abstract_VM_Version)                              \
  declare_toplevel_type(JDK_Version)                                      \
                                                                          \
  /*************/                                                         \
  /* Arguments */                                                         \
  /*************/                                                         \
                                                                          \
  declare_toplevel_type(Arguments)                                        \
                                                                          \
  /***************/                                                       \
  /* Other types */                                                       \
  /***************/                                                       \
                                                                          \
  /* all enum types */                                                    \
                                                                          \
   declare_integer_type(Bytecodes::Code)                                  \
   declare_integer_type(Generation::Name)                                 \
   declare_integer_type(InstanceKlass::ClassState)                        \
   declare_integer_type(JavaThreadState)                                  \
   declare_integer_type(Location::Type)                                   \
   declare_integer_type(Location::Where)                                  \
   declare_integer_type(Flag::Flags)                                      \
   COMPILER2_PRESENT(declare_integer_type(OptoReg::Name))                 \
                                                                          \
   declare_toplevel_type(CHeapObj<mtInternal>)                            \
            declare_type(Array<int>, MetaspaceObj)                        \
            declare_type(Array<u1>, MetaspaceObj)                         \
            declare_type(Array<u2>, MetaspaceObj)                         \
            declare_type(Array<Klass*>, MetaspaceObj)                     \
            declare_type(Array<Method*>, MetaspaceObj)                    \
                                                                          \
   declare_integer_type(AccessFlags)  /* FIXME: wrong type (not integer) */\
  declare_toplevel_type(address)      /* FIXME: should this be an integer type? */\
   declare_integer_type(BasicType)   /* FIXME: wrong type (not integer) */\
  declare_toplevel_type(BreakpointInfo)                                   \
  declare_toplevel_type(BreakpointInfo*)                                  \
  declare_toplevel_type(CodeBlob*)                                        \
  declare_toplevel_type(CompressedWriteStream*)                           \
  declare_toplevel_type(ConstantPoolCacheEntry)                           \
  declare_toplevel_type(elapsedTimer)                                     \
  declare_toplevel_type(frame)                                            \
  declare_toplevel_type(intptr_t*)                                        \
   declare_unsigned_integer_type(InvocationCounter) /* FIXME: wrong type (not integer) */ \
  declare_toplevel_type(JavaThread*)                                      \
  declare_toplevel_type(java_lang_Class)                                  \
  declare_integer_type(JavaThread::AsyncRequests)                         \
  declare_toplevel_type(jbyte*)                                           \
  declare_toplevel_type(jbyte**)                                          \
  declare_toplevel_type(jint*)                                            \
  declare_toplevel_type(jniIdMapBase*)                                    \
  declare_unsigned_integer_type(juint)                                    \
  declare_unsigned_integer_type(julong)                                   \
  declare_toplevel_type(JNIHandleBlock*)                                  \
  declare_toplevel_type(JNIid)                                            \
  declare_toplevel_type(JNIid*)                                           \
  declare_toplevel_type(jmethodID*)                                       \
  declare_toplevel_type(Mutex*)                                           \
  declare_toplevel_type(nmethod*)                                         \
  COMPILER2_PRESENT(declare_unsigned_integer_type(node_idx_t))            \
  declare_toplevel_type(ObjectMonitor*)                                   \
  declare_toplevel_type(oop*)                                             \
  declare_toplevel_type(OopMap**)                                         \
  declare_toplevel_type(OopMapCache*)                                     \
  declare_toplevel_type(OopMapSet*)                                       \
  declare_toplevel_type(VMReg)                                            \
  declare_toplevel_type(OSThread*)                                        \
   declare_integer_type(ReferenceType)                                    \
  declare_toplevel_type(StubQueue*)                                       \
  declare_toplevel_type(Thread*)                                          \
  declare_toplevel_type(Universe)                                         \
  declare_toplevel_type(os)                                               \
  declare_toplevel_type(vframeArray)                                      \
  declare_toplevel_type(vframeArrayElement)                               \
  declare_toplevel_type(Annotations*)                                     \
                                                                          \
  /***************/                                                       \
  /* Miscellaneous types */                                               \
  /***************/                                                       \
                                                                          \
  declare_toplevel_type(PtrQueue)                                         \
                                                                          \
  /* freelist */                                                          \
  declare_toplevel_type(FreeChunk*)                                       \
  declare_toplevel_type(AdaptiveFreeList<FreeChunk>*)                     \
  declare_toplevel_type(AdaptiveFreeList<FreeChunk>)


//--------------------------------------------------------------------------------
// VM_INT_CONSTANTS
//
// This table contains integer constants required over in the
// serviceability agent. The "declare_constant" macro is used for all
// enums, etc., while "declare_preprocessor_constant" must be used for
// all #defined constants.

#define VM_INT_CONSTANTS(declare_constant,                                \
                         declare_preprocessor_constant,                   \
                         declare_c1_constant,                             \
                         declare_c2_constant,                             \
                         declare_c2_preprocessor_constant)                \
                                                                          \
  /******************/                                                    \
  /* Useful globals */                                                    \
  /******************/                                                    \
                                                                          \
  declare_preprocessor_constant("ASSERT", DEBUG_ONLY(1) NOT_DEBUG(0))     \
                                                                          \
  /**************/                                                        \
  /* Stack bias */                                                        \
  /**************/                                                        \
                                                                          \
  declare_preprocessor_constant("STACK_BIAS", STACK_BIAS)                 \
                                                                          \
  /****************/                                                      \
  /* Object sizes */                                                      \
  /****************/                                                      \
                                                                          \
  declare_constant(oopSize)                                               \
  declare_constant(LogBytesPerWord)                                       \
  declare_constant(BytesPerWord)                                          \
  declare_constant(BytesPerLong)                                          \
                                                                          \
  declare_constant(LogKlassAlignmentInBytes)                              \
                                                                          \
  /********************************************/                          \
  /* Generation and Space Hierarchy Constants */                          \
  /********************************************/                          \
                                                                          \
  declare_constant(ageTable::table_size)                                  \
                                                                          \
  declare_constant(BarrierSet::ModRef)                                    \
  declare_constant(BarrierSet::CardTableModRef)                           \
  declare_constant(BarrierSet::CardTableForRS)                            \
  declare_constant(BarrierSet::CardTableExtension)                        \
  declare_constant(BarrierSet::G1SATBCT)                                  \
  declare_constant(BarrierSet::G1SATBCTLogging)                           \
                                                                          \
  declare_constant(BlockOffsetSharedArray::LogN)                          \
  declare_constant(BlockOffsetSharedArray::LogN_words)                    \
  declare_constant(BlockOffsetSharedArray::N_bytes)                       \
  declare_constant(BlockOffsetSharedArray::N_words)                       \
                                                                          \
  declare_constant(BlockOffsetArray::N_words)                             \
                                                                          \
  declare_constant(CardTableModRefBS::clean_card)                         \
  declare_constant(CardTableModRefBS::last_card)                          \
  declare_constant(CardTableModRefBS::dirty_card)                         \
  declare_constant(CardTableModRefBS::Precise)                            \
  declare_constant(CardTableModRefBS::ObjHeadPreciseArray)                \
  declare_constant(CardTableModRefBS::card_shift)                         \
  declare_constant(CardTableModRefBS::card_size)                          \
  declare_constant(CardTableModRefBS::card_size_in_words)                 \
                                                                          \
  declare_constant(CardTableRS::youngergen_card)                          \
                                                                          \
  declare_constant(CollectedHeap::GenCollectedHeap)                       \
  declare_constant(CollectedHeap::ParallelScavengeHeap)                   \
  declare_constant(CollectedHeap::G1CollectedHeap)                        \
                                                                          \
  /* constants from Generation::Name enum */                              \
                                                                          \
  declare_constant(Generation::DefNew)                                    \
  declare_constant(Generation::MarkSweepCompact)                          \
  declare_constant(Generation::Other)                                     \
                                                                          \
  declare_constant(Generation::LogOfGenGrain)                             \
  declare_constant(Generation::GenGrain)                                  \
                                                                          \
  declare_constant(HeapWordSize)                                          \
  declare_constant(LogHeapWordSize)                                       \
                                                                          \
                                                                          \
  /************************/                                              \
  /* PerfMemory - jvmstat */                                              \
  /************************/                                              \
                                                                          \
  declare_preprocessor_constant("PERFDATA_MAJOR_VERSION", PERFDATA_MAJOR_VERSION) \
  declare_preprocessor_constant("PERFDATA_MINOR_VERSION", PERFDATA_MINOR_VERSION) \
  declare_preprocessor_constant("PERFDATA_BIG_ENDIAN", PERFDATA_BIG_ENDIAN)       \
  declare_preprocessor_constant("PERFDATA_LITTLE_ENDIAN", PERFDATA_LITTLE_ENDIAN) \
                                                                          \
  /***********************************/                                   \
  /* LoaderConstraintTable constants */                                   \
  /***********************************/                                   \
                                                                          \
  declare_constant(LoaderConstraintTable::_loader_constraint_size)        \
  declare_constant(LoaderConstraintTable::_nof_buckets)                   \
                                                                          \
  /************************************************************/          \
  /* HotSpot specific JVM_ACC constants from global anon enum */          \
  /************************************************************/          \
                                                                          \
  declare_constant(JVM_ACC_WRITTEN_FLAGS)                                 \
  declare_constant(JVM_ACC_MONITOR_MATCH)                                 \
  declare_constant(JVM_ACC_HAS_MONITOR_BYTECODES)                         \
  declare_constant(JVM_ACC_HAS_LOOPS)                                     \
  declare_constant(JVM_ACC_LOOPS_FLAG_INIT)                               \
  declare_constant(JVM_ACC_QUEUED)                                        \
  declare_constant(JVM_ACC_NOT_C2_OSR_COMPILABLE)                         \
  declare_constant(JVM_ACC_HAS_LINE_NUMBER_TABLE)                         \
  declare_constant(JVM_ACC_HAS_CHECKED_EXCEPTIONS)                        \
  declare_constant(JVM_ACC_HAS_JSRS)                                      \
  declare_constant(JVM_ACC_IS_OLD)                                        \
  declare_constant(JVM_ACC_IS_OBSOLETE)                                   \
  declare_constant(JVM_ACC_IS_PREFIXED_NATIVE)                            \
  declare_constant(JVM_ACC_HAS_MIRANDA_METHODS)                           \
  declare_constant(JVM_ACC_HAS_VANILLA_CONSTRUCTOR)                       \
  declare_constant(JVM_ACC_HAS_FINALIZER)                                 \
  declare_constant(JVM_ACC_IS_CLONEABLE)                                  \
  declare_constant(JVM_ACC_HAS_LOCAL_VARIABLE_TABLE)                      \
  declare_constant(JVM_ACC_PROMOTED_FLAGS)                                \
  declare_constant(JVM_ACC_FIELD_ACCESS_WATCHED)                          \
  declare_constant(JVM_ACC_FIELD_MODIFICATION_WATCHED)                    \
                                                                          \
  /*****************************/                                         \
  /* Thread::SuspendFlags enum */                                         \
  /*****************************/                                         \
                                                                          \
  declare_constant(Thread::_external_suspend)                             \
  declare_constant(Thread::_ext_suspended)                                \
  declare_constant(Thread::_has_async_exception)                          \
                                                                          \
  /*******************/                                                   \
  /* JavaThreadState */                                                   \
  /*******************/                                                   \
                                                                          \
  declare_constant(_thread_uninitialized)                                 \
  declare_constant(_thread_new)                                           \
  declare_constant(_thread_new_trans)                                     \
  declare_constant(_thread_in_native)                                     \
  declare_constant(_thread_in_native_trans)                               \
  declare_constant(_thread_in_vm)                                         \
  declare_constant(_thread_in_vm_trans)                                   \
  declare_constant(_thread_in_Java)                                       \
  declare_constant(_thread_in_Java_trans)                                 \
  declare_constant(_thread_blocked)                                       \
  declare_constant(_thread_blocked_trans)                                 \
                                                                          \
  /******************************/                                        \
  /* Klass misc. enum constants */                                        \
  /******************************/                                        \
                                                                          \
  declare_constant(Klass::_primary_super_limit)                           \
  declare_constant(Klass::_lh_instance_slow_path_bit)                     \
  declare_constant(Klass::_lh_log2_element_size_shift)                    \
  declare_constant(Klass::_lh_log2_element_size_mask)                     \
  declare_constant(Klass::_lh_element_type_shift)                         \
  declare_constant(Klass::_lh_element_type_mask)                          \
  declare_constant(Klass::_lh_header_size_shift)                          \
  declare_constant(Klass::_lh_header_size_mask)                           \
  declare_constant(Klass::_lh_array_tag_shift)                            \
  declare_constant(Klass::_lh_array_tag_type_value)                       \
  declare_constant(Klass::_lh_array_tag_obj_value)                        \
                                                                          \
  /********************************/                                      \
  /* ConstMethod anon-enum */                                             \
  /********************************/                                      \
                                                                          \
  declare_constant(Method::_jfr_towrite)                                  \
  declare_constant(Method::_caller_sensitive)                             \
  declare_constant(Method::_force_inline)                                 \
  declare_constant(Method::_dont_inline)                                  \
  declare_constant(Method::_hidden)                                       \
                                                                          \
  declare_constant(ConstMethod::_has_linenumber_table)                    \
  declare_constant(ConstMethod::_has_checked_exceptions)                  \
  declare_constant(ConstMethod::_has_localvariable_table)                 \
  declare_constant(ConstMethod::_has_exception_table)                     \
  declare_constant(ConstMethod::_has_generic_signature)                   \
  declare_constant(ConstMethod::_has_method_parameters)                   \
  declare_constant(ConstMethod::_has_method_annotations)                  \
  declare_constant(ConstMethod::_has_parameter_annotations)               \
  declare_constant(ConstMethod::_has_default_annotations)                 \
  declare_constant(ConstMethod::_has_type_annotations)                    \
                                                                          \
  /**************/                                                        \
  /* DataLayout */                                                        \
  /**************/                                                        \
                                                                          \
  declare_constant(DataLayout::cell_size)                                 \
                                                                          \
  /*************************************/                                 \
  /* InstanceKlass enum                */                                 \
  /*************************************/                                 \
                                                                          \
                                                                          \
  /*************************************/                                 \
  /* FieldInfo FieldOffset enum        */                                 \
  /*************************************/                                 \
                                                                          \
  declare_constant(FieldInfo::access_flags_offset)                        \
  declare_constant(FieldInfo::name_index_offset)                          \
  declare_constant(FieldInfo::signature_index_offset)                     \
  declare_constant(FieldInfo::initval_index_offset)                       \
  declare_constant(FieldInfo::low_packed_offset)                          \
  declare_constant(FieldInfo::high_packed_offset)                         \
  declare_constant(FieldInfo::field_slots)                                \
                                                                          \
  /*************************************/                                 \
  /* FieldInfo tag constants           */                                 \
  /*************************************/                                 \
                                                                          \
  declare_preprocessor_constant("FIELDINFO_TAG_SIZE", FIELDINFO_TAG_SIZE) \
  declare_preprocessor_constant("FIELDINFO_TAG_MASK", FIELDINFO_TAG_MASK) \
  declare_preprocessor_constant("FIELDINFO_TAG_OFFSET", FIELDINFO_TAG_OFFSET) \
                                                                          \
  /************************************************/                      \
  /* InstanceKlass InnerClassAttributeOffset enum */                      \
  /************************************************/                      \
                                                                          \
  declare_constant(InstanceKlass::inner_class_inner_class_info_offset)    \
  declare_constant(InstanceKlass::inner_class_outer_class_info_offset)    \
  declare_constant(InstanceKlass::inner_class_inner_name_offset)          \
  declare_constant(InstanceKlass::inner_class_access_flags_offset)        \
  declare_constant(InstanceKlass::inner_class_next_offset)                \
                                                                          \
  /*********************************/                                     \
  /* InstanceKlass ClassState enum */                                     \
  /*********************************/                                     \
                                                                          \
  declare_constant(InstanceKlass::allocated)                              \
  declare_constant(InstanceKlass::loaded)                                 \
  declare_constant(InstanceKlass::linked)                                 \
  declare_constant(InstanceKlass::being_initialized)                      \
  declare_constant(InstanceKlass::fully_initialized)                      \
  declare_constant(InstanceKlass::initialization_error)                   \
                                                                          \
  /*********************************/                                     \
  /* Symbol* - symbol max length */                                       \
  /*********************************/                                     \
                                                                          \
  declare_constant(Symbol::max_symbol_length)                             \
                                                                          \
  /*************************************************/                     \
  /* ConstantPool* layout enum for InvokeDynamic */                     \
  /*************************************************/                     \
                                                                          \
  declare_constant(ConstantPool::_indy_bsm_offset)                 \
  declare_constant(ConstantPool::_indy_argc_offset)                \
  declare_constant(ConstantPool::_indy_argv_offset)                \
                                                                          \
  /********************************/                                      \
  /* ConstantPoolCacheEntry enums */                                      \
  /********************************/                                      \
                                                                          \
  declare_constant(ConstantPoolCacheEntry::is_volatile_shift)             \
  declare_constant(ConstantPoolCacheEntry::is_final_shift)                \
  declare_constant(ConstantPoolCacheEntry::is_forced_virtual_shift)       \
  declare_constant(ConstantPoolCacheEntry::is_vfinal_shift)               \
  declare_constant(ConstantPoolCacheEntry::is_field_entry_shift)          \
  declare_constant(ConstantPoolCacheEntry::tos_state_shift)               \
                                                                          \
  /***************************************/                               \
  /* java_lang_Thread::ThreadStatus enum */                               \
  /***************************************/                               \
                                                                          \
  declare_constant(java_lang_Thread::NEW)                                 \
  declare_constant(java_lang_Thread::RUNNABLE)                            \
  declare_constant(java_lang_Thread::SLEEPING)                            \
  declare_constant(java_lang_Thread::IN_OBJECT_WAIT)                      \
  declare_constant(java_lang_Thread::IN_OBJECT_WAIT_TIMED)                \
  declare_constant(java_lang_Thread::PARKED)                              \
  declare_constant(java_lang_Thread::PARKED_TIMED)                        \
  declare_constant(java_lang_Thread::BLOCKED_ON_MONITOR_ENTER)            \
  declare_constant(java_lang_Thread::TERMINATED)                          \
                                                                          \
  /******************************/                                        \
  /* Debug info                 */                                        \
  /******************************/                                        \
                                                                          \
  declare_constant(Location::OFFSET_MASK)                                 \
  declare_constant(Location::OFFSET_SHIFT)                                \
  declare_constant(Location::TYPE_MASK)                                   \
  declare_constant(Location::TYPE_SHIFT)                                  \
  declare_constant(Location::WHERE_MASK)                                  \
  declare_constant(Location::WHERE_SHIFT)                                 \
                                                                          \
  /* constants from Location::Type enum  */                               \
                                                                          \
  declare_constant(Location::normal)                                      \
  declare_constant(Location::oop)                                         \
  declare_constant(Location::narrowoop)                                   \
  declare_constant(Location::int_in_long)                                 \
  declare_constant(Location::lng)                                         \
  declare_constant(Location::float_in_dbl)                                \
  declare_constant(Location::dbl)                                         \
  declare_constant(Location::addr)                                        \
  declare_constant(Location::invalid)                                     \
                                                                          \
  /* constants from Location::Where enum */                               \
                                                                          \
  declare_constant(Location::on_stack)                                    \
  declare_constant(Location::in_register)                                 \
                                                                          \
  declare_constant(Deoptimization::Reason_many)                           \
  declare_constant(Deoptimization::Reason_none)                           \
  declare_constant(Deoptimization::Reason_null_check)                     \
  declare_constant(Deoptimization::Reason_null_assert)                    \
  declare_constant(Deoptimization::Reason_range_check)                    \
  declare_constant(Deoptimization::Reason_class_check)                    \
  declare_constant(Deoptimization::Reason_array_check)                    \
  declare_constant(Deoptimization::Reason_intrinsic)                      \
  declare_constant(Deoptimization::Reason_bimorphic)                      \
  declare_constant(Deoptimization::Reason_unloaded)                       \
  declare_constant(Deoptimization::Reason_uninitialized)                  \
  declare_constant(Deoptimization::Reason_unreached)                      \
  declare_constant(Deoptimization::Reason_unhandled)                      \
  declare_constant(Deoptimization::Reason_constraint)                     \
  declare_constant(Deoptimization::Reason_div0_check)                     \
  declare_constant(Deoptimization::Reason_age)                            \
  declare_constant(Deoptimization::Reason_predicate)                      \
  declare_constant(Deoptimization::Reason_loop_limit_check)               \
  declare_constant(Deoptimization::Reason_speculate_class_check)          \
  declare_constant(Deoptimization::Reason_speculate_null_check)           \
  declare_constant(Deoptimization::Reason_rtm_state_change)               \
  declare_constant(Deoptimization::Reason_unstable_if)                    \
  declare_constant(Deoptimization::Reason_unstable_fused_if)              \
  declare_constant(Deoptimization::Reason_tenured)                        \
  declare_constant(Deoptimization::Reason_LIMIT)                          \
  declare_constant(Deoptimization::Reason_RECORDED_LIMIT)                 \
                                                                          \
  declare_constant(Deoptimization::Action_none)                           \
  declare_constant(Deoptimization::Action_maybe_recompile)                \
  declare_constant(Deoptimization::Action_reinterpret)                    \
  declare_constant(Deoptimization::Action_make_not_entrant)               \
  declare_constant(Deoptimization::Action_make_not_compilable)            \
  declare_constant(Deoptimization::Action_LIMIT)                          \
                                                                          \
  /***************************************************/                   \
  /* DEFAULT_CACHE_LINE_SIZE (globalDefinitions.hpp) */                   \
  /***************************************************/                   \
                                                                          \
  declare_constant(DEFAULT_CACHE_LINE_SIZE)                               \
                                                                          \
  /*********************/                                                 \
  /* Matcher (C2 only) */                                                 \
  /*********************/                                                 \
                                                                          \
  declare_c2_preprocessor_constant("Matcher::interpreter_frame_pointer_reg", Matcher::interpreter_frame_pointer_reg()) \
                                                                          \
  /*********************************************/                         \
  /* MethodCompilation (globalDefinitions.hpp) */                         \
  /*********************************************/                         \
                                                                          \
  declare_constant(InvocationEntryBci)                                    \
                                                                          \
  /***************/                                                       \
  /* OopMapValue */                                                       \
  /***************/                                                       \
                                                                          \
  declare_constant(OopMapValue::type_bits)                                \
  declare_constant(OopMapValue::register_bits)                            \
  declare_constant(OopMapValue::type_shift)                               \
  declare_constant(OopMapValue::register_shift)                           \
  declare_constant(OopMapValue::type_mask)                                \
  declare_constant(OopMapValue::type_mask_in_place)                       \
  declare_constant(OopMapValue::register_mask)                            \
  declare_constant(OopMapValue::register_mask_in_place)                   \
  declare_constant(OopMapValue::unused_value)                             \
  declare_constant(OopMapValue::oop_value)                                \
  declare_constant(OopMapValue::value_value)                              \
  declare_constant(OopMapValue::narrowoop_value)                          \
  declare_constant(OopMapValue::callee_saved_value)                       \
  declare_constant(OopMapValue::derived_oop_value)                        \
                                                                          \
  /******************/                                                    \
  /* JNIHandleBlock */                                                    \
  /******************/                                                    \
                                                                          \
  declare_constant(JNIHandleBlock::block_size_in_oops)                    \
                                                                          \
  /**********************/                                                \
  /* ObjectSynchronizer */                                                \
  /**********************/                                                \
                                                                          \
  declare_constant(ObjectSynchronizer::_BLOCKSIZE)                        \
                                                                          \
  /**********************/                                                \
  /* PcDesc             */                                                \
  /**********************/                                                \
                                                                          \
  declare_constant(PcDesc::PCDESC_reexecute)                              \
  declare_constant(PcDesc::PCDESC_is_method_handle_invoke)                \
  declare_constant(PcDesc::PCDESC_return_oop)                             \
                                                                          \
  /**********************/                                                \
  /* frame              */                                                \
  /**********************/                                                \
  NOT_ZERO(PPC64_ONLY(declare_constant(frame::entry_frame_locals_size)))  \
                                                                          \
  NOT_ZERO(X86_ONLY(declare_constant(frame::entry_frame_call_wrapper_offset)))      \
  declare_constant(frame::pc_return_offset)                               \
                                                                          \
  /*************/                                                         \
  /* vmSymbols */                                                         \
  /*************/                                                         \
                                                                          \
  declare_constant(vmSymbols::FIRST_SID)                                  \
  declare_constant(vmSymbols::SID_LIMIT)                                  \
                                                                          \
  /****************/                                                      \
  /* vmIntrinsics */                                                      \
  /****************/                                                      \
                                                                          \
  declare_constant(vmIntrinsics::_invokeBasic)                            \
  declare_constant(vmIntrinsics::_linkToVirtual)                          \
  declare_constant(vmIntrinsics::_linkToStatic)                           \
  declare_constant(vmIntrinsics::_linkToSpecial)                          \
  declare_constant(vmIntrinsics::_linkToInterface)                        \
                                                                          \
  /********************************/                                      \
  /* Calling convention constants */                                      \
  /********************************/                                      \
                                                                          \
  declare_constant(RegisterImpl::number_of_registers)                     \
  declare_constant(ConcreteRegisterImpl::number_of_registers)             \
  declare_preprocessor_constant("REG_COUNT", REG_COUNT)                \
  declare_c2_preprocessor_constant("SAVED_ON_ENTRY_REG_COUNT", SAVED_ON_ENTRY_REG_COUNT) \
  declare_c2_preprocessor_constant("C_SAVED_ON_ENTRY_REG_COUNT", C_SAVED_ON_ENTRY_REG_COUNT)


//--------------------------------------------------------------------------------
// VM_LONG_CONSTANTS
//
// This table contains long constants required over in the
// serviceability agent. The "declare_constant" macro is used for all
// enums, etc., while "declare_preprocessor_constant" must be used for
// all #defined constants.

#define VM_LONG_CONSTANTS(declare_constant, declare_preprocessor_constant, declare_c1_constant, declare_c2_constant, declare_c2_preprocessor_constant) \
                                                                          \
  /*********************/                                                 \
  /* MarkOop constants */                                                 \
  /*********************/                                                 \
                                                                          \
  /* Note: some of these are declared as long constants just for */       \
  /* consistency. The mask constants are the only ones requiring */       \
  /* 64 bits (on 64-bit platforms). */                                    \
                                                                          \
  declare_constant(markOopDesc::age_bits)                                 \
  declare_constant(markOopDesc::lock_bits)                                \
  declare_constant(markOopDesc::biased_lock_bits)                         \
  declare_constant(markOopDesc::max_hash_bits)                            \
  declare_constant(markOopDesc::hash_bits)                                \
                                                                          \
  declare_constant(markOopDesc::lock_shift)                               \
  declare_constant(markOopDesc::biased_lock_shift)                        \
  declare_constant(markOopDesc::age_shift)                                \
  declare_constant(markOopDesc::hash_shift)                               \
                                                                          \
  declare_constant(markOopDesc::lock_mask)                                \
  declare_constant(markOopDesc::lock_mask_in_place)                       \
  declare_constant(markOopDesc::biased_lock_mask)                         \
  declare_constant(markOopDesc::biased_lock_mask_in_place)                \
  declare_constant(markOopDesc::biased_lock_bit_in_place)                 \
  declare_constant(markOopDesc::age_mask)                                 \
  declare_constant(markOopDesc::age_mask_in_place)                        \
  declare_constant(markOopDesc::epoch_mask)                               \
  declare_constant(markOopDesc::epoch_mask_in_place)                      \
  declare_constant(markOopDesc::hash_mask)                                \
  declare_constant(markOopDesc::hash_mask_in_place)                       \
  declare_constant(markOopDesc::biased_lock_alignment)                    \
                                                                          \
  declare_constant(markOopDesc::locked_value)                             \
  declare_constant(markOopDesc::unlocked_value)                           \
  declare_constant(markOopDesc::monitor_value)                            \
  declare_constant(markOopDesc::marked_value)                             \
  declare_constant(markOopDesc::biased_lock_pattern)                      \
                                                                          \
  declare_constant(markOopDesc::no_hash)                                  \
  declare_constant(markOopDesc::no_hash_in_place)                         \
  declare_constant(markOopDesc::no_lock_in_place)                         \
  declare_constant(markOopDesc::max_age)                                  \
                                                                          \
  /* Constants in markOop used by CMS. */                                 \
  declare_constant(markOopDesc::cms_shift)                                \
  declare_constant(markOopDesc::cms_mask)                                 \
  declare_constant(markOopDesc::size_shift)


//--------------------------------------------------------------------------------
// Macros operating on the above lists
//--------------------------------------------------------------------------------

// This utility macro quotes the passed string
#define QUOTE(x) #x

//--------------------------------------------------------------------------------
// VMStructEntry macros
//

// This macro generates a VMStructEntry line for a nonstatic field
#define GENERATE_NONSTATIC_VM_STRUCT_ENTRY(typeName, fieldName, type)              \
 { QUOTE(typeName), QUOTE(fieldName), QUOTE(type), 0, cast_uint64_t(offset_of(typeName, fieldName)), NULL },

// This macro generates a VMStructEntry line for a static field
#define GENERATE_STATIC_VM_STRUCT_ENTRY(typeName, fieldName, type)                 \
 { QUOTE(typeName), QUOTE(fieldName), QUOTE(type), 1, 0, &typeName::fieldName },

// This macro generates a VMStructEntry line for an unchecked
// nonstatic field, in which the size of the type is also specified.
// The type string is given as NULL, indicating an "opaque" type.
#define GENERATE_UNCHECKED_NONSTATIC_VM_STRUCT_ENTRY(typeName, fieldName, size)    \
  { QUOTE(typeName), QUOTE(fieldName), NULL, 0, cast_uint64_t(offset_of(typeName, fieldName)), NULL },

// This macro generates a VMStructEntry line for an unchecked
// static field, in which the size of the type is also specified.
// The type string is given as NULL, indicating an "opaque" type.
#define GENERATE_UNCHECKED_STATIC_VM_STRUCT_ENTRY(typeName, fieldName, size)       \
 { QUOTE(typeName), QUOTE(fieldName), NULL, 1, 0, (void*) &typeName::fieldName },

// This macro generates the sentinel value indicating the end of the list
#define GENERATE_VM_STRUCT_LAST_ENTRY() \
 { NULL, NULL, NULL, 0, 0, NULL }

// This macro checks the type of a VMStructEntry by comparing pointer types
#define CHECK_NONSTATIC_VM_STRUCT_ENTRY(typeName, fieldName, type)                 \
 {typeName *dummyObj = NULL; type* dummy = &dummyObj->fieldName;                   \
  assert(offset_of(typeName, fieldName) < sizeof(typeName), "Illegal nonstatic struct entry, field offset too large"); }

// This macro checks the type of a volatile VMStructEntry by comparing pointer types
#define CHECK_VOLATILE_NONSTATIC_VM_STRUCT_ENTRY(typeName, fieldName, type)        \
 {typedef type dummyvtype; typeName *dummyObj = NULL; volatile dummyvtype* dummy = &dummyObj->fieldName; }

// This macro checks the type of a VMStructEntry by comparing pointer types
#define CHECK_STATIC_VM_STRUCT_ENTRY(typeName, fieldName, type)                    \
 {type* dummy = &typeName::fieldName; }

// This macro ensures the type of a field and its containing type are
// present in the type table. The assertion string is shorter than
// preferable because (incredibly) of a bug in Solstice NFS client
// which seems to prevent very long lines from compiling. This assertion
// means that an entry in VMStructs::localHotSpotVMStructs[] was not
// found in VMStructs::localHotSpotVMTypes[].
#define ENSURE_FIELD_TYPE_PRESENT(typeName, fieldName, type)                       \
 { assert(findType(QUOTE(typeName)) != 0, "type \"" QUOTE(typeName) "\" not found in type table"); \
   assert(findType(QUOTE(type)) != 0, "type \"" QUOTE(type) "\" not found in type table"); }

// This is a no-op macro for unchecked fields
#define CHECK_NO_OP(a, b, c)

//
// Build-specific macros:
//

// Generate and check a nonstatic field in non-product builds
#ifndef PRODUCT
# define GENERATE_NONPRODUCT_NONSTATIC_VM_STRUCT_ENTRY(a, b, c) GENERATE_NONSTATIC_VM_STRUCT_ENTRY(a, b, c)
# define CHECK_NONPRODUCT_NONSTATIC_VM_STRUCT_ENTRY(a, b, c)    CHECK_NONSTATIC_VM_STRUCT_ENTRY(a, b, c)
# define ENSURE_NONPRODUCT_FIELD_TYPE_PRESENT(a, b, c)          ENSURE_FIELD_TYPE_PRESENT(a, b, c)
# define GENERATE_NONPRODUCT_NONSTATIC_VM_STRUCT_ENTRY(a, b, c) GENERATE_NONSTATIC_VM_STRUCT_ENTRY(a, b, c)
# define CHECK_NONPRODUCT_NONSTATIC_VM_STRUCT_ENTRY(a, b, c)    CHECK_NONSTATIC_VM_STRUCT_ENTRY(a, b, c)
# define ENSURE_NONPRODUCT_FIELD_TYPE_PRESENT(a, b, c)          ENSURE_FIELD_TYPE_PRESENT(a, b, c)
#else
# define GENERATE_NONPRODUCT_NONSTATIC_VM_STRUCT_ENTRY(a, b, c)
# define CHECK_NONPRODUCT_NONSTATIC_VM_STRUCT_ENTRY(a, b, c)
# define ENSURE_NONPRODUCT_FIELD_TYPE_PRESENT(a, b, c)
# define GENERATE_NONPRODUCT_NONSTATIC_VM_STRUCT_ENTRY(a, b, c)
# define CHECK_NONPRODUCT_NONSTATIC_VM_STRUCT_ENTRY(a, b, c)
# define ENSURE_NONPRODUCT_FIELD_TYPE_PRESENT(a, b, c)
#endif /* PRODUCT */

// Generate and check a nonstatic field in C1 builds
#ifdef COMPILER1
# define GENERATE_C1_NONSTATIC_VM_STRUCT_ENTRY(a, b, c) GENERATE_NONSTATIC_VM_STRUCT_ENTRY(a, b, c)
# define CHECK_C1_NONSTATIC_VM_STRUCT_ENTRY(a, b, c)    CHECK_NONSTATIC_VM_STRUCT_ENTRY(a, b, c)
# define ENSURE_C1_FIELD_TYPE_PRESENT(a, b, c)          ENSURE_FIELD_TYPE_PRESENT(a, b, c)
#else
# define GENERATE_C1_NONSTATIC_VM_STRUCT_ENTRY(a, b, c)
# define CHECK_C1_NONSTATIC_VM_STRUCT_ENTRY(a, b, c)
# define ENSURE_C1_FIELD_TYPE_PRESENT(a, b, c)
#endif /* COMPILER1 */
// Generate and check a nonstatic field in C2 builds
#ifdef COMPILER2
# define GENERATE_C2_NONSTATIC_VM_STRUCT_ENTRY(a, b, c) GENERATE_NONSTATIC_VM_STRUCT_ENTRY(a, b, c)
# define CHECK_C2_NONSTATIC_VM_STRUCT_ENTRY(a, b, c)    CHECK_NONSTATIC_VM_STRUCT_ENTRY(a, b, c)
# define ENSURE_C2_FIELD_TYPE_PRESENT(a, b, c)          ENSURE_FIELD_TYPE_PRESENT(a, b, c)
#else
# define GENERATE_C2_NONSTATIC_VM_STRUCT_ENTRY(a, b, c)
# define CHECK_C2_NONSTATIC_VM_STRUCT_ENTRY(a, b, c)
# define ENSURE_C2_FIELD_TYPE_PRESENT(a, b, c)
#endif /* COMPILER2 */

// Generate but do not check a static field in C1 builds
#ifdef COMPILER1
# define GENERATE_C1_UNCHECKED_STATIC_VM_STRUCT_ENTRY(a, b, c) GENERATE_UNCHECKED_STATIC_VM_STRUCT_ENTRY(a, b, c)
#else
# define GENERATE_C1_UNCHECKED_STATIC_VM_STRUCT_ENTRY(a, b, c)
#endif /* COMPILER1 */

// Generate but do not check a static field in C2 builds
#ifdef COMPILER2
# define GENERATE_C2_UNCHECKED_STATIC_VM_STRUCT_ENTRY(a, b, c) GENERATE_UNCHECKED_STATIC_VM_STRUCT_ENTRY(a, b, c)
#else
# define GENERATE_C2_UNCHECKED_STATIC_VM_STRUCT_ENTRY(a, b, c)
#endif /* COMPILER2 */

//--------------------------------------------------------------------------------
// VMTypeEntry macros
//

#define GENERATE_VM_TYPE_ENTRY(type, superclass) \
 { QUOTE(type), QUOTE(superclass), 0, 0, 0, sizeof(type) },

#define GENERATE_TOPLEVEL_VM_TYPE_ENTRY(type) \
 { QUOTE(type), NULL,              0, 0, 0, sizeof(type) },

#define GENERATE_OOP_VM_TYPE_ENTRY(type) \
 { QUOTE(type), NULL,              1, 0, 0, sizeof(type) },

#define GENERATE_INTEGER_VM_TYPE_ENTRY(type) \
 { QUOTE(type), NULL,              0, 1, 0, sizeof(type) },

#define GENERATE_UNSIGNED_INTEGER_VM_TYPE_ENTRY(type) \
 { QUOTE(type), NULL,              0, 1, 1, sizeof(type) },

#define GENERATE_VM_TYPE_LAST_ENTRY() \
 { NULL, NULL, 0, 0, 0, 0 }

#define CHECK_VM_TYPE_ENTRY(type, superclass) \
 { type* dummyObj = NULL; superclass* dummySuperObj = dummyObj; }

#define CHECK_VM_TYPE_NO_OP(a)
#define CHECK_SINGLE_ARG_VM_TYPE_NO_OP(a)

//
// Build-specific macros:
//

#ifdef COMPILER1
# define GENERATE_C1_TOPLEVEL_VM_TYPE_ENTRY(a)               GENERATE_TOPLEVEL_VM_TYPE_ENTRY(a)
# define CHECK_C1_TOPLEVEL_VM_TYPE_ENTRY(a)
#else
# define GENERATE_C1_TOPLEVEL_VM_TYPE_ENTRY(a)
# define CHECK_C1_TOPLEVEL_VM_TYPE_ENTRY(a)
#endif /* COMPILER1 */

#ifdef COMPILER2
# define GENERATE_C2_VM_TYPE_ENTRY(a, b)                     GENERATE_VM_TYPE_ENTRY(a, b)
# define CHECK_C2_VM_TYPE_ENTRY(a, b)                        CHECK_VM_TYPE_ENTRY(a, b)
# define GENERATE_C2_TOPLEVEL_VM_TYPE_ENTRY(a)               GENERATE_TOPLEVEL_VM_TYPE_ENTRY(a)
# define CHECK_C2_TOPLEVEL_VM_TYPE_ENTRY(a)
#else
# define GENERATE_C2_VM_TYPE_ENTRY(a, b)
# define CHECK_C2_VM_TYPE_ENTRY(a, b)
# define GENERATE_C2_TOPLEVEL_VM_TYPE_ENTRY(a)
# define CHECK_C2_TOPLEVEL_VM_TYPE_ENTRY(a)
#endif /* COMPILER2 */


//--------------------------------------------------------------------------------
// VMIntConstantEntry macros
//

#define GENERATE_VM_INT_CONSTANT_ENTRY(name) \
 { QUOTE(name), (int32_t) name },

#define GENERATE_PREPROCESSOR_VM_INT_CONSTANT_ENTRY(name, value) \
 { name, (int32_t) value },

// This macro generates the sentinel value indicating the end of the list
#define GENERATE_VM_INT_CONSTANT_LAST_ENTRY() \
 { NULL, 0 }


// Generate an int constant for a C1 build
#ifdef COMPILER1
# define GENERATE_C1_VM_INT_CONSTANT_ENTRY(name)  GENERATE_VM_INT_CONSTANT_ENTRY(name)
#else
# define GENERATE_C1_VM_INT_CONSTANT_ENTRY(name)
#endif /* COMPILER1 */

// Generate an int constant for a C2 build
#ifdef COMPILER2
# define GENERATE_C2_VM_INT_CONSTANT_ENTRY(name)                      GENERATE_VM_INT_CONSTANT_ENTRY(name)
# define GENERATE_C2_PREPROCESSOR_VM_INT_CONSTANT_ENTRY(name, value)  GENERATE_PREPROCESSOR_VM_INT_CONSTANT_ENTRY(name, value)
#else
# define GENERATE_C2_VM_INT_CONSTANT_ENTRY(name)
# define GENERATE_C2_PREPROCESSOR_VM_INT_CONSTANT_ENTRY(name, value)
#endif /* COMPILER1 */

//--------------------------------------------------------------------------------
// VMLongConstantEntry macros
//

#define GENERATE_VM_LONG_CONSTANT_ENTRY(name) \
  { QUOTE(name), cast_uint64_t(name) },

#define GENERATE_PREPROCESSOR_VM_LONG_CONSTANT_ENTRY(name, value) \
  { name, cast_uint64_t(value) },

// This macro generates the sentinel value indicating the end of the list
#define GENERATE_VM_LONG_CONSTANT_LAST_ENTRY() \
 { NULL, 0 }

// Generate a long constant for a C1 build
#ifdef COMPILER1
# define GENERATE_C1_VM_LONG_CONSTANT_ENTRY(name)  GENERATE_VM_LONG_CONSTANT_ENTRY(name)
#else
# define GENERATE_C1_VM_LONG_CONSTANT_ENTRY(name)
#endif /* COMPILER1 */

// Generate a long constant for a C2 build
#ifdef COMPILER2
# define GENERATE_C2_VM_LONG_CONSTANT_ENTRY(name)                     GENERATE_VM_LONG_CONSTANT_ENTRY(name)
# define GENERATE_C2_PREPROCESSOR_VM_LONG_CONSTANT_ENTRY(name, value) GENERATE_PREPROCESSOR_VM_LONG_CONSTANT_ENTRY(name, value)
#else
# define GENERATE_C2_VM_LONG_CONSTANT_ENTRY(name)
# define GENERATE_C2_PREPROCESSOR_VM_LONG_CONSTANT_ENTRY(name, value)
#endif /* COMPILER1 */

//
// Instantiation of VMStructEntries, VMTypeEntries and VMIntConstantEntries
//

// These initializers are allowed to access private fields in classes
// as long as class VMStructs is a friend
VMStructEntry VMStructs::localHotSpotVMStructs[] = {

  VM_STRUCTS(GENERATE_NONSTATIC_VM_STRUCT_ENTRY,
             GENERATE_STATIC_VM_STRUCT_ENTRY,
             GENERATE_UNCHECKED_NONSTATIC_VM_STRUCT_ENTRY,
             GENERATE_NONSTATIC_VM_STRUCT_ENTRY,
             GENERATE_NONPRODUCT_NONSTATIC_VM_STRUCT_ENTRY,
             GENERATE_C1_NONSTATIC_VM_STRUCT_ENTRY,
             GENERATE_C2_NONSTATIC_VM_STRUCT_ENTRY,
             GENERATE_C1_UNCHECKED_STATIC_VM_STRUCT_ENTRY,
             GENERATE_C2_UNCHECKED_STATIC_VM_STRUCT_ENTRY)

#if INCLUDE_ALL_GCS
  VM_STRUCTS_PARALLELGC(GENERATE_NONSTATIC_VM_STRUCT_ENTRY,
                        GENERATE_STATIC_VM_STRUCT_ENTRY)

  VM_STRUCTS_CMS(GENERATE_NONSTATIC_VM_STRUCT_ENTRY,
                 GENERATE_NONSTATIC_VM_STRUCT_ENTRY,
                 GENERATE_STATIC_VM_STRUCT_ENTRY)

  VM_STRUCTS_G1(GENERATE_NONSTATIC_VM_STRUCT_ENTRY,
                GENERATE_STATIC_VM_STRUCT_ENTRY)
#endif // INCLUDE_ALL_GCS

#if INCLUDE_TRACE
  VM_STRUCTS_TRACE(GENERATE_NONSTATIC_VM_STRUCT_ENTRY,
                GENERATE_STATIC_VM_STRUCT_ENTRY)
#endif

  VM_STRUCTS_EXT(GENERATE_NONSTATIC_VM_STRUCT_ENTRY,
                 GENERATE_STATIC_VM_STRUCT_ENTRY)

  VM_STRUCTS_CPU(GENERATE_NONSTATIC_VM_STRUCT_ENTRY,
                 GENERATE_STATIC_VM_STRUCT_ENTRY,
                 GENERATE_UNCHECKED_NONSTATIC_VM_STRUCT_ENTRY,
                 GENERATE_NONSTATIC_VM_STRUCT_ENTRY,
                 GENERATE_NONPRODUCT_NONSTATIC_VM_STRUCT_ENTRY,
                 GENERATE_C2_NONSTATIC_VM_STRUCT_ENTRY,
                 GENERATE_C1_UNCHECKED_STATIC_VM_STRUCT_ENTRY,
                 GENERATE_C2_UNCHECKED_STATIC_VM_STRUCT_ENTRY)

  VM_STRUCTS_OS_CPU(GENERATE_NONSTATIC_VM_STRUCT_ENTRY,
                    GENERATE_STATIC_VM_STRUCT_ENTRY,
                    GENERATE_UNCHECKED_NONSTATIC_VM_STRUCT_ENTRY,
                    GENERATE_NONSTATIC_VM_STRUCT_ENTRY,
                    GENERATE_NONPRODUCT_NONSTATIC_VM_STRUCT_ENTRY,
                    GENERATE_C2_NONSTATIC_VM_STRUCT_ENTRY,
                    GENERATE_C1_UNCHECKED_STATIC_VM_STRUCT_ENTRY,
                    GENERATE_C2_UNCHECKED_STATIC_VM_STRUCT_ENTRY)

  GENERATE_VM_STRUCT_LAST_ENTRY()
};

VMTypeEntry VMStructs::localHotSpotVMTypes[] = {

  VM_TYPES(GENERATE_VM_TYPE_ENTRY,
           GENERATE_TOPLEVEL_VM_TYPE_ENTRY,
           GENERATE_OOP_VM_TYPE_ENTRY,
           GENERATE_INTEGER_VM_TYPE_ENTRY,
           GENERATE_UNSIGNED_INTEGER_VM_TYPE_ENTRY,
           GENERATE_C1_TOPLEVEL_VM_TYPE_ENTRY,
           GENERATE_C2_VM_TYPE_ENTRY,
           GENERATE_C2_TOPLEVEL_VM_TYPE_ENTRY)

#if INCLUDE_ALL_GCS
  VM_TYPES_PARALLELGC(GENERATE_VM_TYPE_ENTRY,
                      GENERATE_TOPLEVEL_VM_TYPE_ENTRY)

  VM_TYPES_CMS(GENERATE_VM_TYPE_ENTRY,
               GENERATE_TOPLEVEL_VM_TYPE_ENTRY)

  VM_TYPES_PARNEW(GENERATE_VM_TYPE_ENTRY)

  VM_TYPES_G1(GENERATE_VM_TYPE_ENTRY,
              GENERATE_TOPLEVEL_VM_TYPE_ENTRY)
#endif // INCLUDE_ALL_GCS

#if INCLUDE_TRACE
  VM_TYPES_TRACE(GENERATE_VM_TYPE_ENTRY,
              GENERATE_TOPLEVEL_VM_TYPE_ENTRY)
#endif

  VM_TYPES_EXT(GENERATE_VM_TYPE_ENTRY,
               GENERATE_TOPLEVEL_VM_TYPE_ENTRY)

  VM_TYPES_CPU(GENERATE_VM_TYPE_ENTRY,
               GENERATE_TOPLEVEL_VM_TYPE_ENTRY,
               GENERATE_OOP_VM_TYPE_ENTRY,
               GENERATE_INTEGER_VM_TYPE_ENTRY,
               GENERATE_UNSIGNED_INTEGER_VM_TYPE_ENTRY,
               GENERATE_C1_TOPLEVEL_VM_TYPE_ENTRY,
               GENERATE_C2_VM_TYPE_ENTRY,
               GENERATE_C2_TOPLEVEL_VM_TYPE_ENTRY)

  VM_TYPES_OS_CPU(GENERATE_VM_TYPE_ENTRY,
                  GENERATE_TOPLEVEL_VM_TYPE_ENTRY,
                  GENERATE_OOP_VM_TYPE_ENTRY,
                  GENERATE_INTEGER_VM_TYPE_ENTRY,
                  GENERATE_UNSIGNED_INTEGER_VM_TYPE_ENTRY,
                  GENERATE_C1_TOPLEVEL_VM_TYPE_ENTRY,
                  GENERATE_C2_VM_TYPE_ENTRY,
                  GENERATE_C2_TOPLEVEL_VM_TYPE_ENTRY)

  GENERATE_VM_TYPE_LAST_ENTRY()
};

VMIntConstantEntry VMStructs::localHotSpotVMIntConstants[] = {

  VM_INT_CONSTANTS(GENERATE_VM_INT_CONSTANT_ENTRY,
                   GENERATE_PREPROCESSOR_VM_INT_CONSTANT_ENTRY,
                   GENERATE_C1_VM_INT_CONSTANT_ENTRY,
                   GENERATE_C2_VM_INT_CONSTANT_ENTRY,
                   GENERATE_C2_PREPROCESSOR_VM_INT_CONSTANT_ENTRY)

#if INCLUDE_ALL_GCS
  VM_INT_CONSTANTS_CMS(GENERATE_VM_INT_CONSTANT_ENTRY)

  VM_INT_CONSTANTS_PARNEW(GENERATE_VM_INT_CONSTANT_ENTRY)
#endif // INCLUDE_ALL_GCS

#if INCLUDE_TRACE
  VM_INT_CONSTANTS_TRACE(GENERATE_VM_INT_CONSTANT_ENTRY)
#endif

  VM_INT_CONSTANTS_CPU(GENERATE_VM_INT_CONSTANT_ENTRY,
                       GENERATE_PREPROCESSOR_VM_INT_CONSTANT_ENTRY,
                       GENERATE_C1_VM_INT_CONSTANT_ENTRY,
                       GENERATE_C2_VM_INT_CONSTANT_ENTRY,
                       GENERATE_C2_PREPROCESSOR_VM_INT_CONSTANT_ENTRY)

  VM_INT_CONSTANTS_OS_CPU(GENERATE_VM_INT_CONSTANT_ENTRY,
                          GENERATE_PREPROCESSOR_VM_INT_CONSTANT_ENTRY,
                          GENERATE_C1_VM_INT_CONSTANT_ENTRY,
                          GENERATE_C2_VM_INT_CONSTANT_ENTRY,
                          GENERATE_C2_PREPROCESSOR_VM_INT_CONSTANT_ENTRY)

  GENERATE_VM_INT_CONSTANT_LAST_ENTRY()
};

VMLongConstantEntry VMStructs::localHotSpotVMLongConstants[] = {

  VM_LONG_CONSTANTS(GENERATE_VM_LONG_CONSTANT_ENTRY,
                    GENERATE_PREPROCESSOR_VM_LONG_CONSTANT_ENTRY,
                    GENERATE_C1_VM_LONG_CONSTANT_ENTRY,
                    GENERATE_C2_VM_LONG_CONSTANT_ENTRY,
                    GENERATE_C2_PREPROCESSOR_VM_LONG_CONSTANT_ENTRY)

  VM_LONG_CONSTANTS_CPU(GENERATE_VM_LONG_CONSTANT_ENTRY,
                        GENERATE_PREPROCESSOR_VM_LONG_CONSTANT_ENTRY,
                        GENERATE_C1_VM_LONG_CONSTANT_ENTRY,
                        GENERATE_C2_VM_LONG_CONSTANT_ENTRY,
                        GENERATE_C2_PREPROCESSOR_VM_LONG_CONSTANT_ENTRY)

  VM_LONG_CONSTANTS_OS_CPU(GENERATE_VM_LONG_CONSTANT_ENTRY,
                           GENERATE_PREPROCESSOR_VM_LONG_CONSTANT_ENTRY,
                           GENERATE_C1_VM_LONG_CONSTANT_ENTRY,
                           GENERATE_C2_VM_LONG_CONSTANT_ENTRY,
                           GENERATE_C2_PREPROCESSOR_VM_LONG_CONSTANT_ENTRY)

  GENERATE_VM_LONG_CONSTANT_LAST_ENTRY()
};

// This is used both to check the types of referenced fields and, in
// debug builds, to ensure that all of the field types are present.
void
VMStructs::init() {
  VM_STRUCTS(CHECK_NONSTATIC_VM_STRUCT_ENTRY,
             CHECK_STATIC_VM_STRUCT_ENTRY,
             CHECK_NO_OP,
             CHECK_VOLATILE_NONSTATIC_VM_STRUCT_ENTRY,
             CHECK_NONPRODUCT_NONSTATIC_VM_STRUCT_ENTRY,
             CHECK_C1_NONSTATIC_VM_STRUCT_ENTRY,
             CHECK_C2_NONSTATIC_VM_STRUCT_ENTRY,
             CHECK_NO_OP,
             CHECK_NO_OP);

#if INCLUDE_ALL_GCS
  VM_STRUCTS_PARALLELGC(CHECK_NONSTATIC_VM_STRUCT_ENTRY,
             CHECK_STATIC_VM_STRUCT_ENTRY);

  VM_STRUCTS_CMS(CHECK_NONSTATIC_VM_STRUCT_ENTRY,
             CHECK_VOLATILE_NONSTATIC_VM_STRUCT_ENTRY,
             CHECK_STATIC_VM_STRUCT_ENTRY);

  VM_STRUCTS_G1(CHECK_NONSTATIC_VM_STRUCT_ENTRY,
                CHECK_STATIC_VM_STRUCT_ENTRY);

#endif // INCLUDE_ALL_GCS

#if INCLUDE_TRACE
  VM_STRUCTS_TRACE(CHECK_NONSTATIC_VM_STRUCT_ENTRY,
                CHECK_STATIC_VM_STRUCT_ENTRY);
#endif

  VM_STRUCTS_EXT(CHECK_NONSTATIC_VM_STRUCT_ENTRY,
                 CHECK_STATIC_VM_STRUCT_ENTRY);

  VM_STRUCTS_CPU(CHECK_NONSTATIC_VM_STRUCT_ENTRY,
                 CHECK_STATIC_VM_STRUCT_ENTRY,
                 CHECK_NO_OP,
                 CHECK_VOLATILE_NONSTATIC_VM_STRUCT_ENTRY,
                 CHECK_NONPRODUCT_NONSTATIC_VM_STRUCT_ENTRY,
                 CHECK_C2_NONSTATIC_VM_STRUCT_ENTRY,
                 CHECK_NO_OP,
                 CHECK_NO_OP);

  VM_STRUCTS_OS_CPU(CHECK_NONSTATIC_VM_STRUCT_ENTRY,
                    CHECK_STATIC_VM_STRUCT_ENTRY,
                    CHECK_NO_OP,
                    CHECK_VOLATILE_NONSTATIC_VM_STRUCT_ENTRY,
                    CHECK_NONPRODUCT_NONSTATIC_VM_STRUCT_ENTRY,
                    CHECK_C2_NONSTATIC_VM_STRUCT_ENTRY,
                    CHECK_NO_OP,
                    CHECK_NO_OP);

  VM_TYPES(CHECK_VM_TYPE_ENTRY,
           CHECK_SINGLE_ARG_VM_TYPE_NO_OP,
           CHECK_SINGLE_ARG_VM_TYPE_NO_OP,
           CHECK_SINGLE_ARG_VM_TYPE_NO_OP,
           CHECK_SINGLE_ARG_VM_TYPE_NO_OP,
           CHECK_C1_TOPLEVEL_VM_TYPE_ENTRY,
           CHECK_C2_VM_TYPE_ENTRY,
           CHECK_C2_TOPLEVEL_VM_TYPE_ENTRY);

#if INCLUDE_ALL_GCS
  VM_TYPES_PARALLELGC(CHECK_VM_TYPE_ENTRY,
                      CHECK_SINGLE_ARG_VM_TYPE_NO_OP);

  VM_TYPES_CMS(CHECK_VM_TYPE_ENTRY,
               CHECK_SINGLE_ARG_VM_TYPE_NO_OP);

  VM_TYPES_PARNEW(CHECK_VM_TYPE_ENTRY)

  VM_TYPES_G1(CHECK_VM_TYPE_ENTRY,
              CHECK_SINGLE_ARG_VM_TYPE_NO_OP);

#endif // INCLUDE_ALL_GCS

#if INCLUDE_TRACE
  VM_TYPES_TRACE(CHECK_VM_TYPE_ENTRY,
              CHECK_SINGLE_ARG_VM_TYPE_NO_OP);
#endif

  VM_TYPES_EXT(CHECK_VM_TYPE_ENTRY,
               CHECK_SINGLE_ARG_VM_TYPE_NO_OP);

  VM_TYPES_CPU(CHECK_VM_TYPE_ENTRY,
               CHECK_SINGLE_ARG_VM_TYPE_NO_OP,
               CHECK_SINGLE_ARG_VM_TYPE_NO_OP,
               CHECK_SINGLE_ARG_VM_TYPE_NO_OP,
               CHECK_SINGLE_ARG_VM_TYPE_NO_OP,
               CHECK_C1_TOPLEVEL_VM_TYPE_ENTRY,
               CHECK_C2_VM_TYPE_ENTRY,
               CHECK_C2_TOPLEVEL_VM_TYPE_ENTRY);

  VM_TYPES_OS_CPU(CHECK_VM_TYPE_ENTRY,
                  CHECK_SINGLE_ARG_VM_TYPE_NO_OP,
                  CHECK_SINGLE_ARG_VM_TYPE_NO_OP,
                  CHECK_SINGLE_ARG_VM_TYPE_NO_OP,
                  CHECK_SINGLE_ARG_VM_TYPE_NO_OP,
                  CHECK_C1_TOPLEVEL_VM_TYPE_ENTRY,
                  CHECK_C2_VM_TYPE_ENTRY,
                  CHECK_C2_TOPLEVEL_VM_TYPE_ENTRY);

  //
  // Split VM_STRUCTS() invocation into two parts to allow MS VC++ 6.0
  // to build with the source mounted over SNC3.2. Symptom was that
  // debug build failed with an internal compiler error. Has been seen
  // mounting sources from Solaris 2.6 and 2.7 hosts, but so far not
  // 2.8 hosts. Appears to occur because line is too long.
  //
  // If an assertion failure is triggered here it means that an entry
  // in VMStructs::localHotSpotVMStructs[] was not found in
  // VMStructs::localHotSpotVMTypes[]. (The assertion itself had to be
  // made less descriptive because of this above bug -- see the
  // definition of ENSURE_FIELD_TYPE_PRESENT.)
  //
  // NOTE: taken out because this was just not working on everyone's
  // Solstice NFS setup. If everyone switches to local workspaces on
  // Win32, we can put this back in.
#ifndef _WINDOWS
  debug_only(VM_STRUCTS(ENSURE_FIELD_TYPE_PRESENT,
                        CHECK_NO_OP,
                        CHECK_NO_OP,
                        CHECK_NO_OP,
                        CHECK_NO_OP,
                        CHECK_NO_OP,
                        CHECK_NO_OP,
                        CHECK_NO_OP,
                        CHECK_NO_OP));
  debug_only(VM_STRUCTS(CHECK_NO_OP,
                        ENSURE_FIELD_TYPE_PRESENT,
                        CHECK_NO_OP,
                        ENSURE_FIELD_TYPE_PRESENT,
                        ENSURE_NONPRODUCT_FIELD_TYPE_PRESENT,
                        ENSURE_C1_FIELD_TYPE_PRESENT,
                        ENSURE_C2_FIELD_TYPE_PRESENT,
                        CHECK_NO_OP,
                        CHECK_NO_OP));
#if INCLUDE_ALL_GCS
  debug_only(VM_STRUCTS_PARALLELGC(ENSURE_FIELD_TYPE_PRESENT,
                                   ENSURE_FIELD_TYPE_PRESENT));
  debug_only(VM_STRUCTS_CMS(ENSURE_FIELD_TYPE_PRESENT,
                            ENSURE_FIELD_TYPE_PRESENT,
                            ENSURE_FIELD_TYPE_PRESENT));
  debug_only(VM_STRUCTS_G1(ENSURE_FIELD_TYPE_PRESENT,
                           ENSURE_FIELD_TYPE_PRESENT));
#endif // INCLUDE_ALL_GCS

#if INCLUDE_TRACE
  debug_only(VM_STRUCTS_TRACE(ENSURE_FIELD_TYPE_PRESENT,
                           ENSURE_FIELD_TYPE_PRESENT));
#endif

  debug_only(VM_STRUCTS_EXT(ENSURE_FIELD_TYPE_PRESENT,
                            ENSURE_FIELD_TYPE_PRESENT));

  debug_only(VM_STRUCTS_CPU(ENSURE_FIELD_TYPE_PRESENT,
                            ENSURE_FIELD_TYPE_PRESENT,
                            CHECK_NO_OP,
                            ENSURE_FIELD_TYPE_PRESENT,
                            ENSURE_NONPRODUCT_FIELD_TYPE_PRESENT,
                            ENSURE_C2_FIELD_TYPE_PRESENT,
                            CHECK_NO_OP,
                            CHECK_NO_OP));
  debug_only(VM_STRUCTS_OS_CPU(ENSURE_FIELD_TYPE_PRESENT,
                               ENSURE_FIELD_TYPE_PRESENT,
                               CHECK_NO_OP,
                               ENSURE_FIELD_TYPE_PRESENT,
                               ENSURE_NONPRODUCT_FIELD_TYPE_PRESENT,
                               ENSURE_C2_FIELD_TYPE_PRESENT,
                               CHECK_NO_OP,
                               CHECK_NO_OP));
#endif
}

extern "C" {

// see comments on cast_uint64_t at the top of this file
#define ASSIGN_CONST_TO_64BIT_VAR(var, expr) \
    JNIEXPORT uint64_t var = cast_uint64_t(expr);
#define ASSIGN_OFFSET_TO_64BIT_VAR(var, type, field)   \
  ASSIGN_CONST_TO_64BIT_VAR(var, offset_of(type, field))
#define ASSIGN_STRIDE_TO_64BIT_VAR(var, array) \
  ASSIGN_CONST_TO_64BIT_VAR(var, (char*)&array[1] - (char*)&array[0])

JNIEXPORT VMStructEntry* gHotSpotVMStructs                 = VMStructs::localHotSpotVMStructs;
ASSIGN_OFFSET_TO_64BIT_VAR(gHotSpotVMStructEntryTypeNameOffset,  VMStructEntry, typeName);
ASSIGN_OFFSET_TO_64BIT_VAR(gHotSpotVMStructEntryFieldNameOffset, VMStructEntry, fieldName);
ASSIGN_OFFSET_TO_64BIT_VAR(gHotSpotVMStructEntryTypeStringOffset, VMStructEntry, typeString);
ASSIGN_OFFSET_TO_64BIT_VAR(gHotSpotVMStructEntryIsStaticOffset, VMStructEntry, isStatic);
ASSIGN_OFFSET_TO_64BIT_VAR(gHotSpotVMStructEntryOffsetOffset, VMStructEntry, offset);
ASSIGN_OFFSET_TO_64BIT_VAR(gHotSpotVMStructEntryAddressOffset, VMStructEntry, address);
ASSIGN_STRIDE_TO_64BIT_VAR(gHotSpotVMStructEntryArrayStride, gHotSpotVMStructs);
JNIEXPORT VMTypeEntry*   gHotSpotVMTypes                   = VMStructs::localHotSpotVMTypes;
ASSIGN_OFFSET_TO_64BIT_VAR(gHotSpotVMTypeEntryTypeNameOffset, VMTypeEntry, typeName);
ASSIGN_OFFSET_TO_64BIT_VAR(gHotSpotVMTypeEntrySuperclassNameOffset, VMTypeEntry, superclassName);
ASSIGN_OFFSET_TO_64BIT_VAR(gHotSpotVMTypeEntryIsOopTypeOffset, VMTypeEntry, isOopType);
ASSIGN_OFFSET_TO_64BIT_VAR(gHotSpotVMTypeEntryIsIntegerTypeOffset, VMTypeEntry, isIntegerType);
ASSIGN_OFFSET_TO_64BIT_VAR(gHotSpotVMTypeEntryIsUnsignedOffset, VMTypeEntry, isUnsigned);
ASSIGN_OFFSET_TO_64BIT_VAR(gHotSpotVMTypeEntrySizeOffset, VMTypeEntry, size);
ASSIGN_STRIDE_TO_64BIT_VAR(gHotSpotVMTypeEntryArrayStride,gHotSpotVMTypes);
JNIEXPORT VMIntConstantEntry* gHotSpotVMIntConstants       = VMStructs::localHotSpotVMIntConstants;
ASSIGN_OFFSET_TO_64BIT_VAR(gHotSpotVMIntConstantEntryNameOffset, VMIntConstantEntry, name);
ASSIGN_OFFSET_TO_64BIT_VAR(gHotSpotVMIntConstantEntryValueOffset, VMIntConstantEntry, value);
ASSIGN_STRIDE_TO_64BIT_VAR(gHotSpotVMIntConstantEntryArrayStride, gHotSpotVMIntConstants);
JNIEXPORT VMLongConstantEntry* gHotSpotVMLongConstants     = VMStructs::localHotSpotVMLongConstants;
ASSIGN_OFFSET_TO_64BIT_VAR(gHotSpotVMLongConstantEntryNameOffset, VMLongConstantEntry, name);
ASSIGN_OFFSET_TO_64BIT_VAR(gHotSpotVMLongConstantEntryValueOffset, VMLongConstantEntry, value);
ASSIGN_STRIDE_TO_64BIT_VAR(gHotSpotVMLongConstantEntryArrayStride, gHotSpotVMLongConstants);
}

#ifdef ASSERT
static int recursiveFindType(VMTypeEntry* origtypes, const char* typeName, bool isRecurse) {
  {
    VMTypeEntry* types = origtypes;
    while (types->typeName != NULL) {
      if (strcmp(typeName, types->typeName) == 0) {
        // Found it
        return 1;
      }
      ++types;
    }
  }
  // Search for the base type by peeling off const and *
  size_t len = strlen(typeName);
  if (typeName[len-1] == '*') {
    char * s = NEW_C_HEAP_ARRAY(char, len, mtInternal);
    strncpy(s, typeName, len - 1);
    s[len-1] = '\0';
    // tty->print_cr("checking \"%s\" for \"%s\"", s, typeName);
    if (recursiveFindType(origtypes, s, true) == 1) {
      FREE_C_HEAP_ARRAY(char, s);
      return 1;
    }
    FREE_C_HEAP_ARRAY(char, s);
  }
  const char* start = NULL;
  if (strstr(typeName, "GrowableArray<") == typeName) {
    start = typeName + strlen("GrowableArray<");
  } else if (strstr(typeName, "Array<") == typeName) {
    start = typeName + strlen("Array<");
  }
  if (start != NULL) {
    const char * end = strrchr(typeName, '>');
    int len = end - start + 1;
    char * s = NEW_C_HEAP_ARRAY(char, len, mtInternal);
    strncpy(s, start, len - 1);
    s[len-1] = '\0';
    // tty->print_cr("checking \"%s\" for \"%s\"", s, typeName);
    if (recursiveFindType(origtypes, s, true) == 1) {
      FREE_C_HEAP_ARRAY(char, s);
      return 1;
    }
    FREE_C_HEAP_ARRAY(char, s);
  }
  if (strstr(typeName, "const ") == typeName) {
    const char * s = typeName + strlen("const ");
    // tty->print_cr("checking \"%s\" for \"%s\"", s, typeName);
    if (recursiveFindType(origtypes, s, true) == 1) {
      return 1;
    }
  }
  if (strstr(typeName, " const") == typeName + len - 6) {
    char * s = os::strdup_check_oom(typeName);
    s[len - 6] = '\0';
    // tty->print_cr("checking \"%s\" for \"%s\"", s, typeName);
    if (recursiveFindType(origtypes, s, true) == 1) {
      os::free(s);
      return 1;
    }
    os::free(s);
  }
  if (!isRecurse) {
    tty->print_cr("type \"%s\" not found", typeName);
  }
  return 0;
}


int
VMStructs::findType(const char* typeName) {
  VMTypeEntry* types = gHotSpotVMTypes;

  return recursiveFindType(types, typeName, false);
}
#endif

void vmStructs_init() {
  debug_only(VMStructs::init());
}

#ifndef PRODUCT
void VMStructs::test() {
  // Make sure last entry in the each array is indeed the correct end marker.
  // The reason why these are static is to make sure they are zero initialized.
  // Putting them on the stack will leave some garbage in the padding of some fields.
  static VMStructEntry struct_last_entry = GENERATE_VM_STRUCT_LAST_ENTRY();
  assert(memcmp(&localHotSpotVMStructs[(sizeof(localHotSpotVMStructs) / sizeof(VMStructEntry)) - 1],
                &struct_last_entry,
                sizeof(VMStructEntry)) == 0, "Incorrect last entry in localHotSpotVMStructs");

  static VMTypeEntry type_last_entry = GENERATE_VM_TYPE_LAST_ENTRY();
  assert(memcmp(&localHotSpotVMTypes[sizeof(localHotSpotVMTypes) / sizeof(VMTypeEntry) - 1],
                &type_last_entry,
                sizeof(VMTypeEntry)) == 0, "Incorrect last entry in localHotSpotVMTypes");

  static VMIntConstantEntry int_last_entry = GENERATE_VM_INT_CONSTANT_LAST_ENTRY();
  assert(memcmp(&localHotSpotVMIntConstants[sizeof(localHotSpotVMIntConstants) / sizeof(VMIntConstantEntry) - 1],
                &int_last_entry,
                sizeof(VMIntConstantEntry)) == 0, "Incorrect last entry in localHotSpotVMIntConstants");

  static VMLongConstantEntry long_last_entry = GENERATE_VM_LONG_CONSTANT_LAST_ENTRY();
  assert(memcmp(&localHotSpotVMLongConstants[sizeof(localHotSpotVMLongConstants) / sizeof(VMLongConstantEntry) - 1],
                &long_last_entry,
                sizeof(VMLongConstantEntry)) == 0, "Incorrect last entry in localHotSpotVMLongConstants");


  // Check for duplicate entries in type array
  for (int i = 0; localHotSpotVMTypes[i].typeName != NULL; i++) {
    for (int j = i + 1; localHotSpotVMTypes[j].typeName != NULL; j++) {
      if (strcmp(localHotSpotVMTypes[i].typeName, localHotSpotVMTypes[j].typeName) == 0) {
        tty->print_cr("Duplicate entries for '%s'", localHotSpotVMTypes[i].typeName);
        assert(false, "Duplicate types in localHotSpotVMTypes array");
      }
    }
  }
}
#endif<|MERGE_RESOLUTION|>--- conflicted
+++ resolved
@@ -1281,18 +1281,11 @@
   /* java_lang_Class fields        */                                                                                                \
   /*********************************/                                                                                                \
                                                                                                                                      \
-<<<<<<< HEAD
-     static_field(java_lang_Class,             _klass_offset,                                 int)                                   \
-     static_field(java_lang_Class,             _array_klass_offset,                           int)                                   \
-     static_field(java_lang_Class,             _oop_size_offset,                              int)                                   \
-     static_field(java_lang_Class,             _static_oop_field_count_offset,                int)                                   \
-=======
   static_field(java_lang_Class,                _klass_offset,                                 int)                                   \
   static_field(java_lang_Class,                _array_klass_offset,                           int)                                   \
   static_field(java_lang_Class,                _oop_size_offset,                              int)                                   \
   static_field(java_lang_Class,                _static_oop_field_count_offset,                int)                                   \
   static_field(java_lang_Class,                _module_offset,                                int)                                   \
->>>>>>> aa109797
                                                                                                                                      \
   /************************/                                                                                                         \
   /* Miscellaneous fields */                                                                                                         \
