/*
<<<<<<< HEAD
 * Copyright (c) 1997, 2009, Oracle and/or its affiliates. All rights reserved.
=======
 * Copyright (c) 1997, 2010, Oracle and/or its affiliates. All rights reserved.
>>>>>>> eb8bd999
 * DO NOT ALTER OR REMOVE COPYRIGHT NOTICES OR THIS FILE HEADER.
 *
 * This code is free software; you can redistribute it and/or modify it
 * under the terms of the GNU General Public License version 2 only, as
 * published by the Free Software Foundation.
 *
 * This code is distributed in the hope that it will be useful, but WITHOUT
 * ANY WARRANTY; without even the implied warranty of MERCHANTABILITY or
 * FITNESS FOR A PARTICULAR PURPOSE.  See the GNU General Public License
 * version 2 for more details (a copy is included in the LICENSE file that
 * accompanied this code).
 *
 * You should have received a copy of the GNU General Public License version
 * 2 along with this work; if not, write to the Free Software Foundation,
 * Inc., 51 Franklin St, Fifth Floor, Boston, MA 02110-1301 USA.
 *
 * Please contact Oracle, 500 Oracle Parkway, Redwood Shores, CA 94065 USA
 * or visit www.oracle.com if you need additional information or have any
 * questions.
 *
 */

#include "incls/_precompiled.incl"
#include "incls/_methodHandles_x86.cpp.incl"

#define __ _masm->

address MethodHandleEntry::start_compiled_entry(MacroAssembler* _masm,
                                                address interpreted_entry) {
  // Just before the actual machine code entry point, allocate space
  // for a MethodHandleEntry::Data record, so that we can manage everything
  // from one base pointer.
  __ align(wordSize);
  address target = __ pc() + sizeof(Data);
  while (__ pc() < target) {
    __ nop();
    __ align(wordSize);
  }

  MethodHandleEntry* me = (MethodHandleEntry*) __ pc();
  me->set_end_address(__ pc());         // set a temporary end_address
  me->set_from_interpreted_entry(interpreted_entry);
  me->set_type_checking_entry(NULL);

  return (address) me;
}

MethodHandleEntry* MethodHandleEntry::finish_compiled_entry(MacroAssembler* _masm,
                                                address start_addr) {
  MethodHandleEntry* me = (MethodHandleEntry*) start_addr;
  assert(me->end_address() == start_addr, "valid ME");

  // Fill in the real end_address:
  __ align(wordSize);
  me->set_end_address(__ pc());

  return me;
}

#ifdef ASSERT
static void verify_argslot(MacroAssembler* _masm, Register argslot_reg,
                           const char* error_message) {
  // Verify that argslot lies within (rsp, rbp].
  Label L_ok, L_bad;
<<<<<<< HEAD
  __ cmpptr(rax_argslot, rbp);
  __ jccb(Assembler::above, L_bad);
  __ cmpptr(rsp, rax_argslot);
=======
  __ cmpptr(argslot_reg, rbp);
  __ jccb(Assembler::above, L_bad);
  __ cmpptr(rsp, argslot_reg);
>>>>>>> eb8bd999
  __ jccb(Assembler::below, L_ok);
  __ bind(L_bad);
  __ stop(error_message);
  __ bind(L_ok);
}
#endif


// Code generation
address MethodHandles::generate_method_handle_interpreter_entry(MacroAssembler* _masm) {
  // rbx: methodOop
  // rcx: receiver method handle (must load from sp[MethodTypeForm.vmslots])
  // rsi/r13: sender SP (must preserve; see prepare_to_jump_from_interpreted)
  // rdx: garbage temp, blown away

  Register rbx_method = rbx;
  Register rcx_recv   = rcx;
  Register rax_mtype  = rax;
  Register rdx_temp   = rdx;

  // emit WrongMethodType path first, to enable jccb back-branch from main path
  Label wrong_method_type;
  __ bind(wrong_method_type);
  __ push(rax_mtype);       // required mtype
  __ push(rcx_recv);        // bad mh (1st stacked argument)
  __ jump(ExternalAddress(Interpreter::throw_WrongMethodType_entry()));

  // here's where control starts out:
  __ align(CodeEntryAlignment);
  address entry_point = __ pc();

  // fetch the MethodType from the method handle into rax (the 'check' register)
  {
    Register tem = rbx_method;
    for (jint* pchase = methodOopDesc::method_type_offsets_chain(); (*pchase) != -1; pchase++) {
      __ movptr(rax_mtype, Address(tem, *pchase));
      tem = rax_mtype;          // in case there is another indirection
    }
  }
  Register rbx_temp = rbx_method; // done with incoming methodOop

  // given the MethodType, find out where the MH argument is buried
  __ movptr(rdx_temp, Address(rax_mtype,
                              __ delayed_value(java_dyn_MethodType::form_offset_in_bytes, rbx_temp)));
  __ movl(rdx_temp, Address(rdx_temp,
                            __ delayed_value(java_dyn_MethodTypeForm::vmslots_offset_in_bytes, rbx_temp)));
  __ movptr(rcx_recv, __ argument_address(rdx_temp));

  __ check_method_handle_type(rax_mtype, rcx_recv, rdx_temp, wrong_method_type);
  __ jump_to_method_handle_entry(rcx_recv, rdx_temp);

  return entry_point;
}

// Helper to insert argument slots into the stack.
// arg_slots must be a multiple of stack_move_unit() and <= 0
void MethodHandles::insert_arg_slots(MacroAssembler* _masm,
                                     RegisterOrConstant arg_slots,
                                     int arg_mask,
                                     Register rax_argslot,
                                     Register rbx_temp, Register rdx_temp, Register temp3_reg) {
  assert(temp3_reg == noreg, "temp3 not required");
  assert_different_registers(rax_argslot, rbx_temp, rdx_temp,
                             (!arg_slots.is_register() ? rsp : arg_slots.as_register()));

#ifdef ASSERT
  verify_argslot(_masm, rax_argslot, "insertion point must fall within current frame");
  if (arg_slots.is_register()) {
    Label L_ok, L_bad;
    __ cmpptr(arg_slots.as_register(), (int32_t) NULL_WORD);
    __ jccb(Assembler::greater, L_bad);
    __ testl(arg_slots.as_register(), -stack_move_unit() - 1);
    __ jccb(Assembler::zero, L_ok);
    __ bind(L_bad);
    __ stop("assert arg_slots <= 0 and clear low bits");
    __ bind(L_ok);
  } else {
    assert(arg_slots.as_constant() <= 0, "");
    assert(arg_slots.as_constant() % -stack_move_unit() == 0, "");
  }
#endif //ASSERT

#ifdef _LP64
  if (arg_slots.is_register()) {
    // clean high bits of stack motion register (was loaded as an int)
    __ movslq(arg_slots.as_register(), arg_slots.as_register());
  }
#endif

  // Make space on the stack for the inserted argument(s).
  // Then pull down everything shallower than rax_argslot.
  // The stacked return address gets pulled down with everything else.
  // That is, copy [rsp, argslot) downward by -size words.  In pseudo-code:
  //   rsp -= size;
  //   for (rdx = rsp + size; rdx < argslot; rdx++)
  //     rdx[-size] = rdx[0]
  //   argslot -= size;
  __ mov(rdx_temp, rsp);                        // source pointer for copy
  __ lea(rsp, Address(rsp, arg_slots, Address::times_ptr));
  {
    Label loop;
    __ bind(loop);
    // pull one word down each time through the loop
    __ movptr(rbx_temp, Address(rdx_temp, 0));
    __ movptr(Address(rdx_temp, arg_slots, Address::times_ptr), rbx_temp);
    __ addptr(rdx_temp, wordSize);
    __ cmpptr(rdx_temp, rax_argslot);
    __ jccb(Assembler::less, loop);
  }

  // Now move the argslot down, to point to the opened-up space.
  __ lea(rax_argslot, Address(rax_argslot, arg_slots, Address::times_ptr));
}

// Helper to remove argument slots from the stack.
// arg_slots must be a multiple of stack_move_unit() and >= 0
void MethodHandles::remove_arg_slots(MacroAssembler* _masm,
                                    RegisterOrConstant arg_slots,
                                    Register rax_argslot,
                                     Register rbx_temp, Register rdx_temp, Register temp3_reg) {
  assert(temp3_reg == noreg, "temp3 not required");
  assert_different_registers(rax_argslot, rbx_temp, rdx_temp,
                             (!arg_slots.is_register() ? rsp : arg_slots.as_register()));

#ifdef ASSERT
<<<<<<< HEAD
  {
    // Verify that [argslot..argslot+size) lies within (rsp, rbp).
    Label L_ok, L_bad;
    __ lea(rbx_temp, Address(rax_argslot, arg_slots, Address::times_ptr));
    __ cmpptr(rbx_temp, rbp);
    __ jccb(Assembler::above, L_bad);
    __ cmpptr(rsp, rax_argslot);
    __ jccb(Assembler::below, L_ok);
    __ bind(L_bad);
    __ stop("deleted argument(s) must fall within current frame");
    __ bind(L_ok);
  }
=======
  // Verify that [argslot..argslot+size) lies within (rsp, rbp).
  __ lea(rbx_temp, Address(rax_argslot, arg_slots, Address::times_ptr));
  verify_argslot(_masm, rbx_temp, "deleted argument(s) must fall within current frame");
>>>>>>> eb8bd999
  if (arg_slots.is_register()) {
    Label L_ok, L_bad;
    __ cmpptr(arg_slots.as_register(), (int32_t) NULL_WORD);
    __ jccb(Assembler::less, L_bad);
    __ testl(arg_slots.as_register(), -stack_move_unit() - 1);
    __ jccb(Assembler::zero, L_ok);
    __ bind(L_bad);
    __ stop("assert arg_slots >= 0 and clear low bits");
    __ bind(L_ok);
  } else {
    assert(arg_slots.as_constant() >= 0, "");
    assert(arg_slots.as_constant() % -stack_move_unit() == 0, "");
  }
#endif //ASSERT

#ifdef _LP64
  if (false) {                  // not needed, since register is positive
    // clean high bits of stack motion register (was loaded as an int)
    if (arg_slots.is_register())
      __ movslq(arg_slots.as_register(), arg_slots.as_register());
  }
#endif

  // Pull up everything shallower than rax_argslot.
  // Then remove the excess space on the stack.
  // The stacked return address gets pulled up with everything else.
  // That is, copy [rsp, argslot) upward by size words.  In pseudo-code:
  //   for (rdx = argslot-1; rdx >= rsp; --rdx)
  //     rdx[size] = rdx[0]
  //   argslot += size;
  //   rsp += size;
  __ lea(rdx_temp, Address(rax_argslot, -wordSize)); // source pointer for copy
  {
    Label loop;
    __ bind(loop);
    // pull one word up each time through the loop
    __ movptr(rbx_temp, Address(rdx_temp, 0));
    __ movptr(Address(rdx_temp, arg_slots, Address::times_ptr), rbx_temp);
    __ addptr(rdx_temp, -wordSize);
    __ cmpptr(rdx_temp, rsp);
    __ jccb(Assembler::greaterEqual, loop);
  }

  // Now move the argslot up, to point to the just-copied block.
  __ lea(rsp, Address(rsp, arg_slots, Address::times_ptr));
  // And adjust the argslot address to point at the deletion point.
  __ lea(rax_argslot, Address(rax_argslot, arg_slots, Address::times_ptr));
}

#ifndef PRODUCT
extern "C" void print_method_handle(oop mh);
void trace_method_handle_stub(const char* adaptername,
                              oop mh,
                              intptr_t* entry_sp,
                              intptr_t* saved_sp,
                              intptr_t* saved_bp) {
  // called as a leaf from native code: do not block the JVM!
  intptr_t* last_sp = (intptr_t*) saved_bp[frame::interpreter_frame_last_sp_offset];
  intptr_t* base_sp = (intptr_t*) saved_bp[frame::interpreter_frame_monitor_block_top_offset];
  printf("MH %s mh="INTPTR_FORMAT" sp=("INTPTR_FORMAT"+"INTX_FORMAT") stack_size="INTX_FORMAT" bp="INTPTR_FORMAT"\n",
         adaptername, (intptr_t)mh, (intptr_t)entry_sp, (intptr_t)(saved_sp - entry_sp), (intptr_t)(base_sp - last_sp), (intptr_t)saved_bp);
  if (last_sp != saved_sp)
    printf("*** last_sp="INTPTR_FORMAT"\n", (intptr_t)last_sp);
  if (Verbose)  print_method_handle(mh);
}
#endif //PRODUCT

// which conversion op types are implemented here?
int MethodHandles::adapter_conversion_ops_supported_mask() {
  return ((1<<sun_dyn_AdapterMethodHandle::OP_RETYPE_ONLY)
         |(1<<sun_dyn_AdapterMethodHandle::OP_RETYPE_RAW)
         |(1<<sun_dyn_AdapterMethodHandle::OP_CHECK_CAST)
         |(1<<sun_dyn_AdapterMethodHandle::OP_PRIM_TO_PRIM)
         |(1<<sun_dyn_AdapterMethodHandle::OP_REF_TO_PRIM)
         |(1<<sun_dyn_AdapterMethodHandle::OP_SWAP_ARGS)
         |(1<<sun_dyn_AdapterMethodHandle::OP_ROT_ARGS)
         |(1<<sun_dyn_AdapterMethodHandle::OP_DUP_ARGS)
         |(1<<sun_dyn_AdapterMethodHandle::OP_DROP_ARGS)
         //|(1<<sun_dyn_AdapterMethodHandle::OP_SPREAD_ARGS) //BUG!
         );
  // FIXME: MethodHandlesTest gets a crash if we enable OP_SPREAD_ARGS.
}

// Generate an "entry" field for a method handle.
// This determines how the method handle will respond to calls.
void MethodHandles::generate_method_handle_stub(MacroAssembler* _masm, MethodHandles::EntryKind ek) {
  // Here is the register state during an interpreted call,
  // as set up by generate_method_handle_interpreter_entry():
  // - rbx: garbage temp (was MethodHandle.invoke methodOop, unused)
  // - rcx: receiver method handle
  // - rax: method handle type (only used by the check_mtype entry point)
  // - rsi/r13: sender SP (must preserve; see prepare_to_jump_from_interpreted)
  // - rdx: garbage temp, can blow away

  Register rcx_recv    = rcx;
  Register rax_argslot = rax;
  Register rbx_temp    = rbx;
  Register rdx_temp    = rdx;

  // This guy is set up by prepare_to_jump_from_interpreted (from interpreted calls)
  // and gen_c2i_adapter (from compiled calls):
  Register saved_last_sp = LP64_ONLY(r13) NOT_LP64(rsi);

  guarantee(java_dyn_MethodHandle::vmentry_offset_in_bytes() != 0, "must have offsets");

  // some handy addresses
  Address rbx_method_fie(     rbx,      methodOopDesc::from_interpreted_offset() );

  Address rcx_mh_vmtarget(    rcx_recv, java_dyn_MethodHandle::vmtarget_offset_in_bytes() );
  Address rcx_dmh_vmindex(    rcx_recv, sun_dyn_DirectMethodHandle::vmindex_offset_in_bytes() );

  Address rcx_bmh_vmargslot(  rcx_recv, sun_dyn_BoundMethodHandle::vmargslot_offset_in_bytes() );
  Address rcx_bmh_argument(   rcx_recv, sun_dyn_BoundMethodHandle::argument_offset_in_bytes() );

  Address rcx_amh_vmargslot(  rcx_recv, sun_dyn_AdapterMethodHandle::vmargslot_offset_in_bytes() );
  Address rcx_amh_argument(   rcx_recv, sun_dyn_AdapterMethodHandle::argument_offset_in_bytes() );
  Address rcx_amh_conversion( rcx_recv, sun_dyn_AdapterMethodHandle::conversion_offset_in_bytes() );
  Address vmarg;                // __ argument_address(vmargslot)

  const int java_mirror_offset = klassOopDesc::klass_part_offset_in_bytes() + Klass::java_mirror_offset_in_bytes();

  const int java_mirror_offset = klassOopDesc::klass_part_offset_in_bytes() + Klass::java_mirror_offset_in_bytes();

  if (have_entry(ek)) {
    __ nop();                   // empty stubs make SG sick
    return;
  }

  address interp_entry = __ pc();
  if (UseCompressedOops)  __ unimplemented("UseCompressedOops");

#ifndef PRODUCT
  if (TraceMethodHandles) {
    __ push(rax); __ push(rbx); __ push(rcx); __ push(rdx); __ push(rsi); __ push(rdi);
    __ lea(rax, Address(rsp, wordSize*6)); // entry_sp
    // arguments:
    __ push(rbp);               // interpreter frame pointer
    __ push(rsi);               // saved_sp
    __ push(rax);               // entry_sp
    __ push(rcx);               // mh
    __ push(rcx);
    __ movptr(Address(rsp, 0), (intptr_t)entry_name(ek));
    __ call_VM_leaf(CAST_FROM_FN_PTR(address, trace_method_handle_stub), 5);
    __ pop(rdi); __ pop(rsi); __ pop(rdx); __ pop(rcx); __ pop(rbx); __ pop(rax);
  }
#endif //PRODUCT

  switch ((int) ek) {
  case _raise_exception:
    {
      // Not a real MH entry, but rather shared code for raising an exception.
      // Extra local arguments are pushed on stack, as required type at TOS+8,
      // failing object (or NULL) at TOS+4, failing bytecode type at TOS.
      // Beyond those local arguments are the PC, of course.
      Register rdx_code = rdx_temp;
      Register rcx_fail = rcx_recv;
      Register rax_want = rax_argslot;
      Register rdi_pc   = rdi;
      __ pop(rdx_code);  // TOS+0
      __ pop(rcx_fail);  // TOS+4
      __ pop(rax_want);  // TOS+8
      __ pop(rdi_pc);    // caller PC

      __ mov(rsp, rsi);   // cut the stack back to where the caller started

      // Repush the arguments as if coming from the interpreter.
<<<<<<< HEAD
      if (TaggedStackInterpreter)  __ push(frame::tag_for_basic_type(T_INT));
      __ push(rdx_code);
      if (TaggedStackInterpreter)  __ push(frame::tag_for_basic_type(T_OBJECT));
      __ push(rcx_fail);
      if (TaggedStackInterpreter)  __ push(frame::tag_for_basic_type(T_OBJECT));
=======
      __ push(rdx_code);
      __ push(rcx_fail);
>>>>>>> eb8bd999
      __ push(rax_want);

      Register rbx_method = rbx_temp;
      Label no_method;
      // FIXME: fill in _raise_exception_method with a suitable sun.dyn method
      __ movptr(rbx_method, ExternalAddress((address) &_raise_exception_method));
      __ testptr(rbx_method, rbx_method);
      __ jccb(Assembler::zero, no_method);
      int jobject_oop_offset = 0;
      __ movptr(rbx_method, Address(rbx_method, jobject_oop_offset));  // dereference the jobject
      __ testptr(rbx_method, rbx_method);
      __ jccb(Assembler::zero, no_method);
      __ verify_oop(rbx_method);
      __ push(rdi_pc);          // and restore caller PC
      __ jmp(rbx_method_fie);

      // If we get here, the Java runtime did not do its job of creating the exception.
      // Do something that is at least causes a valid throw from the interpreter.
      __ bind(no_method);
      __ pop(rax_want);
<<<<<<< HEAD
      if (TaggedStackInterpreter)  __ pop(rcx_fail);
=======
>>>>>>> eb8bd999
      __ pop(rcx_fail);
      __ push(rax_want);
      __ push(rcx_fail);
      __ jump(ExternalAddress(Interpreter::throw_WrongMethodType_entry()));
    }
    break;

  case _invokestatic_mh:
  case _invokespecial_mh:
    {
      Register rbx_method = rbx_temp;
      __ movptr(rbx_method, rcx_mh_vmtarget); // target is a methodOop
      __ verify_oop(rbx_method);
      // same as TemplateTable::invokestatic or invokespecial,
      // minus the CP setup and profiling:
      if (ek == _invokespecial_mh) {
        // Must load & check the first argument before entering the target method.
        __ load_method_handle_vmslots(rax_argslot, rcx_recv, rdx_temp);
        __ movptr(rcx_recv, __ argument_address(rax_argslot, -1));
        __ null_check(rcx_recv);
        __ verify_oop(rcx_recv);
      }
      __ jmp(rbx_method_fie);
    }
    break;

  case _invokevirtual_mh:
    {
      // same as TemplateTable::invokevirtual,
      // minus the CP setup and profiling:

      // pick out the vtable index and receiver offset from the MH,
      // and then we can discard it:
      __ load_method_handle_vmslots(rax_argslot, rcx_recv, rdx_temp);
      Register rbx_index = rbx_temp;
      __ movl(rbx_index, rcx_dmh_vmindex);
      // Note:  The verifier allows us to ignore rcx_mh_vmtarget.
      __ movptr(rcx_recv, __ argument_address(rax_argslot, -1));
      __ null_check(rcx_recv, oopDesc::klass_offset_in_bytes());

      // get receiver klass
      Register rax_klass = rax_argslot;
      __ load_klass(rax_klass, rcx_recv);
      __ verify_oop(rax_klass);

      // get target methodOop & entry point
      const int base = instanceKlass::vtable_start_offset() * wordSize;
      assert(vtableEntry::size() * wordSize == wordSize, "adjust the scaling in the code below");
      Address vtable_entry_addr(rax_klass,
                                rbx_index, Address::times_ptr,
                                base + vtableEntry::method_offset_in_bytes());
      Register rbx_method = rbx_temp;
      __ movptr(rbx_method, vtable_entry_addr);

      __ verify_oop(rbx_method);
      __ jmp(rbx_method_fie);
    }
    break;

  case _invokeinterface_mh:
    {
      // same as TemplateTable::invokeinterface,
      // minus the CP setup and profiling:

      // pick out the interface and itable index from the MH.
      __ load_method_handle_vmslots(rax_argslot, rcx_recv, rdx_temp);
      Register rdx_intf  = rdx_temp;
      Register rbx_index = rbx_temp;
      __ movptr(rdx_intf,  rcx_mh_vmtarget);
      __ movl(rbx_index,   rcx_dmh_vmindex);
      __ movptr(rcx_recv, __ argument_address(rax_argslot, -1));
      __ null_check(rcx_recv, oopDesc::klass_offset_in_bytes());

      // get receiver klass
      Register rax_klass = rax_argslot;
      __ load_klass(rax_klass, rcx_recv);
      __ verify_oop(rax_klass);

      Register rdi_temp   = rdi;
      Register rbx_method = rbx_index;

      // get interface klass
      Label no_such_interface;
      __ verify_oop(rdx_intf);
      __ lookup_interface_method(rax_klass, rdx_intf,
                                 // note: next two args must be the same:
                                 rbx_index, rbx_method,
                                 rdi_temp,
                                 no_such_interface);

      __ verify_oop(rbx_method);
      __ jmp(rbx_method_fie);
      __ hlt();

      __ bind(no_such_interface);
      // Throw an exception.
      // For historical reasons, it will be IncompatibleClassChangeError.
      __ pushptr(Address(rdx_intf, java_mirror_offset));  // required interface
      __ push(rcx_recv);        // bad receiver
      __ push((int)Bytecodes::_invokeinterface);  // who is complaining?
      __ jump(ExternalAddress(from_interpreted_entry(_raise_exception)));
    }
    break;

  case _bound_ref_mh:
  case _bound_int_mh:
  case _bound_long_mh:
  case _bound_ref_direct_mh:
  case _bound_int_direct_mh:
  case _bound_long_direct_mh:
    {
      bool direct_to_method = (ek >= _bound_ref_direct_mh);
      BasicType arg_type  = T_ILLEGAL;
      int       arg_mask  = _INSERT_NO_MASK;
      int       arg_slots = -1;
      get_ek_bound_mh_info(ek, arg_type, arg_mask, arg_slots);

      // make room for the new argument:
      __ movl(rax_argslot, rcx_bmh_vmargslot);
      __ lea(rax_argslot, __ argument_address(rax_argslot));
      insert_arg_slots(_masm, arg_slots * stack_move_unit(), arg_mask,
                       rax_argslot, rbx_temp, rdx_temp);

      // store bound argument into the new stack slot:
      __ movptr(rbx_temp, rcx_bmh_argument);
      Address prim_value_addr(rbx_temp, java_lang_boxing_object::value_offset_in_bytes(arg_type));
      if (arg_type == T_OBJECT) {
        __ movptr(Address(rax_argslot, 0), rbx_temp);
      } else {
        __ load_sized_value(rdx_temp, prim_value_addr,
                            type2aelembytes(arg_type), is_signed_subword_type(arg_type));
        __ movptr(Address(rax_argslot, 0), rdx_temp);
#ifndef _LP64
        if (arg_slots == 2) {
          __ movl(rdx_temp, prim_value_addr.plus_disp(wordSize));
<<<<<<< HEAD
          __ movl(Address(rax_argslot, Interpreter::stackElementSize()), rdx_temp);
=======
          __ movl(Address(rax_argslot, Interpreter::stackElementSize), rdx_temp);
>>>>>>> eb8bd999
        }
#endif //_LP64
      }

      if (direct_to_method) {
        Register rbx_method = rbx_temp;
        __ movptr(rbx_method, rcx_mh_vmtarget);
        __ verify_oop(rbx_method);
        __ jmp(rbx_method_fie);
      } else {
        __ movptr(rcx_recv, rcx_mh_vmtarget);
        __ verify_oop(rcx_recv);
        __ jump_to_method_handle_entry(rcx_recv, rdx_temp);
      }
    }
    break;

  case _adapter_retype_only:
  case _adapter_retype_raw:
    // immediately jump to the next MH layer:
    __ movptr(rcx_recv, rcx_mh_vmtarget);
    __ verify_oop(rcx_recv);
    __ jump_to_method_handle_entry(rcx_recv, rdx_temp);
    // This is OK when all parameter types widen.
    // It is also OK when a return type narrows.
    break;

  case _adapter_check_cast:
    {
      // temps:
      Register rbx_klass = rbx_temp; // interesting AMH data

      // check a reference argument before jumping to the next layer of MH:
      __ movl(rax_argslot, rcx_amh_vmargslot);
      vmarg = __ argument_address(rax_argslot);

      // What class are we casting to?
      __ movptr(rbx_klass, rcx_amh_argument); // this is a Class object!
      __ movptr(rbx_klass, Address(rbx_klass, java_lang_Class::klass_offset_in_bytes()));

      Label done;
      __ movptr(rdx_temp, vmarg);
      __ testptr(rdx_temp, rdx_temp);
      __ jccb(Assembler::zero, done);         // no cast if null
      __ load_klass(rdx_temp, rdx_temp);

      // live at this point:
      // - rbx_klass:  klass required by the target method
      // - rdx_temp:   argument klass to test
      // - rcx_recv:   adapter method handle
      __ check_klass_subtype(rdx_temp, rbx_klass, rax_argslot, done);

      // If we get here, the type check failed!
      // Call the wrong_method_type stub, passing the failing argument type in rax.
      Register rax_mtype = rax_argslot;
      __ movl(rax_argslot, rcx_amh_vmargslot);  // reload argslot field
      __ movptr(rdx_temp, vmarg);

      __ pushptr(rcx_amh_argument); // required class
      __ push(rdx_temp);            // bad object
      __ push((int)Bytecodes::_checkcast);  // who is complaining?
      __ jump(ExternalAddress(from_interpreted_entry(_raise_exception)));

      __ bind(done);
      // get the new MH:
      __ movptr(rcx_recv, rcx_mh_vmtarget);
      __ jump_to_method_handle_entry(rcx_recv, rdx_temp);
    }
    break;

  case _adapter_prim_to_prim:
  case _adapter_ref_to_prim:
    // handled completely by optimized cases
    __ stop("init_AdapterMethodHandle should not issue this");
    break;

  case _adapter_opt_i2i:        // optimized subcase of adapt_prim_to_prim
//case _adapter_opt_f2i:        // optimized subcase of adapt_prim_to_prim
  case _adapter_opt_l2i:        // optimized subcase of adapt_prim_to_prim
  case _adapter_opt_unboxi:     // optimized subcase of adapt_ref_to_prim
    {
      // perform an in-place conversion to int or an int subword
      __ movl(rax_argslot, rcx_amh_vmargslot);
      vmarg = __ argument_address(rax_argslot);

      switch (ek) {
      case _adapter_opt_i2i:
        __ movl(rdx_temp, vmarg);
        break;
      case _adapter_opt_l2i:
        {
          // just delete the extra slot; on a little-endian machine we keep the first
          __ lea(rax_argslot, __ argument_address(rax_argslot, 1));
          remove_arg_slots(_masm, -stack_move_unit(),
                           rax_argslot, rbx_temp, rdx_temp);
          vmarg = Address(rax_argslot, -Interpreter::stackElementSize);
          __ movl(rdx_temp, vmarg);
        }
        break;
      case _adapter_opt_unboxi:
        {
          // Load the value up from the heap.
          __ movptr(rdx_temp, vmarg);
          int value_offset = java_lang_boxing_object::value_offset_in_bytes(T_INT);
#ifdef ASSERT
          for (int bt = T_BOOLEAN; bt < T_INT; bt++) {
            if (is_subword_type(BasicType(bt)))
              assert(value_offset == java_lang_boxing_object::value_offset_in_bytes(BasicType(bt)), "");
          }
#endif
          __ null_check(rdx_temp, value_offset);
          __ movl(rdx_temp, Address(rdx_temp, value_offset));
          // We load this as a word.  Because we are little-endian,
          // the low bits will be correct, but the high bits may need cleaning.
          // The vminfo will guide us to clean those bits.
        }
        break;
      default:
        ShouldNotReachHere();
      }

      // Do the requested conversion and store the value.
      Register rbx_vminfo = rbx_temp;
      __ movl(rbx_vminfo, rcx_amh_conversion);
      assert(CONV_VMINFO_SHIFT == 0, "preshifted");

      // get the new MH:
      __ movptr(rcx_recv, rcx_mh_vmtarget);
      // (now we are done with the old MH)

      // original 32-bit vmdata word must be of this form:
      //    | MBZ:6 | signBitCount:8 | srcDstTypes:8 | conversionOp:8 |
      __ xchgptr(rcx, rbx_vminfo);                // free rcx for shifts
      __ shll(rdx_temp /*, rcx*/);
      Label zero_extend, done;
      __ testl(rcx, CONV_VMINFO_SIGN_FLAG);
      __ jccb(Assembler::zero, zero_extend);

      // this path is taken for int->byte, int->short
      __ sarl(rdx_temp /*, rcx*/);
      __ jmpb(done);

      __ bind(zero_extend);
      // this is taken for int->char
      __ shrl(rdx_temp /*, rcx*/);

      __ bind(done);
<<<<<<< HEAD
      __ movl(vmarg, rdx_temp);
=======
      __ movl(vmarg, rdx_temp);  // Store the value.
>>>>>>> eb8bd999
      __ xchgptr(rcx, rbx_vminfo);                // restore rcx_recv

      __ jump_to_method_handle_entry(rcx_recv, rdx_temp);
    }
    break;

  case _adapter_opt_i2l:        // optimized subcase of adapt_prim_to_prim
  case _adapter_opt_unboxl:     // optimized subcase of adapt_ref_to_prim
    {
      // perform an in-place int-to-long or ref-to-long conversion
      __ movl(rax_argslot, rcx_amh_vmargslot);

      // on a little-endian machine we keep the first slot and add another after
      __ lea(rax_argslot, __ argument_address(rax_argslot, 1));
      insert_arg_slots(_masm, stack_move_unit(), _INSERT_INT_MASK,
                       rax_argslot, rbx_temp, rdx_temp);
      Address vmarg1(rax_argslot, -Interpreter::stackElementSize);
      Address vmarg2 = vmarg1.plus_disp(Interpreter::stackElementSize);

      switch (ek) {
      case _adapter_opt_i2l:
        {
#ifdef _LP64
          __ movslq(rdx_temp, vmarg1);  // Load sign-extended
          __ movq(vmarg1, rdx_temp);    // Store into first slot
#else
          __ movl(rdx_temp, vmarg1);
          __ sarl(rdx_temp, BitsPerInt - 1);  // __ extend_sign()
          __ movl(vmarg2, rdx_temp); // store second word
#endif
        }
        break;
      case _adapter_opt_unboxl:
        {
          // Load the value up from the heap.
          __ movptr(rdx_temp, vmarg1);
          int value_offset = java_lang_boxing_object::value_offset_in_bytes(T_LONG);
          assert(value_offset == java_lang_boxing_object::value_offset_in_bytes(T_DOUBLE), "");
          __ null_check(rdx_temp, value_offset);
#ifdef _LP64
          __ movq(rbx_temp, Address(rdx_temp, value_offset));
          __ movq(vmarg1, rbx_temp);
#else
          __ movl(rbx_temp, Address(rdx_temp, value_offset + 0*BytesPerInt));
          __ movl(rdx_temp, Address(rdx_temp, value_offset + 1*BytesPerInt));
          __ movl(vmarg1, rbx_temp);
          __ movl(vmarg2, rdx_temp);
#endif
        }
        break;
      default:
        ShouldNotReachHere();
      }

      __ movptr(rcx_recv, rcx_mh_vmtarget);
      __ jump_to_method_handle_entry(rcx_recv, rdx_temp);
    }
    break;

  case _adapter_opt_f2d:        // optimized subcase of adapt_prim_to_prim
  case _adapter_opt_d2f:        // optimized subcase of adapt_prim_to_prim
    {
      // perform an in-place floating primitive conversion
      __ movl(rax_argslot, rcx_amh_vmargslot);
      __ lea(rax_argslot, __ argument_address(rax_argslot, 1));
      if (ek == _adapter_opt_f2d) {
        insert_arg_slots(_masm, stack_move_unit(), _INSERT_INT_MASK,
                         rax_argslot, rbx_temp, rdx_temp);
      }
      Address vmarg(rax_argslot, -Interpreter::stackElementSize);

#ifdef _LP64
      if (ek == _adapter_opt_f2d) {
        __ movflt(xmm0, vmarg);
        __ cvtss2sd(xmm0, xmm0);
        __ movdbl(vmarg, xmm0);
      } else {
        __ movdbl(xmm0, vmarg);
        __ cvtsd2ss(xmm0, xmm0);
        __ movflt(vmarg, xmm0);
      }
#else //_LP64
      if (ek == _adapter_opt_f2d) {
        __ fld_s(vmarg);        // load float to ST0
        __ fstp_s(vmarg);       // store single
      } else {
        __ fld_d(vmarg);        // load double to ST0
        __ fstp_s(vmarg);       // store single
      }
#endif //_LP64

      if (ek == _adapter_opt_d2f) {
        remove_arg_slots(_masm, -stack_move_unit(),
                         rax_argslot, rbx_temp, rdx_temp);
      }

      __ movptr(rcx_recv, rcx_mh_vmtarget);
      __ jump_to_method_handle_entry(rcx_recv, rdx_temp);
    }
    break;

  case _adapter_prim_to_ref:
    __ unimplemented(entry_name(ek)); // %%% FIXME: NYI
    break;

  case _adapter_swap_args:
  case _adapter_rot_args:
    // handled completely by optimized cases
    __ stop("init_AdapterMethodHandle should not issue this");
    break;

  case _adapter_opt_swap_1:
  case _adapter_opt_swap_2:
  case _adapter_opt_rot_1_up:
  case _adapter_opt_rot_1_down:
  case _adapter_opt_rot_2_up:
  case _adapter_opt_rot_2_down:
    {
      int swap_bytes = 0, rotate = 0;
      get_ek_adapter_opt_swap_rot_info(ek, swap_bytes, rotate);

      // 'argslot' is the position of the first argument to swap
      __ movl(rax_argslot, rcx_amh_vmargslot);
      __ lea(rax_argslot, __ argument_address(rax_argslot));

      // 'vminfo' is the second
      Register rbx_destslot = rbx_temp;
      __ movl(rbx_destslot, rcx_amh_conversion);
      assert(CONV_VMINFO_SHIFT == 0, "preshifted");
      __ andl(rbx_destslot, CONV_VMINFO_MASK);
      __ lea(rbx_destslot, __ argument_address(rbx_destslot));
      DEBUG_ONLY(verify_argslot(_masm, rbx_destslot, "swap point must fall within current frame"));

      if (!rotate) {
        for (int i = 0; i < swap_bytes; i += wordSize) {
          __ movptr(rdx_temp, Address(rax_argslot , i));
          __ push(rdx_temp);
          __ movptr(rdx_temp, Address(rbx_destslot, i));
          __ movptr(Address(rax_argslot, i), rdx_temp);
          __ pop(rdx_temp);
          __ movptr(Address(rbx_destslot, i), rdx_temp);
        }
      } else {
        // push the first chunk, which is going to get overwritten
        for (int i = swap_bytes; (i -= wordSize) >= 0; ) {
          __ movptr(rdx_temp, Address(rax_argslot, i));
          __ push(rdx_temp);
        }

        if (rotate > 0) {
          // rotate upward
          __ subptr(rax_argslot, swap_bytes);
#ifdef ASSERT
          {
            // Verify that argslot > destslot, by at least swap_bytes.
            Label L_ok;
            __ cmpptr(rax_argslot, rbx_destslot);
            __ jccb(Assembler::aboveEqual, L_ok);
            __ stop("source must be above destination (upward rotation)");
            __ bind(L_ok);
          }
#endif
          // work argslot down to destslot, copying contiguous data upwards
          // pseudo-code:
          //   rax = src_addr - swap_bytes
          //   rbx = dest_addr
          //   while (rax >= rbx) *(rax + swap_bytes) = *(rax + 0), rax--;
          Label loop;
          __ bind(loop);
          __ movptr(rdx_temp, Address(rax_argslot, 0));
          __ movptr(Address(rax_argslot, swap_bytes), rdx_temp);
          __ addptr(rax_argslot, -wordSize);
          __ cmpptr(rax_argslot, rbx_destslot);
          __ jccb(Assembler::aboveEqual, loop);
        } else {
          __ addptr(rax_argslot, swap_bytes);
#ifdef ASSERT
          {
            // Verify that argslot < destslot, by at least swap_bytes.
            Label L_ok;
            __ cmpptr(rax_argslot, rbx_destslot);
            __ jccb(Assembler::belowEqual, L_ok);
            __ stop("source must be below destination (downward rotation)");
            __ bind(L_ok);
          }
#endif
          // work argslot up to destslot, copying contiguous data downwards
          // pseudo-code:
          //   rax = src_addr + swap_bytes
          //   rbx = dest_addr
          //   while (rax <= rbx) *(rax - swap_bytes) = *(rax + 0), rax++;
          Label loop;
          __ bind(loop);
          __ movptr(rdx_temp, Address(rax_argslot, 0));
          __ movptr(Address(rax_argslot, -swap_bytes), rdx_temp);
          __ addptr(rax_argslot, wordSize);
          __ cmpptr(rax_argslot, rbx_destslot);
          __ jccb(Assembler::belowEqual, loop);
        }

        // pop the original first chunk into the destination slot, now free
        for (int i = 0; i < swap_bytes; i += wordSize) {
          __ pop(rdx_temp);
          __ movptr(Address(rbx_destslot, i), rdx_temp);
        }
      }

      __ movptr(rcx_recv, rcx_mh_vmtarget);
      __ jump_to_method_handle_entry(rcx_recv, rdx_temp);
    }
    break;

  case _adapter_dup_args:
    {
      // 'argslot' is the position of the first argument to duplicate
      __ movl(rax_argslot, rcx_amh_vmargslot);
      __ lea(rax_argslot, __ argument_address(rax_argslot));

      // 'stack_move' is negative number of words to duplicate
      Register rdx_stack_move = rdx_temp;
      __ movl2ptr(rdx_stack_move, rcx_amh_conversion);
      __ sarptr(rdx_stack_move, CONV_STACK_MOVE_SHIFT);

      int argslot0_num = 0;
      Address argslot0 = __ argument_address(RegisterOrConstant(argslot0_num));
      assert(argslot0.base() == rsp, "");
      int pre_arg_size = argslot0.disp();
      assert(pre_arg_size % wordSize == 0, "");
      assert(pre_arg_size > 0, "must include PC");

      // remember the old rsp+1 (argslot[0])
      Register rbx_oldarg = rbx_temp;
      __ lea(rbx_oldarg, argslot0);

      // move rsp down to make room for dups
      __ lea(rsp, Address(rsp, rdx_stack_move, Address::times_ptr));

      // compute the new rsp+1 (argslot[0])
      Register rdx_newarg = rdx_temp;
      __ lea(rdx_newarg, argslot0);

      __ push(rdi);             // need a temp
      // (preceding push must be done after arg addresses are taken!)

      // pull down the pre_arg_size data (PC)
      for (int i = -pre_arg_size; i < 0; i += wordSize) {
        __ movptr(rdi, Address(rbx_oldarg, i));
        __ movptr(Address(rdx_newarg, i), rdi);
      }

      // copy from rax_argslot[0...] down to new_rsp[1...]
      // pseudo-code:
      //   rbx = old_rsp+1
      //   rdx = new_rsp+1
      //   rax = argslot
      //   while (rdx < rbx) *rdx++ = *rax++
      Label loop;
      __ bind(loop);
      __ movptr(rdi, Address(rax_argslot, 0));
      __ movptr(Address(rdx_newarg, 0), rdi);
      __ addptr(rax_argslot, wordSize);
      __ addptr(rdx_newarg, wordSize);
      __ cmpptr(rdx_newarg, rbx_oldarg);
      __ jccb(Assembler::less, loop);

      __ pop(rdi);              // restore temp

      __ movptr(rcx_recv, rcx_mh_vmtarget);
      __ jump_to_method_handle_entry(rcx_recv, rdx_temp);
    }
    break;

  case _adapter_drop_args:
    {
      // 'argslot' is the position of the first argument to nuke
      __ movl(rax_argslot, rcx_amh_vmargslot);
      __ lea(rax_argslot, __ argument_address(rax_argslot));

      __ push(rdi);             // need a temp
      // (must do previous push after argslot address is taken)

      // 'stack_move' is number of words to drop
      Register rdi_stack_move = rdi;
      __ movl2ptr(rdi_stack_move, rcx_amh_conversion);
      __ sarptr(rdi_stack_move, CONV_STACK_MOVE_SHIFT);
      remove_arg_slots(_masm, rdi_stack_move,
                       rax_argslot, rbx_temp, rdx_temp);

      __ pop(rdi);              // restore temp

      __ movptr(rcx_recv, rcx_mh_vmtarget);
      __ jump_to_method_handle_entry(rcx_recv, rdx_temp);
    }
    break;

  case _adapter_collect_args:
    __ unimplemented(entry_name(ek)); // %%% FIXME: NYI
    break;

  case _adapter_spread_args:
    // handled completely by optimized cases
    __ stop("init_AdapterMethodHandle should not issue this");
    break;

  case _adapter_opt_spread_0:
  case _adapter_opt_spread_1:
  case _adapter_opt_spread_more:
    {
      // spread an array out into a group of arguments
      int length_constant = get_ek_adapter_opt_spread_info(ek);

      // find the address of the array argument
      __ movl(rax_argslot, rcx_amh_vmargslot);
      __ lea(rax_argslot, __ argument_address(rax_argslot));

      // grab some temps
      { __ push(rsi); __ push(rdi); }
      // (preceding pushes must be done after argslot address is taken!)
#define UNPUSH_RSI_RDI \
      { __ pop(rdi); __ pop(rsi); }

      // arx_argslot points both to the array and to the first output arg
      vmarg = Address(rax_argslot, 0);

      // Get the array value.
      Register  rsi_array       = rsi;
      Register  rdx_array_klass = rdx_temp;
      BasicType elem_type       = T_OBJECT;
      int       length_offset   = arrayOopDesc::length_offset_in_bytes();
      int       elem0_offset    = arrayOopDesc::base_offset_in_bytes(elem_type);
      __ movptr(rsi_array, vmarg);
      Label skip_array_check;
      if (length_constant == 0) {
        __ testptr(rsi_array, rsi_array);
        __ jcc(Assembler::zero, skip_array_check);
      }
      __ null_check(rsi_array, oopDesc::klass_offset_in_bytes());
      __ load_klass(rdx_array_klass, rsi_array);

      // Check the array type.
      Register rbx_klass = rbx_temp;
      __ movptr(rbx_klass, rcx_amh_argument); // this is a Class object!
      __ movptr(rbx_klass, Address(rbx_klass, java_lang_Class::klass_offset_in_bytes()));

      Label ok_array_klass, bad_array_klass, bad_array_length;
      __ check_klass_subtype(rdx_array_klass, rbx_klass, rdi, ok_array_klass);
      // If we get here, the type check failed!
      __ jmp(bad_array_klass);
      __ bind(ok_array_klass);

      // Check length.
      if (length_constant >= 0) {
        __ cmpl(Address(rsi_array, length_offset), length_constant);
      } else {
        Register rbx_vminfo = rbx_temp;
        __ movl(rbx_vminfo, rcx_amh_conversion);
        assert(CONV_VMINFO_SHIFT == 0, "preshifted");
        __ andl(rbx_vminfo, CONV_VMINFO_MASK);
        __ cmpl(rbx_vminfo, Address(rsi_array, length_offset));
      }
      __ jcc(Assembler::notEqual, bad_array_length);

      Register rdx_argslot_limit = rdx_temp;

      // Array length checks out.  Now insert any required stack slots.
      if (length_constant == -1) {
        // Form a pointer to the end of the affected region.
        __ lea(rdx_argslot_limit, Address(rax_argslot, Interpreter::stackElementSize));
        // 'stack_move' is negative number of words to insert
        Register rdi_stack_move = rdi;
        __ movl2ptr(rdi_stack_move, rcx_amh_conversion);
        __ sarptr(rdi_stack_move, CONV_STACK_MOVE_SHIFT);
        Register rsi_temp = rsi_array;  // spill this
        insert_arg_slots(_masm, rdi_stack_move, -1,
                         rax_argslot, rbx_temp, rsi_temp);
        // reload the array (since rsi was killed)
        __ movptr(rsi_array, vmarg);
      } else if (length_constant > 1) {
        int arg_mask = 0;
        int new_slots = (length_constant - 1);
        for (int i = 0; i < new_slots; i++) {
          arg_mask <<= 1;
          arg_mask |= _INSERT_REF_MASK;
        }
        insert_arg_slots(_masm, new_slots * stack_move_unit(), arg_mask,
                         rax_argslot, rbx_temp, rdx_temp);
      } else if (length_constant == 1) {
        // no stack resizing required
      } else if (length_constant == 0) {
        remove_arg_slots(_masm, -stack_move_unit(),
                         rax_argslot, rbx_temp, rdx_temp);
      }

      // Copy from the array to the new slots.
      // Note: Stack change code preserves integrity of rax_argslot pointer.
      // So even after slot insertions, rax_argslot still points to first argument.
      if (length_constant == -1) {
        // [rax_argslot, rdx_argslot_limit) is the area we are inserting into.
        Register rsi_source = rsi_array;
        __ lea(rsi_source, Address(rsi_array, elem0_offset));
        Label loop;
        __ bind(loop);
        __ movptr(rbx_temp, Address(rsi_source, 0));
        __ movptr(Address(rax_argslot, 0), rbx_temp);
        __ addptr(rsi_source, type2aelembytes(elem_type));
        __ addptr(rax_argslot, Interpreter::stackElementSize);
        __ cmpptr(rax_argslot, rdx_argslot_limit);
        __ jccb(Assembler::less, loop);
      } else if (length_constant == 0) {
        __ bind(skip_array_check);
        // nothing to copy
      } else {
        int elem_offset = elem0_offset;
        int slot_offset = 0;
        for (int index = 0; index < length_constant; index++) {
          __ movptr(rbx_temp, Address(rsi_array, elem_offset));
          __ movptr(Address(rax_argslot, slot_offset), rbx_temp);
          elem_offset += type2aelembytes(elem_type);
           slot_offset += Interpreter::stackElementSize;
        }
      }

      // Arguments are spread.  Move to next method handle.
      UNPUSH_RSI_RDI;
      __ movptr(rcx_recv, rcx_mh_vmtarget);
      __ jump_to_method_handle_entry(rcx_recv, rdx_temp);

      __ bind(bad_array_klass);
      UNPUSH_RSI_RDI;
      __ pushptr(Address(rdx_array_klass, java_mirror_offset)); // required type
      __ pushptr(vmarg);                // bad array
      __ push((int)Bytecodes::_aaload); // who is complaining?
      __ jump(ExternalAddress(from_interpreted_entry(_raise_exception)));

      __ bind(bad_array_length);
      UNPUSH_RSI_RDI;
      __ push(rcx_recv);        // AMH requiring a certain length
      __ pushptr(vmarg);        // bad array
      __ push((int)Bytecodes::_arraylength); // who is complaining?
      __ jump(ExternalAddress(from_interpreted_entry(_raise_exception)));

#undef UNPUSH_RSI_RDI
    }
    break;

  case _adapter_flyby:
  case _adapter_ricochet:
    __ unimplemented(entry_name(ek)); // %%% FIXME: NYI
    break;

  default:  ShouldNotReachHere();
  }
  __ hlt();

  address me_cookie = MethodHandleEntry::start_compiled_entry(_masm, interp_entry);
  __ unimplemented(entry_name(ek)); // %%% FIXME: NYI

  init_entry(ek, MethodHandleEntry::finish_compiled_entry(_masm, me_cookie));
}<|MERGE_RESOLUTION|>--- conflicted
+++ resolved
@@ -1,9 +1,5 @@
 /*
-<<<<<<< HEAD
- * Copyright (c) 1997, 2009, Oracle and/or its affiliates. All rights reserved.
-=======
  * Copyright (c) 1997, 2010, Oracle and/or its affiliates. All rights reserved.
->>>>>>> eb8bd999
  * DO NOT ALTER OR REMOVE COPYRIGHT NOTICES OR THIS FILE HEADER.
  *
  * This code is free software; you can redistribute it and/or modify it
@@ -68,15 +64,9 @@
                            const char* error_message) {
   // Verify that argslot lies within (rsp, rbp].
   Label L_ok, L_bad;
-<<<<<<< HEAD
-  __ cmpptr(rax_argslot, rbp);
-  __ jccb(Assembler::above, L_bad);
-  __ cmpptr(rsp, rax_argslot);
-=======
   __ cmpptr(argslot_reg, rbp);
   __ jccb(Assembler::above, L_bad);
   __ cmpptr(rsp, argslot_reg);
->>>>>>> eb8bd999
   __ jccb(Assembler::below, L_ok);
   __ bind(L_bad);
   __ stop(error_message);
@@ -202,24 +192,9 @@
                              (!arg_slots.is_register() ? rsp : arg_slots.as_register()));
 
 #ifdef ASSERT
-<<<<<<< HEAD
-  {
-    // Verify that [argslot..argslot+size) lies within (rsp, rbp).
-    Label L_ok, L_bad;
-    __ lea(rbx_temp, Address(rax_argslot, arg_slots, Address::times_ptr));
-    __ cmpptr(rbx_temp, rbp);
-    __ jccb(Assembler::above, L_bad);
-    __ cmpptr(rsp, rax_argslot);
-    __ jccb(Assembler::below, L_ok);
-    __ bind(L_bad);
-    __ stop("deleted argument(s) must fall within current frame");
-    __ bind(L_ok);
-  }
-=======
   // Verify that [argslot..argslot+size) lies within (rsp, rbp).
   __ lea(rbx_temp, Address(rax_argslot, arg_slots, Address::times_ptr));
   verify_argslot(_masm, rbx_temp, "deleted argument(s) must fall within current frame");
->>>>>>> eb8bd999
   if (arg_slots.is_register()) {
     Label L_ok, L_bad;
     __ cmpptr(arg_slots.as_register(), (int32_t) NULL_WORD);
@@ -341,8 +316,6 @@
 
   const int java_mirror_offset = klassOopDesc::klass_part_offset_in_bytes() + Klass::java_mirror_offset_in_bytes();
 
-  const int java_mirror_offset = klassOopDesc::klass_part_offset_in_bytes() + Klass::java_mirror_offset_in_bytes();
-
   if (have_entry(ek)) {
     __ nop();                   // empty stubs make SG sick
     return;
@@ -386,16 +359,8 @@
       __ mov(rsp, rsi);   // cut the stack back to where the caller started
 
       // Repush the arguments as if coming from the interpreter.
-<<<<<<< HEAD
-      if (TaggedStackInterpreter)  __ push(frame::tag_for_basic_type(T_INT));
-      __ push(rdx_code);
-      if (TaggedStackInterpreter)  __ push(frame::tag_for_basic_type(T_OBJECT));
-      __ push(rcx_fail);
-      if (TaggedStackInterpreter)  __ push(frame::tag_for_basic_type(T_OBJECT));
-=======
       __ push(rdx_code);
       __ push(rcx_fail);
->>>>>>> eb8bd999
       __ push(rax_want);
 
       Register rbx_method = rbx_temp;
@@ -416,10 +381,6 @@
       // Do something that is at least causes a valid throw from the interpreter.
       __ bind(no_method);
       __ pop(rax_want);
-<<<<<<< HEAD
-      if (TaggedStackInterpreter)  __ pop(rcx_fail);
-=======
->>>>>>> eb8bd999
       __ pop(rcx_fail);
       __ push(rax_want);
       __ push(rcx_fail);
@@ -555,11 +516,7 @@
 #ifndef _LP64
         if (arg_slots == 2) {
           __ movl(rdx_temp, prim_value_addr.plus_disp(wordSize));
-<<<<<<< HEAD
-          __ movl(Address(rax_argslot, Interpreter::stackElementSize()), rdx_temp);
-=======
           __ movl(Address(rax_argslot, Interpreter::stackElementSize), rdx_temp);
->>>>>>> eb8bd999
         }
 #endif //_LP64
       }
@@ -707,11 +664,7 @@
       __ shrl(rdx_temp /*, rcx*/);
 
       __ bind(done);
-<<<<<<< HEAD
-      __ movl(vmarg, rdx_temp);
-=======
       __ movl(vmarg, rdx_temp);  // Store the value.
->>>>>>> eb8bd999
       __ xchgptr(rcx, rbx_vminfo);                // restore rcx_recv
 
       __ jump_to_method_handle_entry(rcx_recv, rdx_temp);
