--- conflicted
+++ resolved
@@ -3008,19 +3008,6 @@
     // arraycopy stubs used by compilers
     generate_arraycopy_stubs();
 
-<<<<<<< HEAD
-    // generic method handle stubs
-    if (EnableMethodHandles && SystemDictionary::MethodHandle_klass() != NULL) {
-      for (MethodHandles::EntryKind ek = MethodHandles::_EK_FIRST;
-           ek < MethodHandles::_EK_LIMIT;
-           ek = MethodHandles::EntryKind(1 + (int)ek)) {
-        StubCodeMark mark(this, "MethodHandle", MethodHandles::entry_name(ek));
-        MethodHandles::generate_method_handle_stub(_masm, ek);
-      }
-    }
-
-=======
->>>>>>> eb8bd999
     generate_math_stubs();
   }
 
