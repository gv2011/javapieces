/*
 * Copyright (c) 2010, 2013, Oracle and/or its affiliates. All rights reserved.
 * DO NOT ALTER OR REMOVE COPYRIGHT NOTICES OR THIS FILE HEADER.
 *
 * This code is free software; you can redistribute it and/or modify it
 * under the terms of the GNU General Public License version 2 only, as
 * published by the Free Software Foundation.  Oracle designates this
 * particular file as subject to the "Classpath" exception as provided
 * by Oracle in the LICENSE file that accompanied this code.
 *
 * This code is distributed in the hope that it will be useful, but WITHOUT
 * ANY WARRANTY; without even the implied warranty of MERCHANTABILITY or
 * FITNESS FOR A PARTICULAR PURPOSE.  See the GNU General Public License
 * version 2 for more details (a copy is included in the LICENSE file that
 * accompanied this code).
 *
 * You should have received a copy of the GNU General Public License version
 * 2 along with this work; if not, write to the Free Software Foundation,
 * Inc., 51 Franklin St, Fifth Floor, Boston, MA 02110-1301 USA.
 *
 * Please contact Oracle, 500 Oracle Parkway, Redwood Shores, CA 94065 USA
 * or visit www.oracle.com if you need additional information or have any
 * questions.
 */

package jdk.nashorn.internal.runtime;

import static jdk.nashorn.internal.codegen.Compiler.SCRIPTS_PACKAGE;
import static jdk.nashorn.internal.codegen.Compiler.binaryName;
import static jdk.nashorn.internal.codegen.CompilerConstants.JS_OBJECT_DUAL_FIELD_PREFIX;
import static jdk.nashorn.internal.codegen.CompilerConstants.JS_OBJECT_SINGLE_FIELD_PREFIX;

import java.lang.module.ModuleDescriptor;
import java.lang.reflect.Module;
import java.security.ProtectionDomain;
import jdk.nashorn.internal.codegen.ObjectClassGenerator;

/**
 * Responsible for on the fly construction of structure classes.
 */
final class StructureLoader extends NashornLoader {
    private static final String SINGLE_FIELD_PREFIX = binaryName(SCRIPTS_PACKAGE) + '.' + JS_OBJECT_SINGLE_FIELD_PREFIX.symbolName();
    private static final String DUAL_FIELD_PREFIX   = binaryName(SCRIPTS_PACKAGE) + '.' + JS_OBJECT_DUAL_FIELD_PREFIX.symbolName();

    private final Module structuresModule;

    /**
     * Constructor.
     */
    StructureLoader(final ClassLoader parent) {
        super(parent);

        // new structures module, it's exports, read edges
        structuresModule = createModule("jdk.scripting.nashorn.structures");

        // specific exports from nashorn to the structures module
        NASHORN_MODULE.addExports(SCRIPTS_PKG, structuresModule);
        NASHORN_MODULE.addExports(RUNTIME_PKG, structuresModule);

        // nashorn has to read fields from classes of the new module
        NASHORN_MODULE.addReads(structuresModule);
    }

    private Module createModule(final String moduleName) {
        final ModuleDescriptor descriptor
<<<<<<< HEAD
                = ModuleDescriptor.module(moduleName)
=======
                = new ModuleDescriptor.Builder(moduleName)
                    .requires("java.base")
>>>>>>> e0effdf7
                    .requires(NASHORN_MODULE.getName())
                    .contains(SCRIPTS_PKG)
                    .build();

        final Module mod = Context.createModuleTrusted(descriptor, this);
        loadModuleManipulator();
        return mod;
    }

    /**
     * Returns true if the class name represents a structure object with dual primitive/object fields.
     * @param name a class name
     * @return true if a dual field structure class
     */
    private static boolean isDualFieldStructure(final String name) {
        return name.startsWith(DUAL_FIELD_PREFIX);
    }

    /**
     * Returns true if the class name represents a structure object with single object-only fields.
     * @param name a class name
     * @return true if a single field structure class
     */
    static boolean isSingleFieldStructure(final String name) {
        return name.startsWith(SINGLE_FIELD_PREFIX);
    }

    /**
     * Returns true if the class name represents a Nashorn structure object.
     * @param name a class name
     * @return true if a structure class
     */
    static boolean isStructureClass(final String name) {
        return isDualFieldStructure(name) || isSingleFieldStructure(name);
    }

    Module getModule() {
        return structuresModule;
    }

    @Override
    protected Class<?> findClass(final String name) throws ClassNotFoundException {
        if (isDualFieldStructure(name)) {
            return generateClass(name, name.substring(DUAL_FIELD_PREFIX.length()), true);
        } else if (isSingleFieldStructure(name)) {
            return generateClass(name, name.substring(SINGLE_FIELD_PREFIX.length()), false);
        }
        return super.findClass(name);
    }

    /**
     * Generate a layout class.
     * @param name       Name of class.
     * @param descriptor Layout descriptor.
     * @return Generated class.
     */
    private Class<?> generateClass(final String name, final String descriptor, final boolean dualFields) {
        final Context context = Context.getContextTrusted();

        final byte[] code = new ObjectClassGenerator(context, dualFields).generate(descriptor);
        return defineClass(name, code, 0, code.length, new ProtectionDomain(null, getPermissions(null)));
    }
}<|MERGE_RESOLUTION|>--- conflicted
+++ resolved
@@ -63,12 +63,8 @@
 
     private Module createModule(final String moduleName) {
         final ModuleDescriptor descriptor
-<<<<<<< HEAD
                 = ModuleDescriptor.module(moduleName)
-=======
-                = new ModuleDescriptor.Builder(moduleName)
                     .requires("java.base")
->>>>>>> e0effdf7
                     .requires(NASHORN_MODULE.getName())
                     .contains(SCRIPTS_PKG)
                     .build();
