--- conflicted
+++ resolved
@@ -58,13 +58,8 @@
         // empty
     }
 
-<<<<<<< HEAD
-    // After the switch to modules, JDK no longer loads signed jars during
-    // start up as SUN, SunRsaSign, and SunEC are all in modules.
-=======
     // After the switch to modules, JDK providers are all in modules and JDK
     // no longer needs to load signed jars during start up.
->>>>>>> 92da3fbe
     //
     // However, for earlier releases, it need special handling to resolve
     // circularities when loading signed JAR files during startup. The code
@@ -84,49 +79,24 @@
     // The code here is used by sun.security.util.SignatureFileVerifier.
     // See there for details.
 
-<<<<<<< HEAD
-    private static final String BACKUP_PROVIDER_CLASSNAME =
-        "sun.security.provider.VerificationProvider";
-
-=======
->>>>>>> 92da3fbe
     // Hardcoded names of providers to use for JAR verification.
     // MUST NOT be on the bootclasspath and not in signed JAR files.
     private static final String[] jarVerificationProviders = {
         "SUN",
         "SunRsaSign",
-<<<<<<< HEAD
-        // Note: SunEC *is* in a signed JAR file, but it's not signed
-        // by EC itself. So it's still safe to be listed here.
-        "SunEC",
-=======
         // Note: when SunEC is in a signed JAR file, it's not signed
         // by EC algorithms. So it's still safe to be listed here.
         // Need to use class name here, otherwise it cannot be loaded for
         // jar verification. Only those providers in java.base are created
         // directly by ProviderConfig class.
         "sun.security.ec.SunEC",
->>>>>>> 92da3fbe
     };
 
     // Return Sun provider.
     // This method should only be called by
     // sun.security.util.ManifestEntryVerifier and java.security.SecureRandom.
     public static Provider getSunProvider() {
-<<<<<<< HEAD
-        try {
-            return new sun.security.provider.Sun();
-        } catch (Exception e) {
-            try {
-                Class<?> clazz = Class.forName(BACKUP_PROVIDER_CLASSNAME);
-                return (Provider)clazz.newInstance();
-            } catch (Exception ee) {
-                throw new RuntimeException("Sun provider not found", e);
-            }
-        }
-=======
         return new sun.security.provider.Sun();
->>>>>>> 92da3fbe
     }
 
     /**
@@ -138,11 +108,6 @@
     public static Object startJarVerification() {
         ProviderList currentList = getProviderList();
         ProviderList jarList = currentList.getJarList(jarVerificationProviders);
-<<<<<<< HEAD
-        if (jarList.size() < 3) {
-            // add backup provider
-            ProviderList.add(jarList, getSunProvider());
-=======
         if (jarList.getProvider("SUN") == null) {
             // add backup provider
             Provider p;
@@ -152,7 +117,6 @@
                 throw new RuntimeException("Missing provider for jar verification", e);
             }
             ProviderList.add(jarList, p);
->>>>>>> 92da3fbe
         }
         // return the old thread-local provider list, usually null
         return beginThreadProviderList(jarList);
