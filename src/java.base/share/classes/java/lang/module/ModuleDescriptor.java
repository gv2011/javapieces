--- conflicted
+++ resolved
@@ -1199,11 +1199,7 @@
          *
          * @see ModuleDescriptor#isAutomatic()
          */
-<<<<<<< HEAD
-        /* package */ Builder automatic() {
-=======
         public Builder automatic() {
->>>>>>> 450a18ba
             this.automatic = true;
             return this;
         }
