#
# Copyright (c) 2011, 2014, Oracle and/or its affiliates. All rights reserved.
# DO NOT ALTER OR REMOVE COPYRIGHT NOTICES OR THIS FILE HEADER.
#
# This code is free software; you can redistribute it and/or modify it
# under the terms of the GNU General Public License version 2 only, as
# published by the Free Software Foundation.  Oracle designates this
# particular file as subject to the "Classpath" exception as provided
# by Oracle in the LICENSE file that accompanied this code.
#
# This code is distributed in the hope that it will be useful, but WITHOUT
# ANY WARRANTY; without even the implied warranty of MERCHANTABILITY or
# FITNESS FOR A PARTICULAR PURPOSE.  See the GNU General Public License
# version 2 for more details (a copy is included in the LICENSE file that
# accompanied this code).
#
# You should have received a copy of the GNU General Public License version
# 2 along with this work; if not, write to the Free Software Foundation,
# Inc., 51 Franklin St, Fifth Floor, Boston, MA 02110-1301 USA.
#
# Please contact Oracle, 500 Oracle Parkway, Redwood Shores, CA 94065 USA
# or visit www.oracle.com if you need additional information or have any
# questions.
#

default: all

include $(SPEC)
include JigsawSpecMod.gmk
include MakeBase.gmk

INCLUDEDIR = $(JDK_OUTPUTDIR)/include
LIBDIR := $(JDK_OUTPUTDIR)/lib

#
# Files are grouped by modules.  The following defines variables
# for modules containing non-class files.
#
ACCESSBRIDGE_CONF_FILES:=
BASE_CONF_FILES:=
DESKTOP_CONF_FILES:=
HPROF_CONF_FILES:=
MANAGEMENT_CONF_FILES:=
NET_CONF_FILES:=
LOGGING_CONF_FILES:=
SECURITY_PKCS11_CONF_FILES:=
SECURITY_UCRYPTO_CONF_FILES:=

OPENJDK_TARGET_OS_INCLUDE = $(INCLUDEDIR)/$(OPENJDK_TARGET_OS)

ifeq ($(OPENJDK_TARGET_OS), windows)
  OPENJDK_TARGET_OS_INCLUDE = $(INCLUDEDIR)/win32
else ifeq ($(OPENJDK_TARGET_OS), macosx)
  OPENJDK_TARGET_OS_INCLUDE = $(INCLUDEDIR)/darwin
endif

#
# Copy exported header files to outputdir.
#
ifeq ($(SHUFFLED), true)
  JAVA_BASE_HEADERS := \
      $(INCLUDEDIR)/jni.h \
      $(INCLUDEDIR)/jvmti.h \
      $(INCLUDEDIR)/jvmticmlr.h \
      $(INCLUDEDIR)/classfile_constants.h \
      $(OPENJDK_TARGET_OS_INCLUDE)/jni_md.h \
      #

  $(INCLUDEDIR)/%.h: $(JDK_TOPDIR)/$(SRC_SUBDIR)/java.base/share/native/include/%.h
	$(call install-file)

  $(OPENJDK_TARGET_OS_INCLUDE)/%.h: \
      $(JDK_TOPDIR)/$(SRC_SUBDIR)/java.base/$(OPENJDK_TARGET_OS_EXPORT_DIR)/native/include/%.h
	$(call install-file)


  JAVA_DESKTOP_HEADERS := \
      $(INCLUDEDIR)/jawt.h \
      $(OPENJDK_TARGET_OS_INCLUDE)/jawt_md.h \
      #

  $(INCLUDEDIR)/%.h: $(JDK_TOPDIR)/$(SRC_SUBDIR)/java.desktop/share/native/include/%.h
	$(call install-file)

  $(OPENJDK_TARGET_OS_INCLUDE)/%.h: \
      $(JDK_TOPDIR)/$(SRC_SUBDIR)/java.desktop/$(OPENJDK_TARGET_OS_EXPORT_DIR)/native/include/%.h
	$(call install-file)

  ifndef OPENJDK
    ifeq ($(OPENJDK_TARGET_OS), windows)
      ACCESSBRIDGE_CONF_FILES += $(JDK_OUTPUTDIR)/lib/accessibility.properties
      ACCESSBRIDGE_HEADERS += \
          $(OPENJDK_TARGET_OS_INCLUDE)/bridge/AccessBridgeCallbacks.h \
          $(OPENJDK_TARGET_OS_INCLUDE)/bridge/AccessBridgeCalls.h \
          $(OPENJDK_TARGET_OS_INCLUDE)/bridge/AccessBridgePackages.h \
          $(OPENJDK_TARGET_OS_INCLUDE)/bridge/AccessBridgeCalls.c \
          #

      $(OPENJDK_TARGET_OS_INCLUDE)/bridge/%: \
          $(JDK_TOPDIR)/$(SRC_SUBDIR)/closed/oracle.accessbridge/windows/native/include/bridge/%
		$(install-file)

      $(JDK_OUTPUTDIR)/lib/accessibility.properties: \
          $(JDK_TOPDIR)/$(SRC_SUBDIR)/closed/oracle.accessbridge/windows/conf/accessibility.properties
		$(install-file)

      oracle.accessbridge: $(ACCESSBRIDGE_CONF_FILES) $(ACCESSBRIDGE_DESKTOP_HEADERS)

    endif
  endif


  JDK_DEBUG_AGENT_HEADERS := $(INCLUDEDIR)/jdwpTransport.h

  $(INCLUDEDIR)/%.h: $(JDK_TOPDIR)/$(SRC_SUBDIR)/jdk.jdwp.agent/share/native/include/%.h
	$(call install-file)

else
  H_TARGET_FILES := $(INCLUDEDIR)/jdwpTransport.h \
      $(INCLUDEDIR)/jni.h \
      $(INCLUDEDIR)/jvmti.h \
      $(INCLUDEDIR)/jvmticmlr.h \
      $(INCLUDEDIR)/classfile_constants.h \
      $(INCLUDEDIR)/jawt.h \
      $(OPENJDK_TARGET_OS_INCLUDE)/jni_md.h \
      $(OPENJDK_TARGET_OS_INCLUDE)/jawt_md.h

  $(INCLUDEDIR)/%.h: $(JDK_TOPDIR)/src/share/javavm/export/%.h
	$(call install-file)

  $(OPENJDK_TARGET_OS_INCLUDE)/%.h: $(JDK_TOPDIR)/src/$(OPENJDK_TARGET_OS_EXPORT_DIR)/javavm/export/%.h
	$(call install-file)

  ########################################################################################

  ifndef OPENJDK
    ifeq ($(OPENJDK_TARGET_OS), windows)
      DESKTOP_CONF_FILES += $(JDK_OUTPUTDIR)/lib/accessibility.properties
      H_TARGET_FILES += $(OPENJDK_TARGET_OS_INCLUDE)/bridge/AccessBridgeCallbacks.h \
          $(OPENJDK_TARGET_OS_INCLUDE)/bridge/AccessBridgeCalls.h \
          $(OPENJDK_TARGET_OS_INCLUDE)/bridge/AccessBridgePackages.h \
          $(OPENJDK_TARGET_OS_INCLUDE)/bridge/AccessBridgeCalls.c \
          $(JDK_OUTPUTDIR)/lib/accessibility.properties \
          #

      $(OPENJDK_TARGET_OS_INCLUDE)/bridge/%: \
          $(JDK_TOPDIR)/src/closed/windows/native/sun/bridge/%
		$(install-file)

      $(JDK_OUTPUTDIR)/lib/accessibility.properties: \
          $(JDK_TOPDIR)/src/closed/windows/native/sun/bridge/accessibility.properties
		$(install-file)

    endif
  endif
endif

##########################################################################################

MGMT_LIBDIR := $(LIBDIR)/management
ifeq ($(SHUFFLED), true)
  MGMT_LIB_SRC := $(JDK_TOPDIR)/$(SRC_SUBDIR)/java.management/share/conf
else
MGMT_LIB_SRC := $(JDK_TOPDIR)/src/share/lib/management
endif
MGMT_SRC_FILES := $(wildcard $(MGMT_LIB_SRC)/*)
MGMT_TARGET_FILES := $(subst $(MGMT_LIB_SRC),$(MGMT_LIBDIR),$(MGMT_SRC_FILES))

$(MGMT_LIBDIR)/management.properties: $(MGMT_LIB_SRC)/management.properties
	$(call install-file)
	$(CHMOD) 644 $@

# this file has different permissions...don't know why...
$(MGMT_LIBDIR)/jmxremote.access: $(MGMT_LIB_SRC)/jmxremote.access
	$(call install-file)
	$(CHMOD) 644 $@

$(MGMT_LIBDIR)/%: $(MGMT_LIB_SRC)/%
	$(call install-file)
	$(CHMOD) 444 $@

MANAGEMENT_CONF_FILES := $(MGMT_TARGET_FILES)

##########################################################################################

ifeq ($(SHUFFLED), true)
  LOGGING_LIB_SRC := $(JDK_TOPDIR)/$(SRC_SUBDIR)/java.logging/share/conf
else
  LOGGING_LIB_SRC := $(JDK_TOPDIR)/src/share/lib
endif

$(LIBDIR)/logging.properties: $(LOGGING_LIB_SRC)/logging.properties
	$(call install-file)

LOGGING_CONF_FILES := $(LIBDIR)/logging.properties

##########################################################################################
#
# Copy property files from sun/print to LIBDIR
#
ifeq ($(SHUFFLED), true)
  PSFONTPROPFILE_SRC_DIR := $(JDK_TOPDIR)/$(SRC_SUBDIR)/java.desktop/share/conf
else
  PSFONTPROPFILE_SRC_DIR := $(JDK_TOPDIR)/src/share/classes/sun/print
endif
PSFONTPROPFILE_SRCS := $(wildcard $(PSFONTPROPFILE_SRC_DIR)/psfont*.properties*)
PSFONTPROPFILE_TARGET_FILES := $(subst $(PSFONTPROPFILE_SRC_DIR),$(LIBDIR),$(PSFONTPROPFILE_SRCS))

$(LIBDIR)/%: $(PSFONTPROPFILE_SRC_DIR)/%
	$(call install-file)

DESKTOP_CONF_FILES += $(PSFONTPROPFILE_TARGET_FILES)

##########################################################################################
#
# Copy cursor.properties and cursors gif files to LIBDIR
#
ifneq ($(OPENJDK_TARGET_OS), macosx)
  OPENJDK_TARGET_OS_LIB_SRC := $(JDK_TOPDIR)/$(SRC_SUBDIR)$(JAVA_DESKTOP_SUBDIR)/$(OPENJDK_TARGET_OS_API_DIR)/$(CONF_SUBDIR)
else
  OPENJDK_TARGET_OS_LIB_SRC := $(JDK_TOPDIR)/$(SRC_SUBDIR)$(JAVA_DESKTOP_SUBDIR)/macosx/$(CONF_SUBDIR)
endif

<<<<<<< HEAD
CURSORS_DEST_DIR = $(LIBDIR)/images/cursors
CURSORS_OPENJDK_TARGET_OS_LIB_SRC = $(JDK_TOPDIR)/src/$(OPENJDK_TARGET_OS_API_DIR)/lib/images/cursors
=======
$(LIBDIR)/flavormap.properties: $(OPENJDK_TARGET_OS_LIB_SRC)/flavormap.properties
	$(call install-file)

DESKTOP_CONF_FILES += $(LIBDIR)/flavormap.properties

CURSORS_DEST_DIR := $(LIBDIR)/images/cursors
CURSORS_OPENJDK_TARGET_OS_LIB_SRC := $(JDK_TOPDIR)/$(SRC_SUBDIR)$(JAVA_DESKTOP_SUBDIR)/$(OPENJDK_TARGET_OS_API_DIR)/$(CONF_SUBDIR)/images/cursors
>>>>>>> 62853f49

$(CURSORS_DEST_DIR)/cursors.properties: $(CURSORS_OPENJDK_TARGET_OS_LIB_SRC)/cursors.properties
	$(call install-file)

DESKTOP_CONF_FILES += $(CURSORS_DEST_DIR)/cursors.properties

CURSORS_LIB_SRC := $(JDK_TOPDIR)/$(SRC_SUBDIR)$(JAVA_DESKTOP_SUBDIR)/share/$(CONF_SUBDIR)/images/cursors
ifeq ($(OPENJDK_TARGET_OS), windows)
  CURSORS_SRC_FILES := $(CURSORS_LIB_SRC)/invalid32x32.gif $(wildcard $(CURSORS_LIB_SRC)/win32_*.gif)
else # OPENJDK_TARGET_OS
  CURSORS_SRC_FILES := $(CURSORS_LIB_SRC)/invalid32x32.gif $(wildcard $(CURSORS_LIB_SRC)/motif_*.gif)
endif # OPENJDK_TARGET_OS
CURSORS_TARGET_FILES := $(subst $(CURSORS_LIB_SRC),$(CURSORS_DEST_DIR),$(CURSORS_SRC_FILES))

$(CURSORS_DEST_DIR)/%: $(CURSORS_LIB_SRC)/%
	$(call install-file)

DESKTOP_CONF_FILES += $(CURSORS_TARGET_FILES)

##########################################################################################

CALENDARS_SRC := $(JDK_TOPDIR)/$(SRC_SUBDIR)$(JAVA_BASE_SUBDIR)/share/$(CONF_SUBDIR)

$(LIBDIR)/calendars.properties: $(CALENDARS_SRC)/calendars.properties
	$(call install-file)

BASE_CONF_FILES += $(LIBDIR)/calendars.properties

$(LIBDIR)/hijrah-config-umalqura.properties: $(CALENDARS_SRC)/hijrah-config-umalqura.properties
	$(MKDIR) -p $(@D)
	$(RM) $@
	$(CP) $< $@

BASE_CONF_FILES += $(LIBDIR)/hijrah-config-umalqura.properties

##########################################################################################

ifneq ($(findstring $(OPENJDK_TARGET_OS), windows aix),)

  TZMAPPINGS_SRC := $(JDK_TOPDIR)/$(SRC_SUBDIR)$(JAVA_BASE_SUBDIR)/$(OPENJDK_TARGET_OS)/$(CONF_SUBDIR)

  $(LIBDIR)/tzmappings: $(TZMAPPINGS_SRC)/tzmappings
	$(call install-file)

  BASE_CONF_FILES += $(LIBDIR)/tzmappings

endif

##########################################################################################

ICCPROFILE_DEST_DIR := $(LIBDIR)/cmm

ifdef OPENJDK
  ICCPROFILE_SRC_DIR := $(JDK_TOPDIR)/$(SRC_SUBDIR)$(JAVA_DESKTOP_SUBDIR)/share/$(CONF_SUBDIR)/cmm/lcms
else
  ICCPROFILE_SRC_DIR := $(JDK_TOPDIR)/$(SRC_SUBDIR)/closed$(JAVA_DESKTOP_SUBDIR)/share/$(CONF_SUBDIR)/cmm/kcms
endif

ICCPROFILE_SRCS := $(wildcard $(ICCPROFILE_SRC_DIR)/*.pf)
ICCPROFILE_TARGET_FILES := $(subst $(ICCPROFILE_SRC_DIR),$(ICCPROFILE_DEST_DIR),$(ICCPROFILE_SRCS))

$(ICCPROFILE_DEST_DIR)%.pf: $(ICCPROFILE_SRC_DIR)%.pf
	$(call install-file)
	$(CHMOD) 444 $@

DESKTOP_CONF_FILES += $(ICCPROFILE_TARGET_FILES)

##########################################################################################

ifneq ($(FREETYPE_BUNDLE_LIB_PATH), )
  # We need to bundle the freetype library, so it will be available at runtime as well as link time.
  #
  # NB: Default freetype build system uses -h linker option and
  # result .so contains hardcoded library name that is later
  # used for adding dependencies to other objects
  # (e.g. libfontmanager.so).
  #
  # It is not obvious how to extract that hardcoded name (libfreetype.so.6)
  # without overcomplicating logic here.
  # To workaround this we hardcode .6 suffix for now.
  #
  # Note that .so.6 library will not be found by System.loadLibrary()
  # but fortunately we need to load FreeType library explicitly
  # on windows only
  #
  #TODO: rework this to avoid hardcoding library name in the makefile
  #
  ifeq ($(OPENJDK_TARGET_OS), windows)
    FREETYPE_TARGET_LIB := $(JDK_OUTPUTDIR)/bin/$(call SHARED_LIBRARY,freetype)
  else
    FREETYPE_TARGET_LIB := $(JDK_OUTPUTDIR)/lib$(OPENJDK_TARGET_CPU_LIBDIR)/$(call SHARED_LIBRARY,freetype).6
  endif

  $(FREETYPE_TARGET_LIB): $(FREETYPE_BUNDLE_LIB_PATH)/$(call SHARED_LIBRARY,freetype)
	$(CP) $(FREETYPE_BUNDLE_LIB_PATH)/$(call SHARED_LIBRARY,freetype) $@
        ifeq ($(OPENJDK_BUILD_OS), windows)
	  $(CHMOD) +rx $@
        endif
endif

##########################################################################################

# Copy msvcrXX.dll on windows

ifeq ($(OPENJDK_TARGET_OS), windows)
  MSVCR_TARGET := $(JDK_OUTPUTDIR)/bin/$(notdir $(MSVCR_DLL))
  # Chmod to avoid permission issues if bundles are unpacked on unix platforms.
  $(MSVCR_TARGET): $(MSVCR_DLL)
	$(call install-file)
	$(CHMOD) a+rx $@
endif

##########################################################################################

ifeq ($(SHUFFLED), true)
  HPROF_SRC := $(JDK_TOPDIR)/$(SRC_SUBDIR)/demo/share/jvmti/hprof/jvm.hprof.txt
else
  HPROF_SRC := $(JDK_TOPDIR)/src/share/demo/jvmti/hprof/jvm.hprof.txt
endif

$(LIBDIR)/jvm.hprof.txt: $(HPROF_SRC)
	$(call install-file)

HPROF_CONF_FILES := $(LIBDIR)/jvm.hprof.txt

##########################################################################################

#
# How to install jvm.cfg.
#
ifeq ($(JVM_VARIANT_ZERO), true)
  JVMCFG_ARCH := zero
else
  JVMCFG_ARCH := $(OPENJDK_TARGET_CPU_LEGACY)
endif

ifeq ($(SHUFFLED), true)
  ifeq ($(OPENJDK_TARGET_OS), macosx)
    JVMCFG_SRC := $(JDK_TOPDIR)/$(SRC_SUBDIR)/java.base/macosx/conf/$(JVMCFG_ARCH)/jvm.cfg
  else
    JVMCFG_SRC := $(JDK_TOPDIR)/$(SRC_SUBDIR)/java.base/$(OPENJDK_TARGET_OS_API_DIR)/conf/$(JVMCFG_ARCH)/jvm.cfg
  endif
else
  ifeq ($(OPENJDK_TARGET_OS), macosx)
    JVMCFG_SRC := $(JDK_TOPDIR)/src/macosx/bin/$(JVMCFG_ARCH)/jvm.cfg
  else
    JVMCFG_SRC := $(JDK_TOPDIR)/src/$(OPENJDK_TARGET_OS_API_DIR)/bin/$(JVMCFG_ARCH)/jvm.cfg
  endif
endif
JVMCFG_DIR := $(JDK_OUTPUTDIR)/lib$(OPENJDK_TARGET_CPU_LIBDIR)
JVMCFG := $(JVMCFG_DIR)/jvm.cfg

# To do: should this also support -zeroshark?

ifeq ($(OPENJDK_TARGET_CPU_BITS), 64)
  COPY_JVM_CFG_FILE := true
else
  # On 32-bit machines we have three potential VMs: client, server and minimal.
  # Historically we usually have both client and server and so that is what the
  # committed jvm.cfg expects (including platform specific ergonomics switches
  # to decide whether to use client or server by default). So when we have anything
  # other than client and server we need to define a new jvm.cfg file.
  # The main problem is deciding whether to use aliases for the VMs that are not
  # present and the current position is that we add aliases for client and server, but
  # not for minimal.
  CLIENT_AND_SERVER := $(and $(findstring true, $(JVM_VARIANT_SERVER)), $(findstring true, $(JVM_VARIANT_CLIENT)))
  ifeq ($(CLIENT_AND_SERVER), true)
    COPY_JVM_CFG_FILE := true
  else
    # For zero, the default jvm.cfg file is sufficient
    ifeq ($(JVM_VARIANT_ZERO), true)
      COPY_JVM_CFG_FILE := true
    endif
  endif
endif

ifeq ($(COPY_JVM_CFG_FILE), true)
  $(JVMCFG): $(JVMCFG_SRC)
	$(call install-file)
else
  $(JVMCFG):
	$(MKDIR) -p $(@D)
	$(RM) $(@)
        # Now check for other permutations
        ifeq ($(JVM_VARIANT_SERVER), true)
	  $(PRINTF) "-server KNOWN\n">>$(@)
	  $(PRINTF) "-client ALIASED_TO -server\n">>$(@)
          ifeq ($(JVM_VARIANT_MINIMAL1), true)
	    $(PRINTF) "-minimal KNOWN\n">>$(@)
          endif
        else
          ifeq ($(JVM_VARIANT_CLIENT), true)
	    $(PRINTF) "-client KNOWN\n">>$(@)
	    $(PRINTF) "-server ALIASED_TO -client\n">>$(@)
            ifeq ($(JVM_VARIANT_MINIMAL1), true)
	      $(PRINTF) "-minimal KNOWN\n">>$(@)
            endif
          else
            ifeq ($(JVM_VARIANT_MINIMAL1), true)
	      $(PRINTF) "-minimal KNOWN\n">>$(@)
	      $(PRINTF) "-server ALIASED_TO -minimal\n">>$(@)
	      $(PRINTF) "-client ALIASED_TO -minimal\n">>$(@)
            endif
          endif
        endif
endif

BASE_CONF_FILES += $(JVMCFG)

##########################################################################################

POLICY_SRC := $(JDK_TOPDIR)/$(SRC_SUBDIR)$(JAVA_BASE_SUBDIR)/share/$(CONF_SUBDIR)/security/java.policy
POLICY_DST := $(JDK_OUTPUTDIR)/lib/security/java.policy

POLICY_SRC_LIST :=

ifeq ($(OPENJDK_TARGET_OS), windows)
  POLICY_SRC_LIST += $(JDK_TOPDIR)/src/$(OPENJDK_TARGET_OS)/lib/security/java.policy
endif
ifndef OPENJDK
  ifeq ($(OPENJDK_TARGET_OS), windows)
    ifeq ($(OPENJDK_TARGET_CPU_BITS), 32)
      POLICY_SRC_LIST += $(JDK_TOPDIR)/src/closed/$(OPENJDK_TARGET_OS)/lib/security/java.policy-win32
    else
      POLICY_SRC_LIST += $(JDK_TOPDIR)/src/closed/$(OPENJDK_TARGET_OS)/lib/security/java.policy-win64
    endif
  endif
  ifeq ($(OPENJDK_TARGET_OS), solaris)
    POLICY_SRC_LIST += $(JDK_TOPDIR)/src/closed/$(OPENJDK_TARGET_OS)/lib/security/java.policy
  endif
endif

POLICY_SRC_LIST += $(POLICY_SRC)

$(POLICY_DST): $(POLICY_SRC_LIST)
	$(MKDIR) -p $(@D)
	$(RM) $@ $@.tmp
	$(foreach f,$(POLICY_SRC_LIST),$(CAT) $(f) >> $@.tmp;)
	$(MV) $@.tmp $@

BASE_CONF_FILES += $(POLICY_DST)

##########################################################################################

ifeq ($(CACERTS_FILE), )
  ifeq ($(SHUFFLED), true)
    CACERTS_FILE := $(JDK_TOPDIR)/$(SRC_SUBDIR)/java.base/share/conf/security/cacerts
  else
    CACERTS_FILE := $(JDK_TOPDIR)/$(SRC_SUBDIR)/share/lib/security/cacerts
  endif
endif
CACERTS_DST := $(JDK_OUTPUTDIR)/lib/security/cacerts

$(CACERTS_DST): $(CACERTS_FILE)
	$(call install-file)

BASE_CONF_FILES += $(CACERTS_DST)

##########################################################################################

<<<<<<< HEAD
=======
BLACKLISTED_CERTS_SRC := $(JDK_TOPDIR)/$(SRC_SUBDIR)$(JAVA_BASE_SUBDIR)/share/$(CONF_SUBDIR)/security/blacklisted.certs
BLACKLISTED_CERTS_DST := $(JDK_OUTPUTDIR)/lib/security/blacklisted.certs

>>>>>>> 62853f49
ifndef OPENJDK

  BLACKLIST_SRC := $(JDK_TOPDIR)/$(SRC_SUBDIR)/closed$(JAVA_BASE_SUBDIR)/share/$(CONF_SUBDIR)/security/blacklist
  BLACKLIST_DST := $(JDK_OUTPUTDIR)/lib/security/blacklist

<<<<<<< HEAD
  TRUSTEDLIBS_SRC := $(JDK_TOPDIR)/src/closed/share/lib/security/trusted.libraries
=======
  BLACKLISTED_CERTS_SRC += $(wildcard $(JDK_TOPDIR)/src/closed$(JAVA_BASE_SUBDIR)/share/$(CONF_SUBDIR)/security/blacklisted.certs)

  TRUSTEDLIBS_SRC := $(JDK_TOPDIR)/$(SRC_SUBDIR)/closed$(JAVA_BASE_SUBDIR)/share/$(CONF_SUBDIR)/security/trusted.libraries
>>>>>>> 62853f49
  TRUSTEDLIBS_DST := $(JDK_OUTPUTDIR)/lib/security/trusted.libraries

  $(BLACKLIST_DST): $(BLACKLIST_SRC)
	$(call install-file)

  BASE_CONF_FILES += $(BLACKLIST_DST)

  $(TRUSTEDLIBS_DST): $(TRUSTEDLIBS_SRC)
	$(call install-file)

  BASE_CONF_FILES += $(TRUSTEDLIBS_DST)

endif

<<<<<<< HEAD
=======
$(BLACKLISTED_CERTS_DST): $(BLACKLISTED_CERTS_SRC)
	$(MKDIR) -p $(@D)
	$(CAT) $^ | $(SED) '/^$$/d' | $(SORT) | $(UNIQ) > $@.tmp
	$(GREP) -i Algorithm $@.tmp > $@
	if [ `$(SED) -n -e "$$=" $@` != 1 ]; then \
	   $(ECHO) "Different algorithms defined in $^"; \
	   $(RM) $@ $@.tmp; \
	   false; \
	fi
	$(GREP) -iv Algorithm $@.tmp >> $@
	$(RM) $@.tmp

BASE_CONF_FILES += $(BLACKLISTED_CERTS_DST)

>>>>>>> 62853f49
##########################################################################################

ifndef OPENJDK

  ifeq ($(SHUFFLED), true)
    SHARED_FONTS_SRC_DIR := $(JDK_TOPDIR)/$(SRC_SUBDIR)/closed$(JAVA_DESKTOP_SUBDIR)/share/$(CONF_SUBDIR)/fonts
    SHARED_FONTS_DST_DIR := $(JDK_OUTPUTDIR)/lib/fonts
    # Shouldn't this be moved to closed?
    FONTS_DIR_SRC := $(JDK_TOPDIR)/$(SRC_SUBDIR)$(JAVA_DESKTOP_SUBDIR)/unix/$(CONF_SUBDIR)/fonts/fonts.dir
  else
    SHARED_FONTS_SRC_DIR := $(JDK_TOPDIR)/src/closed/share/lib/fonts
    SHARED_FONTS_DST_DIR := $(JDK_OUTPUTDIR)/lib/fonts
    FONTS_DIR_SRC := $(JDK_TOPDIR)/src/solaris/classes/sun/awt/motif/java.fonts.dir
  endif
  SHARED_FONTS_FILES := \
      LucidaTypewriterRegular.ttf \
      LucidaTypewriterBold.ttf \
      LucidaBrightRegular.ttf \
      LucidaBrightDemiBold.ttf \
      LucidaBrightItalic.ttf \
      LucidaBrightDemiItalic.ttf \
      LucidaSansRegular.ttf \
      LucidaSansDemiBold.ttf \

  SHARED_FONTS_SRC := $(foreach F, $(SHARED_FONTS_FILES), $(SHARED_FONTS_SRC_DIR)/$(F))
  SHARED_FONTS_DST := $(foreach F, $(SHARED_FONTS_FILES), $(SHARED_FONTS_DST_DIR)/$(F))

  $(SHARED_FONTS_DST_DIR)/%.ttf: $(SHARED_FONTS_SRC_DIR)/%.ttf
	$(call install-file)

  $(SHARED_FONTS_DST_DIR)/fonts.dir: $(FONTS_DIR_SRC)
	$(call install-file)

  DESKTOP_CONF_FILES += $(SHARED_FONTS_DST)

  ifneq ($(OPENJDK_TARGET_OS), windows)
    DESKTOP_CONF_FILES += $(SHARED_FONTS_DST_DIR)/fonts.dir
  endif

  ifeq ($(OPENJDK_TARGET_OS), linux)

    # The oblique fonts are only needed/wanted on Linux.
    ifeq ($(SHUFFLED), true)
      OBL_FONTS_SRC_DIR := $(JDK_TOPDIR)/$(SRC_SUBDIR)/closed$(JAVA_DESKTOP_SUBDIR)/share/$(CONF_SUBDIR)/oblique-fonts
      OBL_FONTS_DST_DIR := $(JDK_OUTPUTDIR)/lib/oblique-fonts
      # Shouldn't this be moved to closed?
      OBL_FONTS_DIR_SRC := $(JDK_TOPDIR)/$(SRC_SUBDIR)$(JAVA_DESKTOP_SUBDIR)/linux/$(CONF_SUBDIR)/oblique-fonts/fonts.dir
    else
      OBL_FONTS_SRC_DIR := $(JDK_TOPDIR)/src/closed$(JAVA_DESKTOP_SUBDIR)/share/$(CONF_SUBDIR)/fonts/oblique
      OBL_FONTS_DST_DIR := $(JDK_OUTPUTDIR)/lib/oblique-fonts
      OBL_FONTS_DIR_SRC := $(JDK_TOPDIR)/src/solaris/classes/sun/awt/motif/java.oblique-fonts.dir
    endif
    OBL_FONTS_FILES := LucidaTypewriterOblique.ttf LucidaTypewriterBoldOblique.ttf \
        LucidaSansOblique.ttf LucidaSansDemiOblique.ttf

    OBL_FONTS_SRC := $(foreach F, $(OBL_FONTS_FILES), $(OBL_FONTS_SRC_DIR)/$(F))
    OBL_FONTS_DST := $(foreach F, $(OBL_FONTS_FILES), $(OBL_FONTS_DST_DIR)/$(F))

    $(OBL_FONTS_DST_DIR)/%.ttf: $(OBL_FONTS_SRC_DIR)/%.ttf
	$(call install-file)

    $(OBL_FONTS_DST_DIR)/fonts.dir: $(OBL_FONTS_DIR_SRC)
	$(call install-file)

    DESKTOP_CONF_FILES += $(OBL_FONTS_DST) $(OBL_FONTS_DST_DIR)/fonts.dir

  endif # linux
endif # OPENJDK

##########################################################################################

ifndef OPENJDK

  #
  # Solaris X11 Direct Graphics Access library
  #

  _DGALIBS_sparc := \
      libxinerama.so \
      libjdgaSUNWcg6.so \
      libjdgaSUNWffb.so \
      libjdgaSUNWm64.so \
      libjdgaSUNWafb.so

  _DGALIBS_sparcv9 := \
      libxinerama.so \
      libjdgaSUNWcg6.so \
      libjdgaSUNWffb.so \
      libjdgaSUNWm64.so \
      libjdgaSUNWafb.so

  _DGALIBS_i586 := # no i586 library yet

  _DGALIBS_amd64 := # no amd64 library yet

  DGALIBS := $(_DGALIBS_$(OPENJDK_TARGET_CPU_LEGACY):%=$(JDK_OUTPUTDIR)/lib$(OPENJDK_TARGET_CPU_LIBDIR)/%)

  $(JDK_OUTPUTDIR)/lib$(OPENJDK_TARGET_CPU_LIBDIR)/libxinerama.so: \
      $(JDK_TOPDIR)/$(SRC_SUBDIR)/closed$(JAVA_DESKTOP_SUBDIR)/solaris/$(CONF_SUBDIR)/$(OPENJDK_TARGET_CPU_LEGACY)/libxinerama.so
	$(call install-file)
	$(CHMOD) 755 $@

  $(JDK_OUTPUTDIR)/lib$(OPENJDK_TARGET_CPU_LIBDIR)/libjdgaSUNW%.so: \
      $(JDK_TOPDIR)/$(SRC_SUBDIR)/closed$(JAVA_DESKTOP_SUBDIR)/solaris/$(CONF_SUBDIR)/$(OPENJDK_TARGET_CPU_LEGACY)/libjdgaSUNW%.so
	$(call install-file)
	$(CHMOD) 755 $@

  $(JDK_OUTPUTDIR)/lib$(OPENJDK_TARGET_CPU_LIBDIR)/libjdgaSUNWafb.so: \
      $(JDK_OUTPUTDIR)/lib$(OPENJDK_TARGET_CPU_LIBDIR)/libjdgaSUNWffb.so
	$(MKDIR) -p $(@D)
	$(RM) $@
	$(LN) -s $(<F) $@

  DESKTOP_CONF_FILES += $(DGALIBS)

endif

##########################################################################################

ifeq ($(OPENJDK_TARGET_OS), solaris)

  SUNPKCS11_CFG_SRC := $(JDK_TOPDIR)/$(SRC_SUBDIR)$(JAVA_BASE_SUBDIR)/share/$(CONF_SUBDIR)/security/sunpkcs11-solaris.cfg
  SUNPKCS11_CFG_DST := $(JDK_OUTPUTDIR)/lib/security/sunpkcs11-solaris.cfg

  $(SUNPKCS11_CFG_DST): $(SUNPKCS11_CFG_SRC)
	$(call install-file)

  BASE_CONF_FILES += $(SUNPKCS11_CFG_DST)

endif

##########################################################################################

ifndef OPENJDK
  ifeq ($(OPENJDK_TARGET_OS), solaris)

    ifeq ($(SHUFFLED), true)
      UCRYPTO_CFG_SRC := $(JDK_TOPDIR)/$(SRC_SUBDIR)/closed$(JDK_CRYPTO_UCRYPTO_SUBDIR)/solaris/$(CONF_SUBDIR)/security/ucrypto-solaris.cfg
    else
      UCRYPTO_CFG_SRC := $(JDK_TOPDIR)/src/closed/share/lib/security/ucrypto-solaris.cfg
    endif
    UCRYPTO_CFG_DST := $(JDK_OUTPUTDIR)/lib/security/ucrypto-solaris.cfg

    $(UCRYPTO_CFG_DST): $(UCRYPTO_CFG_SRC)
	$(call install-file)

    SECURITY_UCRYPTO_CONF_FILES += $(UCRYPTO_CFG_DST)

  endif
endif

##########################################################################################

$(JDK_OUTPUTDIR)/lib/sound.properties: $(JDK_TOPDIR)/$(SRC_SUBDIR)$(JAVA_DESKTOP_SUBDIR)/share/$(CONF_SUBDIR)/sound.properties
	$(call install-file)

DESKTOP_CONF_FILES += $(JDK_OUTPUTDIR)/lib/sound.properties

##########################################################################################

$(JDK_OUTPUTDIR)/lib/%.modules: $(JDK_TOPDIR)/$(SRC_SUBDIR)$(JAVA_BASE_SUBDIR)/share/$(CONF_SUBDIR)/%.modules
	$(call install-file)

MODULES_CONF_FILES := \
    $(JDK_OUTPUTDIR)/lib/boot.modules \
    $(JDK_OUTPUTDIR)/lib/ext.modules \
    $(JDK_OUTPUTDIR)/lib/system.modules \
    #

BASE_CONF_FILES += $(MODULES_CONF_FILES)

##########################################################################################

$(JDK_OUTPUTDIR)/lib/net.properties: $(JDK_TOPDIR)/$(SRC_SUBDIR)$(JAVA_BASE_SUBDIR)/share/$(CONF_SUBDIR)/net.properties
	$(ECHO) $(LOG_INFO) Copying $(@F)
	$(call install-file)

NET_CONF_FILES += $(JDK_OUTPUTDIR)/lib/net.properties

ifeq ($(OPENJDK_TARGET_OS), solaris)
  $(JDK_OUTPUTDIR)/lib/sdp/sdp.conf.template: $(JDK_TOPDIR)/$(SRC_SUBDIR)$(JAVA_BASE_SUBDIR)/${OPENJDK_TARGET_OS_API_DIR}/$(CONF_SUBDIR)/sdp/sdp.conf.template
	$(ECHO) $(LOG_INFO) Copying $(@F)
	$(call install-file)

  NET_CONF_FILES += $(JDK_OUTPUTDIR)/lib/sdp/sdp.conf.template
endif

##########################################################################################

java.base: $(BASE_CONF_FILES) $(NET_CONF_FILES) $(JAVA_BASE_HEADERS) $(MSVCR_TARGET)
java.desktop: $(DESKTOP_CONF_FILES) $(FREETYPE_TARGET_LIB) $(JAVA_DESKTOP_HEADERS)
jdk.jdwp.agent: $(JDK_DEBUG_AGENT_HEADERS)
jdk.hprof.agent: $(HPROF_CONF_FILES)
java.management: $(MANAGEMENT_CONF_FILES)
java.logging: $(LOGGING_CONF_FILES)
jdk.crypto.pkcs11: $(SECURITY_PKCS11_CONF_FILES)
jdk.crypto.ucrypto: $(SECURITY_UCRYPTO_CONF_FILES)

.PHONY: java.base java.desktop jdk.jdwp.agent jdk.hprof.agent java.management java.logging \
    jdk.crypto.pkcs11 jdk.crypto.ucrytpo

all: java.base java.desktop jdk.jdwp.agent jdk.hprof.agent java.management java.logging \
    jdk.crypto.pkcs11 jdk.crypto.ucrypto \
    $(H_TARGET_FILES) \
    #

.PHONY: all

# Hook to include the corresponding custom file, if present.
$(eval $(call IncludeCustomExtension, jdk, CopyFiles.gmk))<|MERGE_RESOLUTION|>--- conflicted
+++ resolved
@@ -59,10 +59,10 @@
 #
 ifeq ($(SHUFFLED), true)
   JAVA_BASE_HEADERS := \
-      $(INCLUDEDIR)/jni.h \
-      $(INCLUDEDIR)/jvmti.h \
-      $(INCLUDEDIR)/jvmticmlr.h \
-      $(INCLUDEDIR)/classfile_constants.h \
+    $(INCLUDEDIR)/jni.h \
+    $(INCLUDEDIR)/jvmti.h \
+    $(INCLUDEDIR)/jvmticmlr.h \
+    $(INCLUDEDIR)/classfile_constants.h \
       $(OPENJDK_TARGET_OS_INCLUDE)/jni_md.h \
       #
 
@@ -75,7 +75,7 @@
 
 
   JAVA_DESKTOP_HEADERS := \
-      $(INCLUDEDIR)/jawt.h \
+    $(INCLUDEDIR)/jawt.h \
       $(OPENJDK_TARGET_OS_INCLUDE)/jawt_md.h \
       #
 
@@ -122,37 +122,37 @@
       $(INCLUDEDIR)/jvmticmlr.h \
       $(INCLUDEDIR)/classfile_constants.h \
       $(INCLUDEDIR)/jawt.h \
-      $(OPENJDK_TARGET_OS_INCLUDE)/jni_md.h \
-      $(OPENJDK_TARGET_OS_INCLUDE)/jawt_md.h
-
-  $(INCLUDEDIR)/%.h: $(JDK_TOPDIR)/src/share/javavm/export/%.h
-	$(call install-file)
-
-  $(OPENJDK_TARGET_OS_INCLUDE)/%.h: $(JDK_TOPDIR)/src/$(OPENJDK_TARGET_OS_EXPORT_DIR)/javavm/export/%.h
+    $(OPENJDK_TARGET_OS_INCLUDE)/jni_md.h \
+    $(OPENJDK_TARGET_OS_INCLUDE)/jawt_md.h
+
+$(INCLUDEDIR)/%.h: $(JDK_TOPDIR)/src/share/javavm/export/%.h
+	$(call install-file)
+
+$(OPENJDK_TARGET_OS_INCLUDE)/%.h: $(JDK_TOPDIR)/src/$(OPENJDK_TARGET_OS_EXPORT_DIR)/javavm/export/%.h
 	$(call install-file)
 
   ########################################################################################
 
-  ifndef OPENJDK
-    ifeq ($(OPENJDK_TARGET_OS), windows)
+ifndef OPENJDK
+  ifeq ($(OPENJDK_TARGET_OS), windows)
       DESKTOP_CONF_FILES += $(JDK_OUTPUTDIR)/lib/accessibility.properties
       H_TARGET_FILES += $(OPENJDK_TARGET_OS_INCLUDE)/bridge/AccessBridgeCallbacks.h \
-          $(OPENJDK_TARGET_OS_INCLUDE)/bridge/AccessBridgeCalls.h \
-          $(OPENJDK_TARGET_OS_INCLUDE)/bridge/AccessBridgePackages.h \
-          $(OPENJDK_TARGET_OS_INCLUDE)/bridge/AccessBridgeCalls.c \
+        $(OPENJDK_TARGET_OS_INCLUDE)/bridge/AccessBridgeCalls.h \
+        $(OPENJDK_TARGET_OS_INCLUDE)/bridge/AccessBridgePackages.h \
+        $(OPENJDK_TARGET_OS_INCLUDE)/bridge/AccessBridgeCalls.c \
           $(JDK_OUTPUTDIR)/lib/accessibility.properties \
           #
 
-      $(OPENJDK_TARGET_OS_INCLUDE)/bridge/%: \
-          $(JDK_TOPDIR)/src/closed/windows/native/sun/bridge/%
+    $(OPENJDK_TARGET_OS_INCLUDE)/bridge/%: \
+        $(JDK_TOPDIR)/src/closed/windows/native/sun/bridge/%
 		$(install-file)
 
-      $(JDK_OUTPUTDIR)/lib/accessibility.properties: \
-          $(JDK_TOPDIR)/src/closed/windows/native/sun/bridge/accessibility.properties
+    $(JDK_OUTPUTDIR)/lib/accessibility.properties: \
+        $(JDK_TOPDIR)/src/closed/windows/native/sun/bridge/accessibility.properties
 		$(install-file)
 
-    endif
-  endif
+  endif
+endif
 endif
 
 ##########################################################################################
@@ -221,18 +221,8 @@
   OPENJDK_TARGET_OS_LIB_SRC := $(JDK_TOPDIR)/$(SRC_SUBDIR)$(JAVA_DESKTOP_SUBDIR)/macosx/$(CONF_SUBDIR)
 endif
 
-<<<<<<< HEAD
-CURSORS_DEST_DIR = $(LIBDIR)/images/cursors
-CURSORS_OPENJDK_TARGET_OS_LIB_SRC = $(JDK_TOPDIR)/src/$(OPENJDK_TARGET_OS_API_DIR)/lib/images/cursors
-=======
-$(LIBDIR)/flavormap.properties: $(OPENJDK_TARGET_OS_LIB_SRC)/flavormap.properties
-	$(call install-file)
-
-DESKTOP_CONF_FILES += $(LIBDIR)/flavormap.properties
-
 CURSORS_DEST_DIR := $(LIBDIR)/images/cursors
 CURSORS_OPENJDK_TARGET_OS_LIB_SRC := $(JDK_TOPDIR)/$(SRC_SUBDIR)$(JAVA_DESKTOP_SUBDIR)/$(OPENJDK_TARGET_OS_API_DIR)/$(CONF_SUBDIR)/images/cursors
->>>>>>> 62853f49
 
 $(CURSORS_DEST_DIR)/cursors.properties: $(CURSORS_OPENJDK_TARGET_OS_LIB_SRC)/cursors.properties
 	$(call install-file)
@@ -376,11 +366,11 @@
     JVMCFG_SRC := $(JDK_TOPDIR)/$(SRC_SUBDIR)/java.base/$(OPENJDK_TARGET_OS_API_DIR)/conf/$(JVMCFG_ARCH)/jvm.cfg
   endif
 else
-  ifeq ($(OPENJDK_TARGET_OS), macosx)
-    JVMCFG_SRC := $(JDK_TOPDIR)/src/macosx/bin/$(JVMCFG_ARCH)/jvm.cfg
-  else
-    JVMCFG_SRC := $(JDK_TOPDIR)/src/$(OPENJDK_TARGET_OS_API_DIR)/bin/$(JVMCFG_ARCH)/jvm.cfg
-  endif
+ifeq ($(OPENJDK_TARGET_OS), macosx)
+  JVMCFG_SRC := $(JDK_TOPDIR)/src/macosx/bin/$(JVMCFG_ARCH)/jvm.cfg
+else
+  JVMCFG_SRC := $(JDK_TOPDIR)/src/$(OPENJDK_TARGET_OS_API_DIR)/bin/$(JVMCFG_ARCH)/jvm.cfg
+endif
 endif
 JVMCFG_DIR := $(JDK_OUTPUTDIR)/lib$(OPENJDK_TARGET_CPU_LIBDIR)
 JVMCFG := $(JVMCFG_DIR)/jvm.cfg
@@ -493,24 +483,12 @@
 
 ##########################################################################################
 
-<<<<<<< HEAD
-=======
-BLACKLISTED_CERTS_SRC := $(JDK_TOPDIR)/$(SRC_SUBDIR)$(JAVA_BASE_SUBDIR)/share/$(CONF_SUBDIR)/security/blacklisted.certs
-BLACKLISTED_CERTS_DST := $(JDK_OUTPUTDIR)/lib/security/blacklisted.certs
-
->>>>>>> 62853f49
 ifndef OPENJDK
 
   BLACKLIST_SRC := $(JDK_TOPDIR)/$(SRC_SUBDIR)/closed$(JAVA_BASE_SUBDIR)/share/$(CONF_SUBDIR)/security/blacklist
   BLACKLIST_DST := $(JDK_OUTPUTDIR)/lib/security/blacklist
 
-<<<<<<< HEAD
-  TRUSTEDLIBS_SRC := $(JDK_TOPDIR)/src/closed/share/lib/security/trusted.libraries
-=======
-  BLACKLISTED_CERTS_SRC += $(wildcard $(JDK_TOPDIR)/src/closed$(JAVA_BASE_SUBDIR)/share/$(CONF_SUBDIR)/security/blacklisted.certs)
-
   TRUSTEDLIBS_SRC := $(JDK_TOPDIR)/$(SRC_SUBDIR)/closed$(JAVA_BASE_SUBDIR)/share/$(CONF_SUBDIR)/security/trusted.libraries
->>>>>>> 62853f49
   TRUSTEDLIBS_DST := $(JDK_OUTPUTDIR)/lib/security/trusted.libraries
 
   $(BLACKLIST_DST): $(BLACKLIST_SRC)
@@ -525,23 +503,6 @@
 
 endif
 
-<<<<<<< HEAD
-=======
-$(BLACKLISTED_CERTS_DST): $(BLACKLISTED_CERTS_SRC)
-	$(MKDIR) -p $(@D)
-	$(CAT) $^ | $(SED) '/^$$/d' | $(SORT) | $(UNIQ) > $@.tmp
-	$(GREP) -i Algorithm $@.tmp > $@
-	if [ `$(SED) -n -e "$$=" $@` != 1 ]; then \
-	   $(ECHO) "Different algorithms defined in $^"; \
-	   $(RM) $@ $@.tmp; \
-	   false; \
-	fi
-	$(GREP) -iv Algorithm $@.tmp >> $@
-	$(RM) $@.tmp
-
-BASE_CONF_FILES += $(BLACKLISTED_CERTS_DST)
-
->>>>>>> 62853f49
 ##########################################################################################
 
 ifndef OPENJDK
@@ -552,8 +513,8 @@
     # Shouldn't this be moved to closed?
     FONTS_DIR_SRC := $(JDK_TOPDIR)/$(SRC_SUBDIR)$(JAVA_DESKTOP_SUBDIR)/unix/$(CONF_SUBDIR)/fonts/fonts.dir
   else
-    SHARED_FONTS_SRC_DIR := $(JDK_TOPDIR)/src/closed/share/lib/fonts
-    SHARED_FONTS_DST_DIR := $(JDK_OUTPUTDIR)/lib/fonts
+  SHARED_FONTS_SRC_DIR := $(JDK_TOPDIR)/src/closed/share/lib/fonts
+  SHARED_FONTS_DST_DIR := $(JDK_OUTPUTDIR)/lib/fonts
     FONTS_DIR_SRC := $(JDK_TOPDIR)/src/solaris/classes/sun/awt/motif/java.fonts.dir
   endif
   SHARED_FONTS_FILES := \
@@ -583,7 +544,7 @@
 
   ifeq ($(OPENJDK_TARGET_OS), linux)
 
-    # The oblique fonts are only needed/wanted on Linux.
+  # The oblique fonts are only needed/wanted on Linux.
     ifeq ($(SHUFFLED), true)
       OBL_FONTS_SRC_DIR := $(JDK_TOPDIR)/$(SRC_SUBDIR)/closed$(JAVA_DESKTOP_SUBDIR)/share/$(CONF_SUBDIR)/oblique-fonts
       OBL_FONTS_DST_DIR := $(JDK_OUTPUTDIR)/lib/oblique-fonts
@@ -591,7 +552,7 @@
       OBL_FONTS_DIR_SRC := $(JDK_TOPDIR)/$(SRC_SUBDIR)$(JAVA_DESKTOP_SUBDIR)/linux/$(CONF_SUBDIR)/oblique-fonts/fonts.dir
     else
       OBL_FONTS_SRC_DIR := $(JDK_TOPDIR)/src/closed$(JAVA_DESKTOP_SUBDIR)/share/$(CONF_SUBDIR)/fonts/oblique
-      OBL_FONTS_DST_DIR := $(JDK_OUTPUTDIR)/lib/oblique-fonts
+    OBL_FONTS_DST_DIR := $(JDK_OUTPUTDIR)/lib/oblique-fonts
       OBL_FONTS_DIR_SRC := $(JDK_TOPDIR)/src/solaris/classes/sun/awt/motif/java.oblique-fonts.dir
     endif
     OBL_FONTS_FILES := LucidaTypewriterOblique.ttf LucidaTypewriterBoldOblique.ttf \
@@ -681,7 +642,7 @@
     ifeq ($(SHUFFLED), true)
       UCRYPTO_CFG_SRC := $(JDK_TOPDIR)/$(SRC_SUBDIR)/closed$(JDK_CRYPTO_UCRYPTO_SUBDIR)/solaris/$(CONF_SUBDIR)/security/ucrypto-solaris.cfg
     else
-      UCRYPTO_CFG_SRC := $(JDK_TOPDIR)/src/closed/share/lib/security/ucrypto-solaris.cfg
+    UCRYPTO_CFG_SRC := $(JDK_TOPDIR)/src/closed/share/lib/security/ucrypto-solaris.cfg
     endif
     UCRYPTO_CFG_DST := $(JDK_OUTPUTDIR)/lib/security/ucrypto-solaris.cfg
 
