#
# Copyright (c) 2011, 2014, Oracle and/or its affiliates. All rights reserved.
# DO NOT ALTER OR REMOVE COPYRIGHT NOTICES OR THIS FILE HEADER.
#
# This code is free software; you can redistribute it and/or modify it
# under the terms of the GNU General Public License version 2 only, as
# published by the Free Software Foundation.  Oracle designates this
# particular file as subject to the "Classpath" exception as provided
# by Oracle in the LICENSE file that accompanied this code.
#
# This code is distributed in the hope that it will be useful, but WITHOUT
# ANY WARRANTY; without even the implied warranty of MERCHANTABILITY or
# FITNESS FOR A PARTICULAR PURPOSE.  See the GNU General Public License
# version 2 for more details (a copy is included in the LICENSE file that
# accompanied this code).
#
# You should have received a copy of the GNU General Public License version
# 2 along with this work; if not, write to the Free Software Foundation,
# Inc., 51 Franklin St, Fifth Floor, Boston, MA 02110-1301 USA.
#
# Please contact Oracle, 500 Oracle Parkway, Redwood Shores, CA 94065 USA
# or visit www.oracle.com if you need additional information or have any
# questions.
#

# Hook to include the corresponding custom file, if present.
$(eval $(call IncludeCustomExtension, jdk, lib/Awt2dLibraries.gmk))

# Openwin is defined on Solaris.
OPENWIN_LIB := $(OPENWIN_HOME)/lib

WIN_AWT_LIB := $(JDK_OUTPUTDIR)/objs/libawt/awt.lib

##########################################################################################

ifeq ($(JIGSAW), true)
  BUILD_LIBMLIB_SRC := $(JDK_TOPDIR)/$(SRC_SUBDIR)/share/native/libmlib_image \
      $(JDK_TOPDIR)/$(SRC_SUBDIR)/share/native/common-awt/sun/awt/medialib
  BUILD_LIBMLIB_CFLAGS := -D__USE_J2D_NAMES -D__MEDIALIB_OLD_NAMES \
      $(addprefix -I, $(BUILD_LIBMLIB_SRC)) \
      -I$(JDK_TOPDIR)/$(SRC_SUBDIR)/$(OPENJDK_TARGET_OS_API_DIR)/native/libmlib_image
else
BUILD_LIBMLIB_SRC := $(JDK_TOPDIR)/src/share/native/sun/awt/medialib
BUILD_LIBMLIB_CFLAGS := -D__USE_J2D_NAMES -D__MEDIALIB_OLD_NAMES \
    -I$(BUILD_LIBMLIB_SRC) \
    -I$(JDK_TOPDIR)/src/$(OPENJDK_TARGET_OS_API_DIR)/native/sun/awt/medialib
  LIBMLIB_EXFILES := awt_ImagingLib.c mlib_c_ImageBlendTable.c
endif

BUILD_LIBMLIB_LDLIBS :=
BUILD_LIBMLIB_IMAGE_MAPFILE := $(JDK_TOPDIR)/make/mapfiles/libmlib_image/mapfile-vers

BUILD_LIBMLIB_CFLAGS += -DMLIB_NO_LIBSUNMATH

ifeq ($(OPENJDK_TARGET_CPU_BITS), 64)
  BUILD_LIBMLIB_CFLAGS += -DMLIB_OS64BIT
endif

ifneq ($(OPENJDK_TARGET_OS), windows)
  BUILD_LIBMLIB_LDLIBS += $(LIBM) $(LIBDL)
endif

$(eval $(call SetupNativeCompilation,BUILD_LIBMLIB_IMAGE, \
    LIBRARY := mlib_image, \
    OUTPUT_DIR := $(INSTALL_LIBRARIES_HERE), \
    SRC := $(BUILD_LIBMLIB_SRC), \
    EXCLUDE_FILES := $(LIBMLIB_EXFILES), \
    LANG := C, \
    OPTIMIZATION := HIGHEST, \
    CFLAGS := $(CFLAGS_JDKLIB) \
        $(BUILD_LIBMLIB_CFLAGS), \
    MAPFILE := $(BUILD_LIBMLIB_IMAGE_MAPFILE), \
    LDFLAGS := $(LDFLAGS_JDKLIB) \
        $(call SET_SHARED_LIBRARY_ORIGIN), \
    LDFLAGS_SUFFIX := $(BUILD_LIBMLIB_LDLIBS) \
        $(LDFLAGS_JDKLIB_SUFFIX), \
    LDFLAGS_SUFFIX_solaris := -lc, \
    VERSIONINFO_RESOURCE := $(JDK_TOPDIR)/src/windows/resource/version.rc, \
    RC_FLAGS := $(RC_FLAGS) \
        -D "JDK_FNAME=mlib_image.dll" \
        -D "JDK_INTERNAL_NAME=mlib_image" \
        -D "JDK_FTYPE=0x2L", \
    OBJECT_DIR := $(JDK_OUTPUTDIR)/objs/libmlib_image, \
    DEBUG_SYMBOLS := $(DEBUG_ALL_BINARIES)))

$(BUILD_LIBMLIB_IMAGE): $(BUILD_LIBJAVA)

DESKTOP_LIBRARIES += $(BUILD_LIBMLIB_IMAGE)

##########################################################################################

ifeq ($(OPENJDK_TARGET_OS)-$(OPENJDK_TARGET_CPU_ARCH), solaris-sparc)

  ifeq ($(JIGSAW), true)
    LIBMLIB_IMAGE_V_SRC := $(JDK_TOPDIR)/$(SRC_SUBDIR)/share/native/libmlib_image \
        $(JDK_TOPDIR)/$(SRC_SUBDIR)/solaris/native/libmlib_image \
        $(JDK_TOPDIR)/$(SRC_SUBDIR)/share/native/common-awt/sun/awt/medialib \
        $(JDK_TOPDIR)/$(SRC_SUBDIR)/solaris/native/common-awt/sun/awt/medialib \
        #
    LIBMLIB_IMAGE_V_CFLAGS := $(JDK_TOPDIR)/$(SRC_SUBDIR)/solaris/native/libmlib_image/vis_$(OPENJDK_TARGET_CPU_BITS).il \
        $(addprefix -I, $(LIBMLIB_IMAGE_V_SRC)) \
        #
  else
    LIBMLIB_IMAGE_V_SRC := $(JDK_TOPDIR)/src/share/native/sun/awt/medialib \
        $(JDK_TOPDIR)/src/solaris/native/sun/awt/medialib
    LIBMLIB_IMAGE_V_CFLAGS := $(JDK_TOPDIR)/src/solaris/native/sun/awt/medialib/vis_$(OPENJDK_TARGET_CPU_BITS).il
  endif

  BUILD_LIBMLIB_IMAGE_V_EXFILES := \
      awt_ImagingLib.c \
      mlib_c_ImageAffine_BC.c \
      mlib_c_ImageAffine_BC_S16.c \
      mlib_c_ImageAffine_BC_U16.c \
      mlib_c_ImageAffine_BL.c \
      mlib_c_ImageAffine_BL_S16.c \
      mlib_c_ImageAffine_BL_U16.c \
      mlib_c_ImageAffineIndex_BC.c \
      mlib_c_ImageAffineIndex_BL.c \
      mlib_c_ImageAffine_NN.c \
      mlib_c_ImageBlendTable.c \
      mlib_c_ImageConvClearEdge.c \
      mlib_c_ImageConvCopyEdge.c \
      mlib_c_ImageConv_f.c \
      mlib_c_ImageConvVersion.c \
      mlib_c_ImageCopy.c \
      mlib_c_ImageLookUp.c \
      mlib_c_ImageLookUp_f.c \
      mlib_v_ImageChannelExtract.c \
      mlib_v_ImageChannelExtract_f.c \
      mlib_v_ImageChannelInsert_34.c \
      mlib_v_ImageChannelInsert.c \
      mlib_v_ImageConvIndex3_8_16nw.c \
      mlib_v_ImageConvIndex3_8_8nw.c \
      mlib_v_ImageCopy.c \
      mlib_v_ImageCopy_blk.s \
      #

  LIBMLIB_IMAGE_V_CFLAGS += $(filter-out -DMLIB_NO_LIBSUNMATH, $(BUILD_LIBMLIB_CFLAGS))

  $(eval $(call SetupNativeCompilation,BUILD_LIBMLIB_IMAGE_V, \
      LIBRARY := mlib_image_v, \
      OUTPUT_DIR := $(INSTALL_LIBRARIES_HERE), \
      SRC := $(LIBMLIB_IMAGE_V_SRC), \
      LANG := C, \
      EXCLUDE_FILES := $(BUILD_LIBMLIB_IMAGE_V_EXFILES), \
      OPTIMIZATION := HIGHEST, \
      CFLAGS := -xarch=sparcvis \
          $(LIBMLIB_IMAGE_V_CFLAGS) \
          $(CFLAGS_JDKLIB), \
      MAPFILE := $(BUILD_LIBMLIB_IMAGE_MAPFILE), \
      LDFLAGS := $(LDFLAGS_JDKLIB) \
          $(BUILD_LIBMLIB_LDLIBS) -ljava -ljvm \
          $(call SET_SHARED_LIBRARY_ORIGIN), \
      LDFLAGS_SUFFIX_solaris := -lc, \
      OBJECT_DIR := $(JDK_OUTPUTDIR)/objs/libmlib_image_v, \
      DEBUG_SYMBOLS := $(DEBUG_ALL_BINARIES)))

  $(BUILD_LIBMLIB_IMAGE_V): $(BUILD_LIBJAVA)

  DESKTOP_LIBRARIES += $(BUILD_LIBMLIB_IMAGE_V)

endif

##########################################################################################

ifeq ($(JIGSAW), true)
  LIBAWT_DIRS := $(JDK_TOPDIR)/$(SRC_SUBDIR)/share/native/libawt \
      $(JDK_TOPDIR)/$(SRC_SUBDIR)/$(OPENJDK_TARGET_OS_API_DIR)/native/libawt \
      $(JDK_TOPDIR)/$(SRC_SUBDIR)/share/native/common-awt/sun/awt/debug \
      $(JDK_TOPDIR)/$(SRC_SUBDIR)/$(OPENJDK_TARGET_OS_API_DIR)/native/common-awt/sun/awt \
      #

  ifeq ($(OPENJDK_TARGET_OS), windows)
    LIBAWT_DIRS += $(JDK_TOPDIR)/$(SRC_SUBDIR)/share/native/common-awt/sun/awt/utility
  else
    LIBAWT_EXFILES := sun/java2d/ShaderList.c
  endif

  ifneq ($(filter $(OPENJDK_TARGET_OS), solaris linux macosx), )
    LIBAWT_EXFILES += awt_Font.c CUPSfuncs.c fontpath.c X11Color.c
  endif

  ifeq ($(OPENJDK_TARGET_OS), macosx)
    LIBAWT_EXFILES += initIDs.c
  endif

  LIBAWT_CFLAGS += -I$(JDK_OUTPUTDIR)/gensrc_headers/java.desktop \
      $(addprefix -I, $(shell find $(LIBAWT_DIRS) -type d)) \
      -I$(JDK_TOPDIR)/$(SRC_SUBDIR)/$(OPENJDK_TARGET_OS_API_DIR)/native/common-awt/sun/awt \
      $(addprefix -I, $(BUILD_LIBJAVA_SRC) $(BUILD_LIBMLIB_IMAGE_SRC))
      #
else
LIBAWT_DIRS := \
    $(JDK_TOPDIR)/src/share/native/sun/awt \
    $(JDK_TOPDIR)/src/$(OPENJDK_TARGET_OS_API_DIR)/native/sun/awt \
    $(JDK_TOPDIR)/src/share/native/sun/awt/image \
    $(JDK_TOPDIR)/src/share/native/sun/awt/image/gif \
    $(JDK_TOPDIR)/src/share/native/sun/awt/image/cvutils \
    $(JDK_TOPDIR)/src/share/native/sun/awt/medialib \
    $(JDK_TOPDIR)/src/share/native/sun/awt/debug \
    $(JDK_TOPDIR)/src/share/native/sun/awt/utility \
    $(JDK_TOPDIR)/src/share/native/sun/java2d \
    $(JDK_TOPDIR)/src/$(OPENJDK_TARGET_OS_API_DIR)/native/sun/java2d \
    $(JDK_TOPDIR)/src/share/native/sun/java2d/loops \
    $(JDK_TOPDIR)/src/share/native/sun/java2d/pipe \
    $(JDK_TOPDIR)/src/share/native/sun/java2d/opengl \
    $(JDK_TOPDIR)/src/$(OPENJDK_TARGET_OS_API_DIR)/native/sun/java2d/opengl \
      #

  ifeq ($(OPENJDK_TARGET_OS), windows)
    LIBAWT_DIRS += \
        $(JDK_TOPDIR)/src/$(OPENJDK_TARGET_OS_API_DIR)/native/sun/windows \
        $(JDK_TOPDIR)/src/$(OPENJDK_TARGET_OS_API_DIR)/native/sun/java2d/windows \
        $(JDK_TOPDIR)/src/$(OPENJDK_TARGET_OS_API_DIR)/native/sun/java2d/d3d
  else ifneq ($(OPENJDK_TARGET_OS), macosx)
    LIBAWT_DIRS += \
        $(JDK_TOPDIR)/src/$(OPENJDK_TARGET_OS_API_DIR)/native/sun/java2d/x11
  endif

  ifeq ($(OPENJDK_TARGET_OS), aix)
    LIBAWT_DIRS += $(JDK_TOPDIR)/src/aix/porting
  endif
endif

LIBAWT_CFLAGS += -D__MEDIALIB_OLD_NAMES -D__USE_J2D_NAMES \
    $(X_CFLAGS) \
    $(foreach dir, $(LIBAWT_DIRS), -I$(dir))

ifneq ($(JIGSAW), true)
LIBAWT_FILES := \
    gifdecoder.c \
    imageInitIDs.c \
    img_globals.c \
    SurfaceData.c \
    Region.c \
    BufImgSurfaceData.c \
    Disposer.c \
    Trace.c \
    GraphicsPrimitiveMgr.c \
    Blit.c \
    BlitBg.c \
    ScaledBlit.c \
    FillRect.c \
    FillSpans.c \
    FillParallelogram.c \
    DrawParallelogram.c \
    DrawLine.c \
    DrawRect.c \
    DrawPolygons.c \
    DrawPath.c \
    FillPath.c \
    ProcessPath.c \
    MaskBlit.c \
    MaskFill.c \
    TransformHelper.c \
    AlphaMath.c \
    AlphaMacros.c \
    AnyByte.c \
    ByteBinary1Bit.c \
    ByteBinary2Bit.c \
    ByteBinary4Bit.c \
    ByteIndexed.c \
    ByteGray.c \
    Index8Gray.c \
    Index12Gray.c \
    AnyShort.c \
    Ushort555Rgb.c \
    Ushort565Rgb.c \
    Ushort4444Argb.c \
    Ushort555Rgbx.c \
    UshortGray.c \
    UshortIndexed.c \
    Any3Byte.c \
    ThreeByteBgr.c \
    AnyInt.c \
    IntArgb.c \
    IntArgbPre.c \
    IntArgbBm.c \
    IntRgb.c \
    IntBgr.c \
    IntRgbx.c \
    Any4Byte.c \
    FourByteAbgr.c \
    FourByteAbgrPre.c \
    BufferedMaskBlit.c \
    BufferedRenderPipe.c \
    ShapeSpanIterator.c \
    SpanClipRenderer.c \
    awt_ImageRep.c \
    awt_ImagingLib.c \
    awt_Mlib.c \
    awt_parseImage.c \
    DataBufferNative.c \
    dither.c \
    debug_assert.c \
    debug_mem.c \
    debug_trace.c \
    debug_util.c

  ifneq (, $(filter $(OPENJDK_TARGET_OS), solaris linux aix))
    LIBAWT_FILES += awt_LoadLibrary.c initIDs.c img_colors.c
  endif

  ifeq ($(OPENJDK_TARGET_OS), aix)
    LIBAWT_FILES += porting_aix.c
  endif
endif

ifeq ($(OPENJDK_TARGET_OS), macosx)
  ifneq ($(JIGSAW), true)
    LIBAWT_FILES += awt_LoadLibrary.c img_colors.c
  endif
  LIBAWT_CFLAGS += -F/System/Library/Frameworks/JavaVM.framework/Frameworks
endif

ifeq ($(OPENJDK_TARGET_OS)-$(OPENJDK_TARGET_CPU_ARCH), solaris-sparc)
  LIBAWT_CFLAGS += -DMLIB_ADD_SUFF
  LIBAWT_CFLAGS += -xarch=sparcvis

  ifeq ($(JIGSAW), true)
    LIBAWT_CFLAGS += $(JDK_TOPDIR)/$(SRC_SUBDIR)/solaris/native/libmlib_image/vis_$(OPENJDK_TARGET_CPU_BITS).il
    LIBAWT_DIRS += $(JDK_TOPDIR)/$(SRC_SUBDIR)/share/native/common-awt/sun/awt/medialib
    LIBAWT_EXFILES += sun/java2d/loops/MapAccelFunc.c
  else
  LIBAWT_CFLAGS += $(JDK_TOPDIR)/src/solaris/native/sun/awt/medialib/vis_$(OPENJDK_TARGET_CPU_BITS).il
  LIBAWT_CFLAGS += \
      -I$(JDK_TOPDIR)/src/solaris/native/sun/awt/medialib \
      -I$(JDK_TOPDIR)/src/solaris/native/sun/java2d/medialib \
      -I$(JDK_TOPDIR)/src/solaris/native/sun/java2d/loops

  LIBAWT_DIRS += $(JDK_TOPDIR)/src/solaris/native/sun/awt/medialib \
      $(JDK_TOPDIR)/src/solaris/native/sun/java2d/loops

  LIBAWT_FILES += \
      vis_FuncArray.c \
      java2d_Mlib.c \
      mlib_ImageCreate.c \
      mlib_ImageZoom_NN.c \
      mlib_ImageCopy_Bit.c \
      mlib_sys.c \
      mlib_v_ImageClear.c \
      mlib_v_ImageClear_f.c \
      mlib_v_ImageConstXor.c \
      mlib_v_ImageCopy.c \
      mlib_v_ImageCopy_f.c \
      mlib_v_ImageXor.c \
      mlib_v_ImageZoom_NN_f.c \
      vis_Interp.c \
      vis_AlphaMacros.c \
      vis_AlphaMaskBlit.c \
      vis_AlphaMaskFill.c \
      vis_ByteGray.c \
      vis_ByteGray_FromRgb.c \
      vis_ByteGray_Mask.c \
      vis_ByteIndexed.c \
      vis_DrawLine.c \
      vis_FourByteAbgr.c \
      vis_IntArgb.c \
      vis_IntArgbPre.c \
      vis_IntArgbPre_Mask.c \
      vis_IntBgr.c \
      vis_IntRgb.c \
      vis_IntRgbx.c \
      vis_SrcMaskFill.c \
      vis_SrcOverMaskBlit.c \
      vis_SrcOverMaskFill.c \
      vis_FourByteAbgrPre.c \
      vis_GlyphList.c \
      vis_GlyphListXor.c \
      vis_IntArgbBm.c \
      vis_ThreeByteBgr.c \
      vis_UshortGray.c \
      vis_UshortGray_FromRgb.c \
      vis_XorBlit.c \
      mlib_v_ImageCopy_blk.s
  endif

  ifeq ($(OPENJDK_TARGET_CPU), sparcv9)
    LIBAWT_ASFLAGS = -P -xarch=v9a
  else
    LIBAWT_ASFLAGS = -P -xarch=v8plusa
  endif
else
  ifeq ($(JIGSAW), true)
    LIBAWT_EXCLUDES += \
        $(JDK_TOPDIR)/$(SRC_SUBDIR)/solaris/native/libawt/sun/awt/medialib \
        $(JDK_TOPDIR)/$(SRC_SUBDIR)/solaris/native/libawt/sun/java2d/loops \
        $(JDK_TOPDIR)/$(SRC_SUBDIR)/solaris/native/common-awt/sun/awt/medialib \
        #
  else
  LIBAWT_FILES += MapAccelFunc.c
endif
endif

ifneq ($(OPENJDK_TARGET_OS), solaris)
  LIBAWT_CFLAGS += -DMLIB_NO_LIBSUNMATH
endif

LIBAWT_LANG := C

ifeq ($(OPENJDK_TARGET_OS), windows)
  ifeq ($(JIGSAW), true)
    LIBAWT_DIRS += $(JDK_TOPDIR)/$(SRC_SUBDIR)/share/native/common-awt/sun/font \
        $(JDK_TOPDIR)/$(SRC_SUBDIR)/share/native/common-awt/sun/java2d/opengl \
    # Why does libawt need java.base headers?
    LIBAWT_CFLAGS += -I$(JDK_TOPDIR)/$(SRC_SUBDIR)/share/native/common-awt/sun/font \
        -I$(JDK_TOPDIR)/$(SRC_SUBDIR)/share/native/common-awt/sun/java2d/opengl \
        -I$(JDK_TOPDIR)/$(SRC_SUBDIR)/$(OPENJDK_TARGET_OS_API_DIR)/native/common-awt/sun/java2d/opengl \
        -I$(JDK_OUTPUTDIR)/gensrc_headers/java.base \
        #
    LIBAWT_EXFILES += \
        sun/java2d/d3d/D3DPipeline.cpp \
        sun/java2d/d3d/D3DShaderGen.c \
        sun/awt/image/cvutils/img_colors.c \
        sun/windows/WBufferStrategy.cpp \
        #
  else
    LIBAWT_DIRS += $(JDK_TOPDIR)/src/share/native/sun/font
    LIBAWT_CFLAGS += -I$(JDK_TOPDIR)/src/share/native/sun/font

  LIBAWT_FILES += AccelGlyphCache.c \
      ShaderList.c \
      CmdIDList.cpp \
      Hashtable.cpp \
      GDIHashtable.cpp \
      Devices.cpp \
      ObjectList.cpp \
      GDIBlitLoops.cpp \
      GDIRenderer.cpp \
      GDIWindowSurfaceData.cpp \
      WindowsFlags.cpp \
      WPrinterJob.cpp \
      awt_%.cpp \
      D3DBlitLoops.cpp \
      D3DBufImgOps.cpp \
      D3DContext.cpp \
      D3DGlyphCache.cpp \
      D3DGraphicsDevice.cpp \
      D3DMaskBlit.cpp \
      D3DMaskCache.cpp \
      D3DMaskFill.cpp \
      D3DPipelineManager.cpp \
      D3DPaints.cpp \
      D3DRenderer.cpp \
      D3DRenderQueue.cpp \
      D3DResourceManager.cpp \
      D3DSurfaceData.cpp \
      D3DTextRenderer.cpp \
      D3DVertexCacher.cpp \
      ShellFolder2.cpp \
      ThemeReader.cpp \
      ComCtl32Util.cpp \
      DllUtil.cpp \
      initIDs.cpp \
      MouseInfo.cpp \
      rect.c \
      OGLBlitLoops.c \
      OGLBufImgOps.c \
      OGLContext.c \
      OGLFuncs.c \
      OGLMaskBlit.c \
      OGLMaskFill.c \
      OGLPaints.c \
      OGLRenderQueue.c \
      OGLRenderer.c \
      OGLSurfaceData.c \
      OGLTextRenderer.c \
      OGLVertexCache.c \
      WGLGraphicsConfig.c \
      WGLSurfaceData.c

  endif

  LIBAWT_LANG := C++
  LIBAWT_CFLAGS += -EHsc -DUNICODE -D_UNICODE
  ifeq ($(OPENJDK_TARGET_CPU_BITS), 64)
    LIBAWT_CFLAGS += -DMLIB_OS64BIT
  endif

  ifdef OPENJDK
    LIBAWT_RC_FLAGS := -i "$(JDK_TOPDIR)/src/windows/resource/icons"
  else
    LIBAWT_RC_FLAGS := -i "$(JDK_TOPDIR)/src/closed/windows/native/sun/windows"
  endif
  LIBAWT_VERSIONINFO_RESOURCE := $(JDK_TOPDIR)/src/windows/native/sun/windows/awt.rc
endif

ifeq ($(MILESTONE), internal)
  LIBAWT_CFLAGS += -DINTERNAL_BUILD
endif

LIBAWT_MAPFILE := $(JDK_TOPDIR)/make/mapfiles/libawt/mapfile-vers
ifeq ($(OPENJDK_TARGET_OS), linux)
  LIBAWT_MAPFILE :=
endif

$(eval $(call SetupNativeCompilation,BUILD_LIBAWT, \
    LIBRARY := awt, \
    OUTPUT_DIR := $(INSTALL_LIBRARIES_HERE), \
    SRC := $(LIBAWT_DIRS), \
    INCLUDE_FILES := $(LIBAWT_FILES), \
    EXCLUDES := $(LIBAWT_EXCLUDES), \
    EXCLUDE_FILES := $(LIBAWT_EXFILES), \
    LANG := $(LIBAWT_LANG), \
    OPTIMIZATION := LOW, \
    CFLAGS := $(CFLAGS_JDKLIB) $(LIBAWT_CFLAGS), \
    ASFLAGS := $(LIBAWT_ASFLAGS), \
    MAPFILE := $(LIBAWT_MAPFILE), \
    LDFLAGS := $(LDFLAGS_JDKLIB) $(call SET_SHARED_LIBRARY_ORIGIN), \
    LDFLAGS_solaris := -R/usr/dt/lib$(OPENJDK_TARGET_CPU_ISADIR) -R$(OPENWIN_LIB)$(OPENJDK_TARGET_CPU_ISADIR), \
    LDFLAGS_SUFFIX_linux := -ljvm $(LIBM) $(LIBDL) -ljava, \
    LDFLAGS_SUFFIX_solaris := -ljvm $(LIBM) $(LIBDL) -ljava -lc, \
    LDFLAGS_SUFFIX_aix :=-ljvm $(LIBM) $(LIBDL) -ljava -lm,\
    LDFLAGS_SUFFIX_macosx := -lmlib_image -ljvm $(LIBM) \
        -framework Cocoa \
        -framework OpenGL \
        -F/System/Library/Frameworks/JavaVM.framework/Frameworks \
        -framework JavaNativeFoundation \
        -framework JavaRuntimeSupport \
        -framework ApplicationServices \
        -framework AudioToolbox \
        -ljava, \
    LDFLAGS_SUFFIX_windows := kernel32.lib user32.lib gdi32.lib winspool.lib \
        imm32.lib ole32.lib uuid.lib shell32.lib \
        comdlg32.lib winmm.lib comctl32.lib shlwapi.lib \
        delayimp.lib jvm.lib $(WIN_JAVA_LIB) advapi32.lib \
        -DELAYLOAD:user32.dll -DELAYLOAD:gdi32.dll \
        -DELAYLOAD:shell32.dll -DELAYLOAD:winmm.dll \
        -DELAYLOAD:winspool.drv -DELAYLOAD:imm32.dll \
        -DELAYLOAD:ole32.dll -DELAYLOAD:comdlg32.dll \
        -DELAYLOAD:comctl32.dll -DELAYLOAD:shlwapi.dll, \
    VERSIONINFO_RESOURCE := $(LIBAWT_VERSIONINFO_RESOURCE), \
    RC_FLAGS := $(RC_FLAGS) $(LIBAWT_RC_FLAGS) \
        -D "JDK_FNAME=awt.dll" \
        -D "JDK_INTERNAL_NAME=awt" \
        -D "JDK_FTYPE=0x2L", \
    OBJECT_DIR := $(JDK_OUTPUTDIR)/objs/libawt, \
    DEBUG_SYMBOLS := $(DEBUG_ALL_BINARIES)))

$(BUILD_LIBAWT): $(BUILD_LIBJAVA)

ifeq ($(OPENJDK_TARGET_OS), macosx)
  $(BUILD_LIBAWT): $(BUILD_LIBMLIB_IMAGE)
endif

DESKTOP_LIBRARIES += $(BUILD_LIBAWT)

##########################################################################################

ifeq ($(findstring $(OPENJDK_TARGET_OS),windows macosx),)
  ifndef BUILD_HEADLESS_ONLY

    ifeq ($(JIGSAW), true)
    LIBAWT_XAWT_DIRS := \
          $(JDK_TOPDIR)/$(SRC_SUBDIR)/$(OPENJDK_TARGET_OS_API_DIR)/native/libawt_xawt \
          $(JDK_TOPDIR)/$(SRC_SUBDIR)/$(OPENJDK_TARGET_OS_API_DIR)/native/libjawt \
          $(JDK_TOPDIR)/$(SRC_SUBDIR)/share/native/common-awt/sun/awt/debug \
          $(JDK_TOPDIR)/$(SRC_SUBDIR)/share/native/common-awt/sun/awt/utility \
          $(JDK_TOPDIR)/$(SRC_SUBDIR)/share/native/common-awt/sun/font \
          $(JDK_TOPDIR)/$(SRC_SUBDIR)/share/native/common-awt/sun/java2d/opengl \
          $(JDK_TOPDIR)/$(SRC_SUBDIR)/$(OPENJDK_TARGET_OS_API_DIR)/native/common-awt/sun/java2d/opengl \
          $(JDK_TOPDIR)/$(SRC_SUBDIR)/$(OPENJDK_TARGET_OS_API_DIR)/native/common-awt/sun/java2d/x11 \
          $(JDK_TOPDIR)/$(SRC_SUBDIR)/$(OPENJDK_TARGET_OS_API_DIR)/native/common-awt/sun/awt \
          #

      LIBAWT_XAWT_EXCLUDES := medialib

      LIBAWT_XAWT_CFLAGS := $(addprefix -I, $(shell $(FIND) $(LIBAWT_XAWT_DIRS) -type d)) \
          -I$(JDK_OUTPUTDIR)/gensrc_headers/java.desktop \
          -I$(JDK_TOPDIR)/$(SRC_SUBDIR)/share/native/libawt/sun/java2d \
          -I$(JDK_TOPDIR)/$(SRC_SUBDIR)/$(OPENJDK_TARGET_OS_API_DIR)/native/libawt/sun/java2d \
          -I$(JDK_TOPDIR)/$(SRC_SUBDIR)/share/native/libawt/sun/java2d/loops \
          -I$(JDK_TOPDIR)/$(SRC_SUBDIR)/share/native/libawt/sun/java2d/pipe \
          -I$(JDK_TOPDIR)/$(SRC_SUBDIR)/share/native/libawt/sun/awt/image/cvutils \
          -I$(JDK_TOPDIR)/$(SRC_SUBDIR)/share/native/libawt/sun/awt/image \
          -I$(JDK_TOPDIR)/$(SRC_SUBDIR)/$(OPENJDK_TARGET_OS_API_DIR)/native/libsunwjdga \
          -I$(JDK_TOPDIR)/$(SRC_SUBDIR)/$(OPENJDK_TARGET_OS_API_DIR)/native/common-awt/sun/font \
          $(addprefix -I, $(BUILD_LIBJAVA_SRC))
          #

    else
      LIBAWT_XAWT_DIRS := \
        $(JDK_TOPDIR)/src/share/native/sun/awt/debug \
        $(JDK_TOPDIR)/src/share/native/sun/awt/utility \
        $(JDK_TOPDIR)/src/share/native/sun/font \
        $(JDK_TOPDIR)/src/$(OPENJDK_TARGET_OS_API_DIR)/native/sun/font \
        $(JDK_TOPDIR)/src/share/native/sun/java2d/opengl \
        $(JDK_TOPDIR)/src/$(OPENJDK_TARGET_OS_API_DIR)/native/sun/awt \
        $(JDK_TOPDIR)/src/$(OPENJDK_TARGET_OS_API_DIR)/native/sun/java2d/opengl \
        $(JDK_TOPDIR)/src/$(OPENJDK_TARGET_OS_API_DIR)/native/sun/java2d/x11 \
        $(JDK_TOPDIR)/src/$(OPENJDK_TARGET_OS_API_DIR)/native/sun/xawt \

      LIBAWT_XAWT_CFLAGS := \
        $(foreach dir, $(LIBAWT_XAWT_DIRS), -I$(dir)) \
        -I$(JDK_TOPDIR)/src/share/native/sun/java2d \
        -I$(JDK_TOPDIR)/src/$(OPENJDK_TARGET_OS_API_DIR)/native/sun/java2d \
        -I$(JDK_TOPDIR)/src/share/native/sun/java2d/loops \
        -I$(JDK_TOPDIR)/src/share/native/sun/java2d/pipe \
        -I$(JDK_TOPDIR)/src/share/native/sun/awt/image \
        -I$(JDK_TOPDIR)/src/share/native/sun/awt/image/cvutils \
        -I$(JDK_TOPDIR)/src/share/native/sun/awt/debug \
        -I$(JDK_TOPDIR)/src/$(OPENJDK_TARGET_OS_API_DIR)/native/sun/jdga
    endif

    LIBAWT_XAWT_CFLAGS += -DXAWT -DXAWT_HACK \
        -DPACKAGE_PATH=\"$(PACKAGE_PATH)\" \
        $(CUPS_CFLAGS)

    ifeq ($(OPENJDK_TARGET_OS), solaris)
      LIBAWT_XAWT_CFLAGS += -DFUNCPROTO=15
    endif

    ifeq ($(OPENJDK_TARGET_OS), linux)
      ifeq ($(DISABLE_XRENDER), true)
        LIBAWT_XAWT_CFLAGS += -DDISABLE_XRENDER_BY_DEFAULT=true
      endif
    endif

    ifeq ($(MILESTONE), internal)
      LIBAWT_XAWT_CFLAGS += -DINTERNAL_BUILD
    endif

    ifneq ($(JIGSAW), true)
    LIBAWT_XAWT_FILES := \
        XlibWrapper.c \
        XWindow.c \
        XToolkit.c \
        X11Color.c \
        X11SurfaceData.c \
        awt_GraphicsEnv.c \
        awt_InputMethod.c \
        robot_common.c \
        awt_Robot.c \
        list.c \
        multiVis.c \
        initIDs.c \
        awt_util.c \
        awt_Desktop.c \
        awt_UNIXToolkit.c \
        X11FontScaler_md.c \
        X11TextRenderer_md.c \
        fontpath.c \
        awt_Insets.c \
        awt_Event.c \
        X11Renderer.c \
        X11PMBlitLoops.c \
        OGLBlitLoops.c \
        OGLBufImgOps.c \
        OGLContext.c \
        OGLFuncs.c \
        OGLMaskBlit.c \
        OGLMaskFill.c \
        OGLPaints.c \
        OGLRenderQueue.c \
        OGLRenderer.c \
        OGLSurfaceData.c \
        OGLTextRenderer.c \
        OGLVertexCache.c \
        GLXGraphicsConfig.c \
        GLXSurfaceData.c \
        AccelGlyphCache.c \
        awt_Font.c \
        multi_font.c \
        awt_AWTEvent.c \
        awt_DrawingSurface.c \
        jawt.c \
        CUPSfuncs.c \
        debug_assert.c \
        debug_mem.c \
        debug_trace.c \
        debug_util.c \
        awt_Plugin.c \
        gnome_interface.c \
        gtk2_interface.c \
        swing_GTKEngine.c \
        swing_GTKStyle.c \
        rect.c \
        sun_awt_X11_GtkFileDialogPeer.c \
        XRSurfaceData.c \
        XRBackendNative.c
    endif

    LIBAWT_XAWT_LDFLAGS_SUFFIX := $(LIBM) -lawt -lXext -lX11 -lXrender $(LIBDL) -lXtst -lXi -ljava -ljvm -lc

    ifeq ($(OPENJDK_TARGET_OS), linux)
      # To match old build, add this to LDFLAGS instead of suffix.
      LIBAWT_XAWT_LDFLAGS += -lpthread
    endif

    $(eval $(call SetupNativeCompilation,BUILD_LIBAWT_XAWT, \
        LIBRARY := awt_xawt, \
        OUTPUT_DIR := $(INSTALL_LIBRARIES_HERE), \
        SRC := $(LIBAWT_XAWT_DIRS), \
        INCLUDE_FILES := $(LIBAWT_XAWT_FILES), \
        EXCLUDES := $(LIBAWT_XAWT_EXCLUDES), \
        LANG := C, \
        OPTIMIZATION := LOW, \
        CFLAGS := $(CFLAGS_JDKLIB) $(LIBAWT_XAWT_CFLAGS) \
            $(X_CFLAGS), \
        MAPFILE := $(JDK_TOPDIR)/make/mapfiles/libawt_xawt/mapfile-vers, \
        LDFLAGS := $(LDFLAGS_JDKLIB) \
            $(X_LIBS) $(LIBAWT_XAWT_LDFLAGS), \
        LDFLAGS_linux := $(call SET_SHARED_LIBRARY_ORIGIN) \
            $(call SET_SHARED_LIBRARY_ORIGIN,/..), \
        LDFLAGS_solaris := -L$(OPENWIN_HOME)/sfw/lib$(OPENJDK_TARGET_CPU_ISADIR) \
            -L$(OPENWIN_LIB)$(OPENJDK_TARGET_CPU_ISADIR) \
            -R$(OPENWIN_HOME)/sfw/lib$(OPENJDK_TARGET_CPU_ISADIR) \
            -R$(OPENWIN_LIB)$(OPENJDK_TARGET_CPU_ISADIR) \
            -R/usr/dt/lib$(OPENJDK_TARGET_CPU_ISADIR) \
            $(call SET_SHARED_LIBRARY_ORIGIN) \
            $(call SET_SHARED_LIBRARY_ORIGIN,/..), \
        LDFLAGS_SUFFIX := $(LIBAWT_XAWT_LDFLAGS_SUFFIX), \
        VERSIONINFO_RESOURCE := $(JDK_TOPDIR)/src/windows/resource/version.rc, \
        RC_FLAGS := $(RC_FLAGS) \
            -D "JDK_FNAME=xawt.dll" \
            -D "JDK_INTERNAL_NAME=xawt" \
            -D "JDK_FTYPE=0x2L", \
        OBJECT_DIR := $(JDK_OUTPUTDIR)/objs/libawt_xawt, \
        DEBUG_SYMBOLS := $(DEBUG_ALL_BINARIES)))

    $(BUILD_LIBAWT_XAWT): $(BUILD_LIBJAVA)

    $(BUILD_LIBAWT_XAWT): $(BUILD_LIBAWT)

    DESKTOP_LIBRARIES += $(BUILD_LIBAWT_XAWT)

  endif
endif

##########################################################################################

ifeq ($(JIGSAW), true)
  LIBLCMS_SRC := $(JDK_TOPDIR)/$(SRC_SUBDIR)/share/native/liblcms
  LIBLCMS_CPPFLAGS := -I$(JDK_OUTPUTDIR)/gensrc_headers/java.desktop \
      -I$(JDK_TOPDIR)/$(SRC_SUBDIR)/share/native/libawt/sun/java2d \
      -I$(JDK_TOPDIR)/$(SRC_SUBDIR)/share/native/common-awt/sun/awt/debug \
      $(addprefix -I, $(BUILD_LIBJAVA_SRC)) \
      #
else
  LIBLCMS_SRC := $(JDK_TOPDIR)/src/share/native/sun/java2d/cmm/lcms
  LIBLCMS_CPPFLAGS := -I$(JDK_TOPDIR)/src/share/native/sun/java2d \
      -I$(JDK_TOPDIR)/src/share/native/sun/awt/debug
endif

$(eval $(call SetupNativeCompilation,BUILD_LIBLCMS, \
    LIBRARY := lcms, \
    OUTPUT_DIR := $(INSTALL_LIBRARIES_HERE), \
    SRC := $(LIBLCMS_SRC), \
    LANG := C, \
    OPTIMIZATION := HIGHEST, \
    CFLAGS := $(filter-out -xc99=%none, $(CFLAGS_JDKLIB)) \
        $(SHARED_LIBRARY_FLAGS) $(LIBLCMS_CPPFLAGS), \
    CFLAGS_solaris := -xc99=no_lib, \
    CFLAGS_windows := -DCMS_IS_WINDOWS_, \
    MAPFILE := $(JDK_TOPDIR)/make/mapfiles/liblcms/mapfile-vers, \
    LDFLAGS := $(LDFLAGS_JDKLIB) \
        $(call SET_SHARED_LIBRARY_ORIGIN), \
    LDFLAGS_solaris := /usr/lib$(OPENJDK_TARGET_CPU_ISADIR)/libm.so.2, \
    LDFLAGS_windows := $(WIN_AWT_LIB) $(WIN_JAVA_LIB), \
    LDFLAGS_SUFFIX_solaris := -lawt -ljava -ljvm -lc, \
    LDFLAGS_SUFFIX_macosx := $(LIBM) -lawt -ljava -ljvm, \
    LDFLAGS_SUFFIX_linux := -lm -lawt -ljava -ljvm, \
    LDFLAGS_SUFFIX_aix := -lm -lawt -ljava -ljvm,\
    VERSIONINFO_RESOURCE := $(JDK_TOPDIR)/src/windows/resource/version.rc, \
    RC_FLAGS := $(RC_FLAGS) \
        -D "JDK_FNAME=lcms.dll" \
        -D "JDK_INTERNAL_NAME=lcms" \
        -D "JDK_FTYPE=0x2L", \
    OBJECT_DIR := $(JDK_OUTPUTDIR)/objs/liblcms, \
    DEBUG_SYMBOLS := $(DEBUG_ALL_BINARIES)))

DESKTOP_LIBRARIES += $(BUILD_LIBLCMS)

$(BUILD_LIBLCMS): $(BUILD_LIBAWT)

##########################################################################################

ifeq ($(JIGSAW), true)
  LIBJPEG_SRC := $(JDK_TOPDIR)/$(SRC_SUBDIR)/share/native/libjpeg
else
  LIBJPEG_SRC := $(JDK_TOPDIR)/$(SRC_SUBDIR)/share/native/sun/awt/image/jpeg
endif

ifdef OPENJDK
  BUILD_LIBJPEG_MAPFILE := $(JDK_TOPDIR)/make/mapfiles/libjpeg/mapfile-vers
else
  BUILD_LIBJPEG_MAPFILE := $(JDK_TOPDIR)/make/mapfiles/libjpeg/mapfile-vers-closed
  ifeq ($(JIGSAW), true)
    LIBJPEG_SRC += $(JDK_TOPDIR)/src/closed/share/native/libjpeg
  else
    LIBJPEG_SRC += $(JDK_TOPDIR)/src/closed/share/native/sun/awt/image/jpeg
  endif
endif

BUILD_LIBJPEG_REORDER :=
ifeq ($(OPENJDK_TARGET_OS), solaris)
  ifneq ($(OPENJDK_TARGET_CPU), x86_64)
    BUILD_LIBJPEG_REORDER := $(JDK_TOPDIR)/make/mapfiles/libjpeg/reorder-$(OPENJDK_TARGET_CPU)
  endif
endif

# Suppress gcc warnings like "variable might be clobbered by 'longjmp'
# or 'vfork'": this warning indicates that some variable is placed to
# a register by optimized compiler and it's value might be lost on longjmp().
# Recommended way to avoid such warning is to declare the variable as
# volatile to prevent the optimization. However, this approach does not
# work because we have to declare all variables as volatile in result.
#ifndef CROSS_COMPILE_ARCH
#  CC_43_OR_NEWER := \
#      $(shell $(EXPR) $(CC_MAJORVER) \> 4 \| \
#          \( $(CC_MAJORVER) = 4 \& $(CC_MINORVER) \>= 3 \) )
#  ifeq ($(CC_43_OR_NEWER), 1)
#    BUILD_LIBJPEG_CFLAGS_linux += -Wno-clobbered
#  endif
#endif

$(eval $(call SetupNativeCompilation,BUILD_LIBJPEG, \
    LIBRARY := jpeg, \
    OUTPUT_DIR := $(INSTALL_LIBRARIES_HERE), \
    SRC := $(LIBJPEG_SRC), \
    LANG := C, \
    OPTIMIZATION := HIGHEST, \
    CFLAGS := $(CFLAGS_JDKLIB) $(addprefix -I, $(LIBJPEG_SRC) $(BUILD_LIBJAVA_SRC)) \
        -I$(JDK_OUTPUTDIR)/gensrc_headers/java.desktop, \
    MAPFILE := $(BUILD_LIBJPEG_MAPFILE), \
    LDFLAGS := $(LDFLAGS_JDKLIB) \
        $(call SET_SHARED_LIBRARY_ORIGIN), \
    LDFLAGS_windows := $(WIN_JAVA_LIB) jvm.lib, \
    LDFLAGS_SUFFIX := $(LDFLAGS_JDKLIB_SUFFIX), \
    VERSIONINFO_RESOURCE := $(JDK_TOPDIR)/src/windows/resource/version.rc, \
    RC_FLAGS := $(RC_FLAGS) \
        -D "JDK_FNAME=jpeg.dll" \
        -D "JDK_INTERNAL_NAME=jpeg" \
        -D "JDK_FTYPE=0x2L", \
    REORDER := $(BUILD_LIBJPEG_REORDER), \
    OBJECT_DIR := $(JDK_OUTPUTDIR)/objs/libjpeg, \
    DEBUG_SYMBOLS := $(DEBUG_ALL_BINARIES)))

$(BUILD_LIBJPEG): $(BUILD_LIBJAVA)

DESKTOP_LIBRARIES += $(BUILD_LIBJPEG)

##########################################################################################

ifeq ($(JIGSAW), true)
  LIBFONTMANAGER_SRC := $(JDK_TOPDIR)/$(SRC_SUBDIR)/share/native/libfontmanager \
      $(JDK_TOPDIR)/$(SRC_SUBDIR)/$(OPENJDK_TARGET_OS_API_DIR)/native/libfontmanager
  LIBFONTMANAGER_CFLAGS := \
      $(addprefix -I, $(shell $(FIND) \
        $(LIBFONTMANAGER_SRC) \
        $(JDK_TOPDIR)/$(SRC_SUBDIR)/share/native/libawt \
        $(JDK_TOPDIR)/$(SRC_SUBDIR)/$(OPENJDK_TARGET_OS_API_DIR)/native/libawt \
        $(JDK_TOPDIR)/$(SRC_SUBDIR)/share/native/common-awt \
        $(JDK_TOPDIR)/$(SRC_SUBDIR)/$(OPENJDK_TARGET_OS_API_DIR)/native/common-awt -type d)) \
      -I$(JDK_OUTPUTDIR)/gensrc_headers/java.desktop \
      $(addprefix -I, $(BUILD_LIBJAVA_SRC)) \
      #
else
  LIBFONTMANAGER_SRC := $(JDK_TOPDIR)/src/share/native/sun/font \
      $(JDK_TOPDIR)/src/$(OPENJDK_TARGET_OS_API_DIR)/native/sun/font
  LIBFONTMANAGER_CFLAGS := \
      -I$(JDK_TOPDIR)/src/share/native/sun/font \
      -I$(JDK_TOPDIR)/src/share/native/sun/font/layout \
      -I$(JDK_TOPDIR)/src/share/native/sun/awt/image/cvutils \
      -I$(JDK_TOPDIR)/src/$(OPENJDK_TARGET_OS_API_DIR)/native/sun/awt \
      -I$(JDK_TOPDIR)/src/share/native/sun/awt/debug \
      -I$(JDK_TOPDIR)/src/share/native/sun/java2d/loops \
      -I$(JDK_TOPDIR)/src/share/native/sun/java2d/pipe \
      -I$(JDK_TOPDIR)/src/$(OPENJDK_TARGET_OS_API_DIR)/native/sun/java2d \
      -I$(JDK_TOPDIR)/src/share/native/sun/java2d \
      #
endif

ifndef OPENJDK
  ifeq ($(JIGSAW), true)
    LIBFONTMANAGER_CFLAGS += -I$(JDK_TOPDIR)/$(SRC_SUBDIR)/closed/share/native/libt2k
  else
    LIBFONTMANAGER_CFLAGS += -I$(JDK_TOPDIR)/src/closed/share/native/sun/font/t2k
  endif
  BUILD_LIBFONTMANAGER_MAPFILE := $(JDK_TOPDIR)/make/mapfiles/libfontmanager/mapfile-vers
  LIBFONTMANAGER_EXCLUDE_FILES += freetypeScaler.c
else
  LIBFONTMANAGER_CFLAGS += $(FREETYPE_CFLAGS)
  BUILD_LIBFONTMANAGER_MAPFILE := $(JDK_TOPDIR)/make/mapfiles/libfontmanager/mapfile-vers.openjdk
  BUILD_LIBFONTMANAGER_FONTLIB := $(FREETYPE_LIBS)
endif

LIBFONTMANAGER_OPTIMIZATION := HIGH

ifeq ($(OPENJDK_TARGET_OS), windows)
  LIBFONTMANAGER_EXCLUDE_FILES += X11FontScaler.c \
      X11TextRenderer.c
  LIBFONTMANAGER_OPTIMIZATION := HIGHEST
  ifeq ($(JIGSAW), true)
    LIBFONTMANAGER_CFLAGS += -I$(JDK_TOPDIR)/$(SRC_SUBDIR)/$(OPENJDK_TARGET_OS_API_DIR)/native/libawt/sun/windows
  else
    LIBFONTMANAGER_CFLAGS += -I$(JDK_TOPDIR)/src/$(OPENJDK_TARGET_OS_API_DIR)/native/sun/windows
  endif
else ifeq ($(OPENJDK_TARGET_OS), macosx)
  LIBFONTMANAGER_EXCLUDE_FILES += X11FontScaler.c \
      X11TextRenderer.c \
      fontpath.c \
      lcdglyph.c
else
  LIBFONTMANAGER_EXCLUDE_FILES += fontpath.c \
      lcdglyph.c
endif

LIBFONTMANAGER_CFLAGS += $(FONT_HEADERS) $(X_CFLAGS) -DLE_STANDALONE -DHEADLESS

# Turn off aliasing with GCC for ExtensionSubtables.cpp
ifeq ($(OPENJDK_TARGET_OS), linux)
  BUILD_LIBFONTMANAGER_ExtensionSubtables.cpp_CXXFLAGS := -fno-strict-aliasing
endif

$(eval $(call SetupNativeCompilation,BUILD_LIBFONTMANAGER, \
    LIBRARY := fontmanager, \
    OUTPUT_DIR := $(INSTALL_LIBRARIES_HERE), \
    SRC := $(LIBFONTMANAGER_SRC), \
    EXCLUDE_FILES := $(LIBFONTMANAGER_EXCLUDE_FILES) \
        AccelGlyphCache.c, \
    LANG := C++, \
    CFLAGS := $(CFLAGS_JDKLIB) $(LIBFONTMANAGER_CFLAGS), \
    CXXFLAGS := $(CXXFLAGS_JDKLIB) $(LIBFONTMANAGER_CFLAGS), \
    OPTIMIZATION := $(LIBFONTMANAGER_OPTIMIZATION), \
    CFLAGS_windows = -DCC_NOEX, \
    MAPFILE := $(BUILD_LIBFONTMANAGER_MAPFILE), \
    LDFLAGS := $(subst -Xlinker -z -Xlinker defs,,$(LDFLAGS_JDKLIB)) $(LDFLAGS_CXX_JDK) \
        $(call SET_SHARED_LIBRARY_ORIGIN), \
    LDFLAGS_SUFFIX := $(BUILD_LIBFONTMANAGER_FONTLIB), \
    LDFLAGS_SUFFIX_linux := -lawt $(LIBM) $(LIBCXX) -ljava -ljvm -lc, \
    LDFLAGS_SUFFIX_solaris := -lawt -lawt_xawt -lc $(LIBM) $(LIBCXX) -ljava -ljvm, \
    LDFLAGS_SUFFIX_aix := -lawt -lawt_xawt $(LIBM) $(LIBCXX) -ljava -ljvm,\
    LDFLAGS_SUFFIX_macosx := -lawt $(LIBM) $(LIBCXX) -undefined dynamic_lookup \
        -ljava -ljvm, \
    LDFLAGS_SUFFIX_windows := $(WIN_JAVA_LIB) advapi32.lib user32.lib gdi32.lib \
        $(WIN_AWT_LIB), \
    VERSIONINFO_RESOURCE := $(JDK_TOPDIR)/src/windows/resource/version.rc, \
    RC_FLAGS := $(RC_FLAGS) \
        -D "JDK_FNAME=fontmanager.dll" \
        -D "JDK_INTERNAL_NAME=fontmanager" \
        -D "JDK_FTYPE=0x2L", \
    OBJECT_DIR := $(JDK_OUTPUTDIR)/objs/libfontmanager, \
    DEBUG_SYMBOLS := $(DEBUG_ALL_BINARIES)))

$(BUILD_LIBFONTMANAGER): $(BUILD_LIBAWT)

ifneq (, $(findstring $(OPENJDK_TARGET_OS), solaris aix))
  $(BUILD_LIBFONTMANAGER): $(BUILD_LIBAWT_XAWT)
endif

DESKTOP_LIBRARIES += $(BUILD_LIBFONTMANAGER)

##########################################################################################

ifndef OPENJDK

  # TODO JIGSAW

  #ifeq ($(OPENJDK_TARGET_OS), linux)
  #  ifeq ("$(CC_VER_MAJOR)", "3")
  #    OTHER_LDLIBS += -Wl,-Bstatic -lgcc_eh -Wl,-Bdynamic
  #  endif
  #endif
  #
  # The resulting size of the t2k lib file is (at least on linux) dependant on the order of
  # the input .o files. Because of this the new build will differ in size to the old build.
  BUILD_LIBT2K_CFLAGS_COMMON := -I$(JDK_TOPDIR)/src/share/native/sun/font \
      -I$(JDK_TOPDIR)/src/closed/share/native/sun/font/t2k \
      -I$(JDK_TOPDIR)/src/closed/share/native/sun/font \
      -I$(JDK_TOPDIR)/src/share/share/native/sun/font \
      -I$(JDK_TOPDIR)/src/$(OPENJDK_TARGET_OS_API_DIR)/native/sun/font \
      -I$(JDK_TOPDIR)/src/share/native/sun/java2d/loops \
      -I$(JDK_TOPDIR)/src/share/native/sun/java2d/pipe \
      -I$(JDK_TOPDIR)/src/$(OPENJDK_TARGET_OS_API_DIR)/native/sun/java2d \
      -I$(JDK_TOPDIR)/src/share/native/sun/java2d

  $(eval $(call SetupNativeCompilation,BUILD_LIBT2K, \
      LIBRARY := t2k, \
      OUTPUT_DIR := $(INSTALL_LIBRARIES_HERE), \
      SRC := $(JDK_TOPDIR)/src/closed/share/native/sun/font \
          $(JDK_TOPDIR)/src/closed/share/native/sun/font/t2k \
          $(JDK_TOPDIR)/src/closed/share/native/sun/font/t2k/ttHints, \
      EXCLUDE_FILES := orion.c, \
      LANG := C++, \
      OPTIMIZATION := HIGH, \
      CFLAGS := $(CFLAGS_JDKLIB) $(BUILD_LIBT2K_CFLAGS_COMMON), \
      CXXFLAGS := $(CXXFLAGS_JDKLIB) $(BUILD_LIBT2K_CFLAGS_COMMON), \
      CFLAGS_windows = -DCC_NOEX, \
      CXXFLAGS_windows = -DCC_NOEX, \
      MAPFILE := $(JDK_TOPDIR)/make/mapfiles/libt2k/mapfile-vers, \
      LDFLAGS := $(LDFLAGS_JDKLIB) $(LDFLAGS_CXX_JDK) \
          $(call SET_SHARED_LIBRARY_ORIGIN), \
      LDFLAGS_windows := user32.lib $(JDK_OUTPUTDIR)/objs/libfontmanager/fontmanager.lib, \
      LDFLAGS_SUFFIX_posix := $(LIBM) $(LIBCXX) -lfontmanager -ljava -ljvm -lc, \
      LDFLAGS_SUFFIX_solaris := -lawt -lawt_xawt, \
      VERSIONINFO_RESOURCE := $(JDK_TOPDIR)/src/windows/resource/version.rc, \
      RC_FLAGS := $(RC_FLAGS) \
          -D "JDK_FNAME=t2k.dll" \
          -D "JDK_INTERNAL_NAME=t2k" \
          -D "JDK_FTYPE=0x2L", \
      OBJECT_DIR := $(JDK_OUTPUTDIR)/objs/libt2k, \
      DEBUG_SYMBOLS := $(DEBUG_ALL_BINARIES)))

  # t2k is linked against fontmanager
  $(BUILD_LIBT2K): $(BUILD_LIBFONTMANAGER)

  DESKTOP_LIBRARIES += $(BUILD_LIBT2K)
endif

##########################################################################################

ifeq ($(OPENJDK_TARGET_OS), windows)
  ifeq ($(JIGSAW), true)
    LIBJAWT_SRC := $(JDK_TOPDIR)/$(SRC_SUBDIR)/$(OPENJDK_TARGET_OS_API_DIR)/native/libjawt
    LIBJAWT_CFLAGS := -I$(JDK_TOPDIR)/$(SRC_SUBDIR)/$(OPENJDK_TARGET_OS_API_DIR)/native/libawt/sun/windows \
        -I$(JDK_TOPDIR)/$(SRC_SUBDIR)/share/native/common-awt/sun/awt/debug \
        -I$(JDK_TOPDIR)/$(SRC_SUBDIR)/share/native/libawt/sun/java2d \
        -I$(JDK_TOPDIR)/$(SRC_SUBDIR)/share/native/libawt/sun/awt/image/cvutils \
        -I$(JDK_TOPDIR)/$(SRC_SUBDIR)/$(OPENJDK_TARGET_OS_API_DIR)/native/libawt/sun/java2d/windows \
        -I$(JDK_OUTPUTDIR)/gensrc_headers/java.desktop \
        $(addprefix -I, $(BUILD_LIBJAVA_SRC)) \
        #
  else
    LIBJAWT_SRC := $(JDK_TOPDIR)/src/$(OPENJDK_TARGET_OS_API_DIR)/native/sun/windows
    LIBJAWT_INCLUDE_FILES := jawt.cpp
    LIBJAWT_CFLAGS := -I$(JDK_TOPDIR)/src/$(OPENJDK_TARGET_OS_API_DIR)/native/sun/windows \
        -I$(JDK_TOPDIR)/src/share/native/sun/awt/debug \
        -I$(JDK_TOPDIR)/src/share/native/sun/java2d \
        -I$(JDK_TOPDIR)/src/share/native/sun/awt/image/cvutils \
        -I$(JDK_TOPDIR)/src/$(OPENJDK_TARGET_OS_API_DIR)/native/sun/java2d/windows \
        #
  endif

  ifeq ($(OPENJDK_TARGET_CPU), x86)
    KERNEL32_LIB := kernel32.lib
  endif
  $(eval $(call SetupNativeCompilation,BUILD_LIBJAWT, \
      LIBRARY := jawt, \
      OUTPUT_DIR := $(INSTALL_LIBRARIES_HERE), \
      SRC := $(LIBJAWT_SRC), \
      INCLUDE_FILES := $(LIBJAWT_INCLUDE_FILES), \
      LANG := C++, \
      OPTIMIZATION := LOW, \
      CFLAGS := $(CXXFLAGS_JDKLIB) \
          -EHsc -DUNICODE -D_UNICODE \
          $(LIBJAWT_CFLAGS), \
      LDFLAGS := $(LDFLAGS_JDKLIB) $(KERNEL32_LIB) $(LDFLAGS_CXX_JDK) \
          advapi32.lib $(WIN_AWT_LIB), \
      LDFLAGS_SUFFIX := $(LDFLAGS_JDKLIB_SUFFIX), \
      VERSIONINFO_RESOURCE := $(JDK_TOPDIR)/src/windows/resource/version.rc, \
      RC_FLAGS := $(RC_FLAGS) \
          -D "JDK_FNAME=jawt.dll" \
          -D "JDK_INTERNAL_NAME=jawt" \
          -D "JDK_FTYPE=0x2L", \
      OBJECT_DIR := $(JDK_OUTPUTDIR)/objs/libjawt, \
      DEBUG_SYMBOLS := $(DEBUG_ALL_BINARIES)))

  $(BUILD_LIBJAWT): $(BUILD_LIBAWT)

  $(JDK_OUTPUTDIR)/lib/$(LIBRARY_PREFIX)jawt$(STATIC_LIBRARY_SUFFIX): $(BUILD_LIBJAWT)
	$(ECHO) Copying $(@F)
	$(CP) $(JDK_OUTPUTDIR)/objs/libjawt/$(LIBRARY_PREFIX)jawt$(STATIC_LIBRARY_SUFFIX) $@

  DESKTOP_LIBRARIES += $(JDK_OUTPUTDIR)/lib/$(LIBRARY_PREFIX)jawt$(STATIC_LIBRARY_SUFFIX)

else # OPENJDK_TARGET_OS not windows

  ifeq ($(JIGSAW), true)
    ifeq ($(OPENJDK_TARGET_OS), macosx)
      LIBJAWT_SRC := $(JDK_TOPDIR)/$(SRC_SUBDIR)/macosx/native/libjawt
    else
      LIBJAWT_SRC := $(JDK_TOPDIR)/$(SRC_SUBDIR)/$(OPENJDK_TARGET_OS_API_DIR)/native/libjawt
    endif
    LIBJAWT_CFLAGS := \
        -I$(JDK_TOPDIR)/$(SRC_SUBDIR)/$(OPENJDK_TARGET_OS_API_DIR)/native/common-awt/sun/awt \
        $(addprefix -I, $(BUILD_LIBJAVA_SRC)) \
        #
  else
    LIBJAWT_SRC := $(JDK_TOPDIR)/src/$(OPENJDK_TARGET_OS_API_DIR)/native/sun/awt \
          $(JDK_TOPDIR)/src/macosx/native/sun/awt
    LIBJAWT_CFLAGS_macosx := -I$(JDK_TOPDIR)/src/solaris/native/sun/awt
  ifeq ($(OPENJDK_TARGET_OS), macosx)
    JAWT_FILES := jawt.m
    else
      JAWT_FILES := jawt.c
    endif
  endif

  ifeq ($(OPENJDK_TARGET_OS), macosx)
    JAWT_LIBS := -lawt_lwawt
  else
    JAWT_LIBS :=
    ifneq ($(OPENJDK_TARGET_OS), solaris)
      JAWT_LIBS += -lawt
    endif
    ifndef BUILD_HEADLESS_ONLY
      JAWT_LIBS += -lawt_xawt
    else
      JAWT_LIBS += -lawt_headless
      HEADLESS_CFLAG += -DHEADLESS
    endif
  endif

  $(eval $(call SetupNativeCompilation,BUILD_LIBJAWT, \
      LIBRARY := jawt, \
      OUTPUT_DIR := $(INSTALL_LIBRARIES_HERE), \
      SRC := $(LIBJAWT_SRC), \
      INCLUDE_FILES := $(JAWT_FILES), \
      LANG := C, \
      OPTIMIZATION := LOW, \
      CFLAGS := $(CFLAGS_JDKLIB) \
          $(LIBJAWT_CFLAGS), \
      CFLAGS_linux := $(HEADLESS_CFLAG), \
      CFLAGS_macosx := $(LIBJAWT_CFLAGS_macosx), \
      MAPFILE := $(JDK_TOPDIR)/make/mapfiles/libjawt/mapfile-vers, \
      LDFLAGS := $(LDFLAGS_JDKLIB) \
          $(call SET_SHARED_LIBRARY_ORIGIN), \
      LDFLAGS_solaris := -L$(OPENWIN_HOME)/sfw/lib$(OPENJDK_TARGET_CPU_ISADIR) -L$(OPENWIN_LIB)$(OPENJDK_TARGET_CPU_ISADIR), \
      LDFLAGS_SUFFIX_linux := $(JAWT_LIBS) $(LDFLAGS_JDKLIB_SUFFIX), \
      LDFLAGS_SUFFIX_aix := $(JAWT_LIBS) $(LDFLAGS_JDKLIB_SUFFIX),\
      LDFLAGS_SUFFIX_solaris := $(JAWT_LIBS) $(LDFLAGS_JDKLIB_SUFFIX) -lXrender, \
      LDFLAGS_SUFFIX_macosx := -Xlinker -rpath -Xlinker @loader_path $(JAWT_LIBS) \
          -framework Cocoa $(LDFLAGS_JDKLIB_SUFFIX), \
      OBJECT_DIR := $(JDK_OUTPUTDIR)/objs/libjawt, \
      DEBUG_SYMBOLS := $(DEBUG_ALL_BINARIES)))

  ifndef BUILD_HEADLESS_ONLY
    $(BUILD_LIBJAWT): $(BUILD_LIBAWT_XAWT)
  else
    $(BUILD_LIBJAWT): $(INSTALL_LIBRARIES_HERE)/$(LIBRARY_PREFIX)awt_headless$(SHARED_LIBRARY_SUFFIX)
  endif

  ifeq ($(OPENJDK_TARGET_OS), macosx)
    $(BUILD_LIBJAWT): $(INSTALL_LIBRARIES_HERE)/$(LIBRARY_PREFIX)awt_lwawt$(SHARED_LIBRARY_SUFFIX)
  endif

endif # OPENJDK_TARGET_OS

DESKTOP_LIBRARIES += $(BUILD_LIBJAWT)

##########################################################################################

ifndef OPENJDK

  ifeq ($(JIGSAW), true)
    LIBKCMS_SRC := $(JDK_TOPDIR)/$(SRC_SUBDIR)/closed/share/native/libkcms
  else
    LIBKCMS_SRC := $(JDK_TOPDIR)/src/closed/share/native/sun/java2d/cmm/kcms
  endif

  BUILD_LIBKCMS_EXCLUDE_FILES :=
  ifeq ($(OPENJDK_TARGET_OS), windows)
    BUILD_LIBKCMS_EXCLUDE_FILES += ukcpmgr.c unixmem.c
  else
    BUILD_LIBKCMS_EXCLUDE_FILES += cmmdll.c registry.c spxffile.c sysinfo.c winmem.c wkcpmgr.c
  endif

  BUILD_LIBKCMS_FLAGS := $(CFLAGS_JDKLIB)

  ifeq ($(OPENJDK_TARGET_OS), solaris)
    # This particular library uses a feature called PIC_CODE_SMALL (on solaris)
    # implement it like this...since it's only used here
    BUILD_LIBKCMS_FLAGS := $(patsubst -KPIC, -Kpic, $(BUILD_LIBKCMS_FLAGS))
  else ifeq ($(OPENJDK_TARGET_CPU_ARCH), ppc)
    BUILD_LIBKCMS_FLAGS := $(patsubst -fPIC, -fpic, $(BUILD_LIBKCMS_FLAGS))
  endif

  $(eval $(call SetupNativeCompilation,BUILD_LIBKCMS, \
      LIBRARY := kcms, \
      OUTPUT_DIR := $(INSTALL_LIBRARIES_HERE), \
      SRC := $(LIBKCMS_SRC), \
      LANG := C, \
      EXCLUDE_FILES := $(BUILD_LIBKCMS_EXCLUDE_FILES), \
      OPTIMIZATION := LOW, \
      CFLAGS := $(BUILD_LIBKCMS_FLAGS) \
          -DJAVACMM -DFUT_CALC_EX -DNO_FUT_GCONST, \
      CFLAGS_linux := -Wno-missing-field-initializers, \
      MAPFILE := $(JDK_TOPDIR)/make/mapfiles/libkcms/mapfile-vers, \
      LDFLAGS := $(LDFLAGS_JDKLIB) \
          $(call SET_SHARED_LIBRARY_ORIGIN), \
      LDFLAGS_SUFFIX_linux := -lc -lpthread, \
      LDFLAGS_SUFFIX_solaris := -lc, \
      LDFLAGS_SUFFIX_windows := $(WIN_JAVA_LIB) advapi32.lib user32.lib version.lib, \
      LDFLAGS_SUFFIX_posix := -lm -ljava -ljvm, \
      VERSIONINFO_RESOURCE := $(JDK_TOPDIR)/src/closed/share/native/sun/java2d/cmm/kcms/cmm.rc, \
      VERSIONINFO_RESOURCE := $(JDK_TOPDIR)/src/closed/share/native/sun/java2d/cmm/kcms/cmm.rc, \
      RC_FLAGS := $(RC_FLAGS) \
          -D "JDK_FNAME=kcms.dll" \
          -D "JDK_INTERNAL_NAME=kcms" \
          -D "JDK_FTYPE=0x2L", \
      OBJECT_DIR := $(JDK_OUTPUTDIR)/objs/libkcms, \
      DEBUG_SYMBOLS := $(DEBUG_ALL_BINARIES)))

  $(BUILD_LIBKCMS): $(BUILD_LIBJAVA)

  DESKTOP_LIBRARIES += $(BUILD_LIBKCMS)

endif

##########################################################################################

ifndef OPENJDK
  ifeq ($(OPENJDK_TARGET_OS), solaris)
    ifneq ($(OPENJDK_TARGET_CPU), x86_64)

      ifeq ($(shell if test "$(OS_VERSION_MAJOR)" -eq 5 -a "$(OS_VERSION_MINOR)" -le 10; then $(ECHO) ok; fi), ok)

        ifeq ($(JIGSAW), true)
          LIBSUNWJDGA_SRC := $(JDK_TOPDIR)/$(SRC_SUBDIR)/solaris/native/libsunwjdga
        else
          LIBSUNWJDGA_SRC := $(JDK_TOPDIR)/src/solaris/native/sun/jdga
        endif

        SUNWJDGA_MAPFILE :=
        ifeq ($(OPENJDK_TARGET_CPU_ARCH), sparc)
          SUNWJDGA_MAPFILE := $(JDK_TOPDIR)/make/mapfiles/libjdga/mapfile-vers
        endif

        $(eval $(call SetupNativeCompilation,BUILD_LIBSUNWJDGA, \
            LIBRARY := sunwjdga, \
            OUTPUT_DIR := $(INSTALL_LIBRARIES_HERE), \
            SRC := $(LIBSUNWJDGA_SRC), \
            LANG := C, \
            OPTIMIZATION := LOW, \
            CFLAGS := $(CFLAGS_JDKLIB) \
                -I$(JDK_TOPDIR)/src/share/javavm/export \
                -I$(JDK_TOPDIR)/src/$(OPENJDK_TARGET_OS_API_DIR)/javavm/export \
                -I$(OPENWIN_HOME)/include, \
            MAPFILE := $(SUNWJDGA_MAPFILE), \
            LDFLAGS := $(LDFLAGS_JDKLIB) \
                $(call SET_SHARED_LIBRARY_ORIGIN), \
            LDFLAGS_SUFFIX := -L$(OPENWIN_LIB)$(OPENJDK_TARGET_CPU_ISADIR) -R$(OPENWIN_LIB)$(OPENJDK_TARGET_CPU_ISADIR) -ldga -lX11 $(LIBDL) -lc, \
            OBJECT_DIR := $(JDK_OUTPUTDIR)/objs/libsunwjdga, \
            DEBUG_SYMBOLS := $(DEBUG_ALL_BINARIES)))

        DESKTOP_LIBRARIES += $(BUILD_LIBSUNWJDGA)

      endif
    endif
  endif
endif

##########################################################################################

ifeq ($(BUILD_HEADLESS), true)
  # Mac and Windows only use the native AWT lib, do not build libawt_headless
  ifeq ($(findstring $(OPENJDK_TARGET_OS), windows macosx),)

    ifeq ($(JIGSAW), true)
      LIBAWT_HEADLESS_DIRS := $(JDK_TOPDIR)/$(SRC_SUBDIR)/solaris/native/libawt_headless/sun/awt \
          $(JDK_TOPDIR)/$(SRC_SUBDIR)/$(OPENJDK_TARGET_OS_API_DIR)/native/common-awt/sun/awt \
          $(JDK_TOPDIR)/$(SRC_SUBDIR)/$(OPENJDK_TARGET_OS_API_DIR)/native/common-awt/sun/java2d/opengl \
          $(JDK_TOPDIR)/$(SRC_SUBDIR)/$(OPENJDK_TARGET_OS_API_DIR)/native/common-awt/sun/java2d/x11 \
          $(JDK_TOPDIR)/$(SRC_SUBDIR)/share/native/common-awt/sun/java2d/opengl \
          $(JDK_TOPDIR)/$(SRC_SUBDIR)/share/native/common-awt/sun/font \
          #

      LIBAWT_HEADLESS_EXCLUDES := medialib

      LIBAWT_HEADLESS_CFLAGS := -I$(JDK_OUTPUTDIR)/gensrc_headers/java.desktop \
          $(addprefix -I, $(LIBAWT_HEADLESS_DIRS)) \
          -I$(JDK_TOPDIR)/$(SRC_SUBDIR)/share/native/libawt/sun/java2d \
          -I$(JDK_TOPDIR)/$(SRC_SUBDIR)/share/native/libawt/sun/java2d/loops \
          -I$(JDK_TOPDIR)/$(SRC_SUBDIR)/share/native/libawt/sun/awt/image/cvutils \
          -I$(JDK_TOPDIR)/$(SRC_SUBDIR)/share/native/libawt/sun/java2d/pipe \
          -I$(JDK_TOPDIR)/$(SRC_SUBDIR)/share/native/libawt/sun/awt/image \
          -I$(JDK_TOPDIR)/$(SRC_SUBDIR)/$(OPENJDK_TARGET_OS_API_DIR)/native/libawt/sun/java2d \
          -I$(JDK_TOPDIR)/$(SRC_SUBDIR)/share/native/common-awt/sun/font \
          -I$(JDK_TOPDIR)/$(SRC_SUBDIR)/share/native/common-awt/sun/awt/debug \
          -I$(JDK_TOPDIR)/$(SRC_SUBDIR)/$(OPENJDK_TARGET_OS_API_DIR)/native/common-awt/sun/font \
          -I$(JDK_TOPDIR)/$(SRC_SUBDIR)/$(OPENJDK_TARGET_OS_API_DIR)/native/libsunwjdga/ \
          $(addprefix -I, $(BUILD_LIBJAVA_SRC)) \
          #
      LIBAWT_HEADLESS_EXFILES := initIDs.c
    else
    LIBAWT_HEADLESS_DIRS := $(JDK_TOPDIR)/src/share/native/sun/font \
        $(JDK_TOPDIR)/src/share/native/sun/java2d/opengl \
        $(JDK_TOPDIR)/src/solaris/native/sun/font \
        $(JDK_TOPDIR)/src/solaris/native/sun/awt \
        $(JDK_TOPDIR)/src/solaris/native/sun/java2d/opengl \
        $(JDK_TOPDIR)/src/solaris/native/sun/java2d/x11

    ifeq ($(OPENJDK_TARGET_OS), macosx)
      LIBAWT_HEADLESS_DIRS += $(JDK_TOPDIR)/src/macosx/native/sun/font
    endif

      LIBAWT_HEADLESS_CFLAGS := \
        -I$(JDK_TOPDIR)/src/share/native/sun/java2d \
        -I$(JDK_TOPDIR)/src/$(OPENJDK_TARGET_OS_API_DIR)/native/sun/java2d \
        -I$(JDK_TOPDIR)/src/share/native/sun/java2d/loops \
        -I$(JDK_TOPDIR)/src/share/native/sun/java2d/pipe \
        -I$(JDK_TOPDIR)/src/share/native/sun/awt/image \
        -I$(JDK_TOPDIR)/src/share/native/sun/awt/image/cvutils \
        -I$(JDK_TOPDIR)/src/share/native/sun/awt/debug \
        -I$(JDK_TOPDIR)/src/$(OPENJDK_TARGET_OS_API_DIR)/native/sun/jdga \
        $(foreach dir, $(LIBAWT_HEADLESS_DIRS), -I$(dir))

    ifeq ($(OPENJDK_TARGET_OS), macosx)
      LIBAWT_HEADLESS_CFLAGS += \
          -F/System/Library/Frameworks/JavaVM.framework/Frameworks \
          -F/System/Library/Frameworks/ApplicationServices.framework/Frameworks
    endif

    LIBAWT_HEADLESS_FILES := \
        awt_Font.c \
        HeadlessToolkit.c \
        fontpath.c \
        VDrawingArea.c \
        X11Color.c \
        X11Renderer.c \
        X11PMBlitLoops.c \
        X11SurfaceData.c \
        X11FontScaler_md.c \
        X11TextRenderer_md.c \
        OGLBlitLoops.c \
        OGLBufImgOps.c \
        OGLContext.c \
        OGLFuncs.c \
        OGLMaskBlit.c \
        OGLMaskFill.c \
        OGLPaints.c \
        OGLRenderQueue.c \
        OGLRenderer.c \
        OGLSurfaceData.c \
        OGLTextRenderer.c \
        OGLVertexCache.c \
        GLXGraphicsConfig.c \
        GLXSurfaceData.c \
        AccelGlyphCache.c \
          CUPSfuncs.c \
          #
    endif

    LIBAWT_HEADLESS_REORDER :=
    ifeq ($(OPENJDK_TARGET_OS), solaris)
      ifneq ($(OPENJDK_TARGET_CPU), x86_64)
        LIBAWT_HEADLESS_REORDER := $(JDK_TOPDIR)/make/mapfiles/libawt_headless/reorder-$(OPENJDK_TARGET_CPU)
      endif
    endif

    $(eval $(call SetupNativeCompilation,BUILD_LIBAWT_HEADLESS, \
        LIBRARY := awt_headless, \
        OUTPUT_DIR := $(INSTALL_LIBRARIES_HERE), \
        SRC := $(LIBAWT_HEADLESS_DIRS), \
        INCLUDE_FILES := $(LIBAWT_HEADLESS_FILES), \
        EXCLUDE_FILES := $(LIBAWT_HEADLESS_EXFILES), \
        EXCLUDES := $(LIBAWT_HEADLESS_EXCLUDES), \
        LANG := C, \
        OPTIMIZATION := LOW, \
        CFLAGS := $(CFLAGS_JDKLIB) \
            -DHEADLESS=true \
            -DPACKAGE_PATH=\"$(PACKAGE_PATH)\" \
            $(CUPS_CFLAGS) \
            $(X_CFLAGS) \
            $(LIBAWT_HEADLESS_CFLAGS), \
        MAPFILE := $(JDK_TOPDIR)/make/mapfiles/libawt_headless/mapfile-vers, \
        LDFLAGS := $(LDFLAGS_JDKLIB) \
            $(call SET_SHARED_LIBRARY_ORIGIN), \
        LDFLAGS_linux := $(call SET_SHARED_LIBRARY_ORIGIN,/..), \
        LDFLAGS_solaris := $(call SET_SHARED_LIBRARY_ORIGIN,/..) \
            -R/usr/dt/lib$(OPENJDK_TARGET_CPU_ISADIR) \
            -R$(OPENWIN_LIB)$(OPENJDK_TARGET_CPU_ISADIR), \
        LDFLAGS_macosx := $(call SET_SHARED_LIBRARY_ORIGIN)., \
        REORDER := $(LIBAWT_HEADLESS_REORDER), \
        LDFLAGS_SUFFIX_linux := -ljvm -lawt -lm $(LIBDL) -ljava, \
        LDFLAGS_SUFFIX_aix := -ljvm -lawt -ljava,\
        LDFLAGS_SUFFIX_solaris := $(LIBDL) -ljvm -lawt -lm -ljava $(LIBCXX) -lc, \
        OBJECT_DIR := $(JDK_OUTPUTDIR)/objs/libawt_headless, \
        DEBUG_SYMBOLS := $(DEBUG_ALL_BINARIES)))

    $(BUILD_LIBAWT_HEADLESS): $(BUILD_LIBAWT)

    DESKTOP_LIBRARIES += $(BUILD_LIBAWT_HEADLESS)

  endif
endif

##########################################################################################

ifndef BUILD_HEADLESS_ONLY

  ifeq ($(JIGSAW), true)
    LIBSPLASHSCREEN_DIRS := \
      $(JDK_TOPDIR)/$(SRC_SUBDIR)/share/native/libjpeg \
      $(JDK_TOPDIR)/$(SRC_SUBDIR)/share/native/libsplashscreen \
      $(JDK_TOPDIR)/$(SRC_SUBDIR)/share/native/libsplashscreen/libpng \
      #
  else
  LIBSPLASHSCREEN_DIRS := \
    $(JDK_TOPDIR)/src/share/native/sun/awt/image/jpeg \
<<<<<<< HEAD
    $(JDK_TOPDIR)/src/share/native/sun/awt/libpng \
      $(JDK_TOPDIR)/src/share/native/sun/awt/splashscreen \
      #
  endif
=======
    $(JDK_TOPDIR)/src/share/native/sun/awt/splashscreen
>>>>>>> 042a3a2c

  ifeq ($(USE_EXTERNAL_LIBGIF), true)
    GIFLIB_LDFLAGS := -lgif
    ifeq ($(JIGSAW), true)
      LIBSPLASHSCREEN_EXCLUDES := giflib
    endif
  else
    ifeq ($(JIGSAW), true)
      LIBSPLASHSCREEN_CFLAGS += -I$(JDK_TOPDIR)/$(SRC_SUBDIR)/share/native/libsplashscreen/giflib
    else
    LIBSPLASHSCREEN_DIRS += $(JDK_TOPDIR)/src/share/native/sun/awt/giflib
  endif
  endif

  ifeq ($(USE_EXTERNAL_LIBPNG), false)
    LIBSPLASHSCREEN_DIRS += $(JDK_TOPDIR)/src/share/native/sun/awt/libpng
    LIBPNG_CFLAGS := -I$(JDK_TOPDIR)/src/share/native/sun/awt/libpng
  endif

  ifneq ($(OPENJDK_TARGET_OS), macosx)
    ifeq ($(JIGSAW), true)
      LIBSPLASHSCREEN_DIRS += $(JDK_TOPDIR)/$(SRC_SUBDIR)/$(OPENJDK_TARGET_OS_API_DIR)/native/libsplashscreen
    else
    LIBSPLASHSCREEN_DIRS += $(JDK_TOPDIR)/src/$(OPENJDK_TARGET_OS_API_DIR)/native/sun/awt/splashscreen
    endif
  else
    ifeq ($(JIGSAW), true)
      LIBSPLASHSCREEN_DIRS += $(JDK_TOPDIR)/$(SRC_SUBDIR)/macosx/native/libsplashscreen
    else
    LIBSPLASHSCREEN_DIRS += $(JDK_TOPDIR)/src/macosx/native/sun/awt/splashscreen
  endif
  endif

  LIBSPLASHSCREEN_CFLAGS += -DSPLASHSCREEN -DPNG_NO_MMX_CODE \
      $(foreach dir, $(LIBSPLASHSCREEN_DIRS), -I$(dir)) \
      $(addprefix -I, $(BUILD_LIBJAVA_SRC)) \
      #

  ifeq ($(OPENJDK_TARGET_OS), macosx)
    LIBSPLASHSCREEN_CFLAGS += -F/System/Library/Frameworks/JavaVM.framework/Frameworks
    LIBSPLASHSCREEN_CFLAGS += -DWITH_MACOSX
    ifeq ($(JIGSAW), true)
      LIBSPLASHSCREEN_CFLAGS += -I$(JDK_TOPDIR)/$(SRC_SUBDIR)/macosx/native/libosxapp
    else
    LIBSPLASHSCREEN_CFLAGS += -I$(JDK_TOPDIR)/src/macosx/native/sun/osxapp
    endif

    BUILD_LIBSPLASHSCREEN_java_awt_SplashScreen.c_CFLAGS := -x objective-c -O0
    BUILD_LIBSPLASHSCREEN_splashscreen_gfx_impl.c_CFLAGS := -x objective-c -O0
    BUILD_LIBSPLASHSCREEN_splashscreen_gif.c_CFLAGS := -x objective-c -O0
    BUILD_LIBSPLASHSCREEN_splashscreen_impl.c_CFLAGS := -x objective-c -O0
    BUILD_LIBSPLASHSCREEN_splashscreen_jpeg.c_CFLAGS := -x objective-c -O0
    BUILD_LIBSPLASHSCREEN_splashscreen_png.c_CFLAGS := -x objective-c -O0
    BUILD_LIBSPLASHSCREEN_splashscreen_sys.m_CFLAGS := -O0

  else ifeq ($(OPENJDK_TARGET_OS), windows)
    LIBSPLASHSCREEN_CFLAGS += -DWITH_WIN32
  else ifeq ($(OPENJDK_TARGET_OS), solaris)
    LIBSPLASHSCREEN_CFLAGS += -DWITH_X11 -I$(OPENWIN_HOME)/include -I$(OPENWIN_HOME)/include/X11/extensions
  else
    LIBSPLASHSCREEN_CFLAGS += -DWITH_X11 $(X_CFLAGS)
  endif

  LIBSPLASHSCREEN_LDFLAGS_SUFFIX :=

  ifneq ($(USE_EXTERNAL_LIBZ), true)
    ifeq ($(JIGSAW), true)
      LIBSPLASHSCREEN_DIRS += $(JDK_TOPDIR)/$(SRC_SUBDIR)/share/native/libzip/zlib-1.2.5
    else
    LIBSPLASHSCREEN_DIRS += $(JDK_TOPDIR)/src/share/native/java/util/zip/zlib-1.2.5
    endif
    LIBSPLASHSCREEN_CFLAGS += $(ZLIB_CPPFLAGS)
  endif

  ifeq ($(OPENJDK_TARGET_OS), macosx)
    LIBSPLASHSCREEN_LDFLAGS_SUFFIX += $(LIBM) -lpthread -liconv -losxapp \
        -framework ApplicationServices \
        -framework Foundation \
        -framework Cocoa \
        -F/System/Library/Frameworks/JavaVM.framework/Frameworks \
        -framework JavaNativeFoundation
  else ifeq ($(OPENJDK_TARGET_OS), windows)
    LIBSPLASHSCREEN_LDFLAGS_SUFFIX += kernel32.lib user32.lib gdi32.lib delayimp.lib -DELAYLOAD:user32.dll
  else ifeq ($(OPENJDK_TARGET_OS), solaris)
    # Solaris still uses OPENWIN_LIB ..
    LIBSPLASHSCREEN_LDFLAGS_SUFFIX += -L$(OPENWIN_LIB)$(OPENJDK_TARGET_CPU_ISADIR) -lX11 -lXext $(LIBM) -lpthread
  else	# .. all other Unixes can use X_LIBS
    LIBSPLASHSCREEN_LDFLAGS_SUFFIX += $(X_LIBS) -lX11 -lXext $(LIBM) -lpthread
  endif

  $(eval $(call SetupNativeCompilation,BUILD_LIBSPLASHSCREEN, \
      LIBRARY := splashscreen, \
      OUTPUT_DIR := $(INSTALL_LIBRARIES_HERE), \
      SRC := $(LIBSPLASHSCREEN_DIRS), \
      EXCLUDE_FILES := imageioJPEG.c jpegdecoder.c pngtest.c, \
      LANG := C, \
      OPTIMIZATION := LOW, \
      CFLAGS := $(LIBSPLASHSCREEN_CFLAGS) $(CFLAGS_JDKLIB) \
                $(GIFLIB_CFLAGS) $(PNG_CFLAGS), \
      MAPFILE := $(JDK_TOPDIR)/make/mapfiles/libsplashscreen/mapfile-vers, \
      LDFLAGS := $(LDFLAGS_JDKLIB) \
          $(call SET_SHARED_LIBRARY_ORIGIN), \
      LDFLAGS_SUFFIX := $(LIBSPLASHSCREEN_LDFLAGS_SUFFIX) $(LIBZ) \
                        $(GIFLIB_LDFLAGS) $(PNG_LIBS), \
      LDFLAGS_SUFFIX_solaris := -lc, \
      VERSIONINFO_RESOURCE := $(JDK_TOPDIR)/src/windows/resource/version.rc, \
      RC_FLAGS := $(RC_FLAGS) \
          -D "JDK_FNAME=splashscreen.dll" \
          -D "JDK_INTERNAL_NAME=splashscreen" \
          -D "JDK_FTYPE=0x2L", \
      OBJECT_DIR := $(JDK_OUTPUTDIR)/objs/libsplashscreen, \
      DEBUG_SYMBOLS := $(DEBUG_ALL_BINARIES)))

  DESKTOP_LIBRARIES += $(BUILD_LIBSPLASHSCREEN)

  ifeq ($(OPENJDK_TARGET_OS), macosx)
    $(BUILD_LIBSPLASHSCREEN): $(INSTALL_LIBRARIES_HERE)/$(LIBRARY_PREFIX)osxapp$(SHARED_LIBRARY_SUFFIX)
  endif

endif

##########################################################################################

ifndef OPENJDK

  ifeq ($(JIGSAW), true)
  LIBDCPR_SRC_DIRS := \
        $(JDK_TOPDIR)/$(SRC_SUBDIR)/closed/share/native/libdcpr
    LIBDCPR_CFLAGS := $(addprefix -I, $(LIBDCPR_SRC_DIRS)) \
        -I$(JDK_TOPDIR)/$(SRC_SUBDIR)/share/native/libawt/sun/java2d/pipe
  else

  LIBDCPR_SRC_DIRS := \
      $(JDK_TOPDIR)/src/closed/share/native/sun/dc/doe \
      $(JDK_TOPDIR)/src/closed/share/native/sun/dc/path \
      $(JDK_TOPDIR)/src/closed/share/native/sun/dc/pr \
      $(JDK_TOPDIR)/src/closed/share/native/sun/dc/util

  LIBDCPR_CFLAGS := $(foreach dir, $(LIBDCPR_SRC_DIRS), -I$(dir)) \
      -I$(JDK_TOPDIR)/src/share/native/sun/java2d/pipe
  endif

  $(eval $(call SetupNativeCompilation,BUILD_LIBDCPR, \
      LIBRARY := dcpr, \
      OUTPUT_DIR := $(INSTALL_LIBRARIES_HERE), \
      SRC := $(LIBDCPR_SRC_DIRS), \
      LANG := C, \
      OPTIMIZATION := LOW, \
      CFLAGS := $(CFLAGS_JDKLIB) \
          $(LIBDCPR_CFLAGS), \
      MAPFILE := $(JDK_TOPDIR)/make/mapfiles/libdcpr/mapfile-vers, \
      LDFLAGS := $(LDFLAGS_JDKLIB) \
          $(call SET_SHARED_LIBRARY_ORIGIN), \
      LDFLAGS_SUFFIX := $(LIBM) $(LDFLAGS_JDKLIB_SUFFIX), \
      LDFLAGS_SUFFIX_windows := $(WIN_JAVA_LIB), \
      LDFLAGS_SUFFIX_posix := -lm, \
      VERSIONINFO_RESOURCE := $(JDK_TOPDIR)/src/windows/resource/version.rc, \
      RC_FLAGS := $(RC_FLAGS) \
          -D "JDK_FNAME=dcpr.dll" \
          -D "JDK_INTERNAL_NAME=dcpr" \
          -D "JDK_FTYPE=0x2L", \
      OBJECT_DIR := $(JDK_OUTPUTDIR)/objs/libdcpr, \
      DEBUG_SYMBOLS := $(DEBUG_ALL_BINARIES)))

  $(BUILD_LIBDCPR): $(BUILD_LIBJAVA)

  DESKTOP_LIBRARIES += $(BUILD_LIBDCPR)

endif

##########################################################################################

ifeq ($(OPENJDK_TARGET_OS), macosx)

  ifeq ($(JIGSAW), true)
    LIBAWT_LWAWT_DIRS := \
        $(JDK_TOPDIR)/$(SRC_SUBDIR)/macosx/native/libawt_lwawt \
        $(JDK_TOPDIR)/$(SRC_SUBDIR)/solaris/native/common-awt/sun/awt \
        $(JDK_TOPDIR)/$(SRC_SUBDIR)/share/native/common-awt/sun/font \
        $(JDK_TOPDIR)/$(SRC_SUBDIR)/share/native/common-awt/sun/java2d/opengl \
        #

    LIBAWT_LWAWT_CFLAGS := \
        $(addprefix -I, $(LIBAWT_LWAWT_DIRS)) \
        -I$(JDK_OUTPUTDIR)/gensrc_headers/java.desktop \
        -I$(JDK_TOPDIR)/$(SRC_SUBDIR)/macosx/native/libawt_lwawt/sun/java2d/opengl \
        -I$(JDK_TOPDIR)/$(SRC_SUBDIR)/macosx/native/libawt_lwawt/sun/awt \
        -I$(JDK_TOPDIR)/$(SRC_SUBDIR)/solaris/native/libawt_xawt/sun/awt \
        -I$(JDK_TOPDIR)/$(SRC_SUBDIR)/macosx/native/libawt_lwawt/sun/font \
        -I$(JDK_TOPDIR)/$(SRC_SUBDIR)/macosx/native/libosxapp \
        -I$(JDK_TOPDIR)/$(SRC_SUBDIR)/share/native/libawt/sun/awt/image \
        -I$(JDK_TOPDIR)/$(SRC_SUBDIR)/share/native/libawt/sun/java2d \
        -I$(JDK_TOPDIR)/$(SRC_SUBDIR)/solaris/native/libawt/sun/java2d \
        -I$(JDK_TOPDIR)/$(SRC_SUBDIR)/share/native/libmlib_image/ \
        -I$(JDK_TOPDIR)/$(SRC_SUBDIR)/share/native/libawt/sun/awt/image/cvutils \
        -I$(JDK_TOPDIR)/$(SRC_SUBDIR)/share/native/libawt/sun/java2d/loops \
        -I$(JDK_TOPDIR)/$(SRC_SUBDIR)/share/native/libawt/sun/java2d/pipe \
        -I$(JDK_TOPDIR)/$(SRC_SUBDIR)/share/native/common-awt/sun/awt/debug \
        $(addprefix -I, $(BUILD_LIBJAVA_SRC)) \
        #

    LIBAWT_LWAWT_EXFILES := fontpath.c awt_Font.c X11Color.c initIDs.c
    LIBAWT_LWAWT_EXCLUDES := $(JDK_TOPDIR)/$(SRC_SUBDIR)/solaris/native/common-awt/sun/awt/medialib
  else
  LIBAWT_LWAWT_FILES := \
      awt.m \
      ApplicationDelegate.m \
      CFRetainedResource.m \
      CGLGraphicsConfig.m \
      CGLSurfaceData.m \
      CGLLayer.m \
      CGraphicsConfig.m \
      CGraphicsDevice.m \
      CGraphicsEnv.m \
      CCharToGlyphMapper.m \
      CSystemColors.m \
      AWTFont.m \
      CGGlyphOutlines.m \
      CGGlyphImages.m \
      CoreTextSupport.m \
      AWTStrike.m \
      InitIDs.m \
      AWTEvent.m \
      AWTView.m \
      AWTWindow.m \
      AWTSurfaceLayers.m \
      CCursorManager.m \
      CClipboard.m \
      CDataTransferer.m \
      CDragSource.m \
      CDragSourceContextPeer.m \
      CDropTarget.m \
      CDropTargetContextPeer.m \
      CInputMethod.m \
      CDesktopPeer.m \
      OSVersion.m \
      DnDUtilities.m \
      CFileDialog.m \
      CImage.m \
      CMenu.m \
      CMenuBar.m \
      CMenuComponent.m \
      CMenuItem.m \
      CPopupMenu.m \
      CRobot.m \
      CTrayIcon.m \
      CWrapper.m \
      JavaAccessibilityAction.m \
      JavaAccessibilityUtilities.m \
      JavaComponentAccessibility.m \
      JavaTextAccessibility.m \
      LWCToolkit.m \
      GeomUtilities.m \
      CPrinterJob.m \
      PrintModel.m \
      PrinterSurfaceData.m \
      PrinterView.m \
      QuartzSurfaceData.m \
      QuartzRenderer.m \
      CTextPipe.m \
      ImageSurfaceData.m \
      awt_DrawingSurface.m \
      \
      OGLBlitLoops.c \
      OGLBufImgOps.c \
      OGLContext.c \
      OGLFuncs.c \
      OGLMaskBlit.c \
      OGLMaskFill.c \
      OGLPaints.c \
      OGLRenderQueue.c \
      OGLRenderer.c \
      OGLSurfaceData.c \
      OGLTextRenderer.c \
      OGLVertexCache.c \
      AccelGlyphCache.c \
      CUPSfuncs.c


  LIBAWT_LWAWT_DIRS := \
      $(JDK_TOPDIR)/src/macosx/native/sun/awt \
      $(JDK_TOPDIR)/src/macosx/native/sun/font \
      $(JDK_TOPDIR)/src/macosx/native/sun/java2d/opengl \
      $(JDK_TOPDIR)/src/solaris/native/sun/awt \
      $(JDK_TOPDIR)/src/share/native/sun/font \
      $(JDK_TOPDIR)/src/share/native/sun/java2d/opengl \
        #

      LIBAWT_LWAWT_CFLAGS := \
          $(foreach dir, $(LIBAWT_LWAWT_DIRS), -I$(dir)) \
          -I$(JDK_TOPDIR)/src/macosx/native/sun/osxapp \
          -I$(JDK_TOPDIR)/src/share/native/sun/java2d \
          -I$(JDK_TOPDIR)/src/solaris/native/sun/java2d \
          -I$(JDK_TOPDIR)/src/share/native/sun/awt/image \
          -I$(JDK_TOPDIR)/src/share/native/sun/awt/image/cvutils \
          -I$(JDK_TOPDIR)/src/share/native/sun/java2d/loops \
          -I$(JDK_TOPDIR)/src/share/native/sun/java2d/pipe \
          -I$(JDK_TOPDIR)/src/share/native/sun/awt/debug \
        #
  endif

  $(eval $(call SetupNativeCompilation,BUILD_LIBAWT_LWAWT, \
      LIBRARY := awt_lwawt, \
      OUTPUT_DIR := $(INSTALL_LIBRARIES_HERE), \
      SRC := $(LIBAWT_LWAWT_DIRS), \
      LANG := C, \
      INCLUDE_FILES := $(LIBAWT_LWAWT_FILES), \
      EXCLUDE_FILES := $(LIBAWT_LWAWT_EXFILES), \
      EXCLUDES := $(LIBAWT_LWAWT_EXCLUDES), \
      OPTIMIZATION := LOW, \
      CFLAGS := $(CFLAGS_JDKLIB) \
          $(X_CFLAGS) \
          $(X_LIBS) \
          $(LIBAWT_LWAWT_CFLAGS) \
          -F/System/Library/Frameworks/JavaVM.framework/Frameworks \
          -F/System/Library/Frameworks/ApplicationServices.framework/Frameworks, \
      LDFLAGS := $(LDFLAGS_JDKLIB) \
          $(call SET_SHARED_LIBRARY_ORIGIN), \
      LDFLAGS_SUFFIX_macosx := -lawt -lmlib_image -losxapp -ljvm $(LIBM) \
          -framework Accelerate \
          -framework ApplicationServices \
          -framework AudioToolbox \
          -framework Carbon \
          -framework Cocoa \
          -framework Security \
          -framework ExceptionHandling \
          -F/System/Library/Frameworks/JavaVM.framework/Frameworks \
          -framework JavaNativeFoundation \
          -framework JavaRuntimeSupport \
          -framework OpenGL \
          -framework QuartzCore -ljava, \
      OBJECT_DIR := $(JDK_OUTPUTDIR)/objs/libawt_lwawt, \
      DEBUG_SYMBOLS := $(DEBUG_ALL_BINARIES)))

  DESKTOP_LIBRARIES += $(BUILD_LIBAWT_LWAWT)

  $(BUILD_LIBAWT_LWAWT): $(BUILD_LIBAWT)

  $(BUILD_LIBAWT_LWAWT): $(BUILD_LIBMLIB_IMAGE)

  $(BUILD_LIBAWT_LWAWT): $(BUILD_LIBOSXAPP)

  $(BUILD_LIBAWT_LWAWT): $(BUILD_LIBJAVA)

endif

##########################################################################################

ifeq ($(OPENJDK_TARGET_OS), macosx)

  ifeq ($(JIGSAW), true)
    LIBOSXUI_SRC := $(JDK_TOPDIR)/$(SRC_SUBDIR)/macosx/native/libosxui
    LIBOSXUI_CFLAGS := -I$(JDK_TOPDIR)/$(SRC_SUBDIR)/macosx/native/libosxui \
        -I$(JDK_TOPDIR)/$(SRC_SUBDIR)/macosx/native/libosxapp \
        -I$(JDK_TOPDIR)/$(SRC_SUBDIR)/macosx/native/libawt_lwawt/sun/awt \
        -I$(JDK_OUTPUTDIR)/gensrc_headers/java.desktop
        #
  else
    LIBOSXUI_SRC := $(JDK_TOPDIR)/src/macosx/native/com/apple/laf
    LIBOSXUI_CFLAGS := -I$(JDK_TOPDIR)/src/macosx/native/com/apple/laf \
        -I$(JDK_TOPDIR)/src/macosx/native/sun/osxapp \
        -I$(JDK_TOPDIR)/src/macosx/native/sun/awt \
        #
  endif

  $(eval $(call SetupNativeCompilation,BUILD_LIBOSXUI, \
      LIBRARY := osxui, \
      OUTPUT_DIR := $(INSTALL_LIBRARIES_HERE), \
      SRC := $(LIBOSXUI_SRC), \
      LANG := C, \
      OPTIMIZATION := LOW, \
      CFLAGS := $(CFLAGS_JDKLIB) \
          $(LIBOSXUI_CFLAGS) \
          -F/System/Library/Frameworks/JavaVM.framework/Frameworks, \
      LDFLAGS := $(LDFLAGS_JDKLIB) \
          $(call SET_SHARED_LIBRARY_ORIGIN) \
          -Xlinker -rpath -Xlinker @loader_path, \
      LDFLAGS_SUFFIX_macosx := -lawt -losxapp -lawt_lwawt \
          -framework Cocoa \
          -framework Carbon \
          -framework ApplicationServices \
          -F/System/Library/Frameworks/JavaVM.framework/Frameworks \
          -framework JavaNativeFoundation \
          -framework JavaRuntimeSupport \
          -ljava -ljvm, \
      OBJECT_DIR := $(JDK_OUTPUTDIR)/objs/libosxui, \
      DEBUG_SYMBOLS := $(DEBUG_ALL_BINARIES)))

  DESKTOP_LIBRARIES += $(BUILD_LIBOSXUI)

  $(BUILD_LIBOSXUI): $(BUILD_LIBAWT)

  $(BUILD_LIBOSXUI): $(BUILD_LIBOSXAPP)

  $(BUILD_LIBOSXUI): $(BUILD_LIBAWT_LWAWT)

  #$(BUILD_LIBOSXUI): $(BUILD_LIBJAVA)

endif<|MERGE_RESOLUTION|>--- conflicted
+++ resolved
@@ -40,8 +40,8 @@
       $(addprefix -I, $(BUILD_LIBMLIB_SRC)) \
       -I$(JDK_TOPDIR)/$(SRC_SUBDIR)/$(OPENJDK_TARGET_OS_API_DIR)/native/libmlib_image
 else
-BUILD_LIBMLIB_SRC := $(JDK_TOPDIR)/src/share/native/sun/awt/medialib
-BUILD_LIBMLIB_CFLAGS := -D__USE_J2D_NAMES -D__MEDIALIB_OLD_NAMES \
+  BUILD_LIBMLIB_SRC := $(JDK_TOPDIR)/src/share/native/sun/awt/medialib
+  BUILD_LIBMLIB_CFLAGS := -D__USE_J2D_NAMES -D__MEDIALIB_OLD_NAMES \
     -I$(BUILD_LIBMLIB_SRC) \
     -I$(JDK_TOPDIR)/src/$(OPENJDK_TARGET_OS_API_DIR)/native/sun/awt/medialib
   LIBMLIB_EXFILES := awt_ImagingLib.c mlib_c_ImageBlendTable.c
@@ -190,7 +190,7 @@
       $(addprefix -I, $(BUILD_LIBJAVA_SRC) $(BUILD_LIBMLIB_IMAGE_SRC))
       #
 else
-LIBAWT_DIRS := \
+  LIBAWT_DIRS := \
     $(JDK_TOPDIR)/src/share/native/sun/awt \
     $(JDK_TOPDIR)/src/$(OPENJDK_TARGET_OS_API_DIR)/native/sun/awt \
     $(JDK_TOPDIR)/src/share/native/sun/awt/image \
@@ -227,7 +227,7 @@
     $(foreach dir, $(LIBAWT_DIRS), -I$(dir))
 
 ifneq ($(JIGSAW), true)
-LIBAWT_FILES := \
+  LIBAWT_FILES := \
     gifdecoder.c \
     imageInitIDs.c \
     img_globals.c \
@@ -322,16 +322,16 @@
     LIBAWT_DIRS += $(JDK_TOPDIR)/$(SRC_SUBDIR)/share/native/common-awt/sun/awt/medialib
     LIBAWT_EXFILES += sun/java2d/loops/MapAccelFunc.c
   else
-  LIBAWT_CFLAGS += $(JDK_TOPDIR)/src/solaris/native/sun/awt/medialib/vis_$(OPENJDK_TARGET_CPU_BITS).il
-  LIBAWT_CFLAGS += \
+    LIBAWT_CFLAGS += $(JDK_TOPDIR)/src/solaris/native/sun/awt/medialib/vis_$(OPENJDK_TARGET_CPU_BITS).il
+    LIBAWT_CFLAGS += \
       -I$(JDK_TOPDIR)/src/solaris/native/sun/awt/medialib \
       -I$(JDK_TOPDIR)/src/solaris/native/sun/java2d/medialib \
       -I$(JDK_TOPDIR)/src/solaris/native/sun/java2d/loops
 
-  LIBAWT_DIRS += $(JDK_TOPDIR)/src/solaris/native/sun/awt/medialib \
+    LIBAWT_DIRS += $(JDK_TOPDIR)/src/solaris/native/sun/awt/medialib \
       $(JDK_TOPDIR)/src/solaris/native/sun/java2d/loops
 
-  LIBAWT_FILES += \
+    LIBAWT_FILES += \
       vis_FuncArray.c \
       java2d_Mlib.c \
       mlib_ImageCreate.c \
@@ -388,8 +388,8 @@
         $(JDK_TOPDIR)/$(SRC_SUBDIR)/solaris/native/common-awt/sun/awt/medialib \
         #
   else
-  LIBAWT_FILES += MapAccelFunc.c
-endif
+    LIBAWT_FILES += MapAccelFunc.c
+  endif
 endif
 
 ifneq ($(OPENJDK_TARGET_OS), solaris)
@@ -551,7 +551,7 @@
   ifndef BUILD_HEADLESS_ONLY
 
     ifeq ($(JIGSAW), true)
-    LIBAWT_XAWT_DIRS := \
+      LIBAWT_XAWT_DIRS := \
           $(JDK_TOPDIR)/$(SRC_SUBDIR)/$(OPENJDK_TARGET_OS_API_DIR)/native/libawt_xawt \
           $(JDK_TOPDIR)/$(SRC_SUBDIR)/$(OPENJDK_TARGET_OS_API_DIR)/native/libjawt \
           $(JDK_TOPDIR)/$(SRC_SUBDIR)/share/native/common-awt/sun/awt/debug \
@@ -621,7 +621,7 @@
     endif
 
     ifneq ($(JIGSAW), true)
-    LIBAWT_XAWT_FILES := \
+      LIBAWT_XAWT_FILES := \
         XlibWrapper.c \
         XWindow.c \
         XToolkit.c \
@@ -1080,8 +1080,8 @@
     LIBJAWT_SRC := $(JDK_TOPDIR)/src/$(OPENJDK_TARGET_OS_API_DIR)/native/sun/awt \
           $(JDK_TOPDIR)/src/macosx/native/sun/awt
     LIBJAWT_CFLAGS_macosx := -I$(JDK_TOPDIR)/src/solaris/native/sun/awt
-  ifeq ($(OPENJDK_TARGET_OS), macosx)
-    JAWT_FILES := jawt.m
+    ifeq ($(OPENJDK_TARGET_OS), macosx)
+      JAWT_FILES := jawt.m
     else
       JAWT_FILES := jawt.c
     endif
@@ -1274,16 +1274,16 @@
           #
       LIBAWT_HEADLESS_EXFILES := initIDs.c
     else
-    LIBAWT_HEADLESS_DIRS := $(JDK_TOPDIR)/src/share/native/sun/font \
+      LIBAWT_HEADLESS_DIRS := $(JDK_TOPDIR)/src/share/native/sun/font \
         $(JDK_TOPDIR)/src/share/native/sun/java2d/opengl \
         $(JDK_TOPDIR)/src/solaris/native/sun/font \
         $(JDK_TOPDIR)/src/solaris/native/sun/awt \
         $(JDK_TOPDIR)/src/solaris/native/sun/java2d/opengl \
         $(JDK_TOPDIR)/src/solaris/native/sun/java2d/x11
 
-    ifeq ($(OPENJDK_TARGET_OS), macosx)
-      LIBAWT_HEADLESS_DIRS += $(JDK_TOPDIR)/src/macosx/native/sun/font
-    endif
+      ifeq ($(OPENJDK_TARGET_OS), macosx)
+        LIBAWT_HEADLESS_DIRS += $(JDK_TOPDIR)/src/macosx/native/sun/font
+      endif
 
       LIBAWT_HEADLESS_CFLAGS := \
         -I$(JDK_TOPDIR)/src/share/native/sun/java2d \
@@ -1296,13 +1296,13 @@
         -I$(JDK_TOPDIR)/src/$(OPENJDK_TARGET_OS_API_DIR)/native/sun/jdga \
         $(foreach dir, $(LIBAWT_HEADLESS_DIRS), -I$(dir))
 
-    ifeq ($(OPENJDK_TARGET_OS), macosx)
-      LIBAWT_HEADLESS_CFLAGS += \
-          -F/System/Library/Frameworks/JavaVM.framework/Frameworks \
-          -F/System/Library/Frameworks/ApplicationServices.framework/Frameworks
-    endif
-
-    LIBAWT_HEADLESS_FILES := \
+      ifeq ($(OPENJDK_TARGET_OS), macosx)
+        LIBAWT_HEADLESS_CFLAGS += \
+            -F/System/Library/Frameworks/JavaVM.framework/Frameworks \
+            -F/System/Library/Frameworks/ApplicationServices.framework/Frameworks
+      endif
+
+      LIBAWT_HEADLESS_FILES := \
         awt_Font.c \
         HeadlessToolkit.c \
         fontpath.c \
@@ -1330,7 +1330,7 @@
         AccelGlyphCache.c \
           CUPSfuncs.c \
           #
-    endif
+    endif # JIGSAW
 
     LIBAWT_HEADLESS_REORDER :=
     ifeq ($(OPENJDK_TARGET_OS), solaris)
@@ -1387,16 +1387,11 @@
       $(JDK_TOPDIR)/$(SRC_SUBDIR)/share/native/libsplashscreen/libpng \
       #
   else
-  LIBSPLASHSCREEN_DIRS := \
-    $(JDK_TOPDIR)/src/share/native/sun/awt/image/jpeg \
-<<<<<<< HEAD
-    $(JDK_TOPDIR)/src/share/native/sun/awt/libpng \
+    LIBSPLASHSCREEN_DIRS := \
+      $(JDK_TOPDIR)/src/share/native/sun/awt/image/jpeg \
       $(JDK_TOPDIR)/src/share/native/sun/awt/splashscreen \
       #
   endif
-=======
-    $(JDK_TOPDIR)/src/share/native/sun/awt/splashscreen
->>>>>>> 042a3a2c
 
   ifeq ($(USE_EXTERNAL_LIBGIF), true)
     GIFLIB_LDFLAGS := -lgif
@@ -1407,8 +1402,8 @@
     ifeq ($(JIGSAW), true)
       LIBSPLASHSCREEN_CFLAGS += -I$(JDK_TOPDIR)/$(SRC_SUBDIR)/share/native/libsplashscreen/giflib
     else
-    LIBSPLASHSCREEN_DIRS += $(JDK_TOPDIR)/src/share/native/sun/awt/giflib
-  endif
+      LIBSPLASHSCREEN_DIRS += $(JDK_TOPDIR)/src/share/native/sun/awt/giflib
+    endif
   endif
 
   ifeq ($(USE_EXTERNAL_LIBPNG), false)
@@ -1420,14 +1415,14 @@
     ifeq ($(JIGSAW), true)
       LIBSPLASHSCREEN_DIRS += $(JDK_TOPDIR)/$(SRC_SUBDIR)/$(OPENJDK_TARGET_OS_API_DIR)/native/libsplashscreen
     else
-    LIBSPLASHSCREEN_DIRS += $(JDK_TOPDIR)/src/$(OPENJDK_TARGET_OS_API_DIR)/native/sun/awt/splashscreen
+      LIBSPLASHSCREEN_DIRS += $(JDK_TOPDIR)/src/$(OPENJDK_TARGET_OS_API_DIR)/native/sun/awt/splashscreen
     endif
   else
     ifeq ($(JIGSAW), true)
       LIBSPLASHSCREEN_DIRS += $(JDK_TOPDIR)/$(SRC_SUBDIR)/macosx/native/libsplashscreen
     else
-    LIBSPLASHSCREEN_DIRS += $(JDK_TOPDIR)/src/macosx/native/sun/awt/splashscreen
-  endif
+      LIBSPLASHSCREEN_DIRS += $(JDK_TOPDIR)/src/macosx/native/sun/awt/splashscreen
+    endif
   endif
 
   LIBSPLASHSCREEN_CFLAGS += -DSPLASHSCREEN -DPNG_NO_MMX_CODE \
@@ -1441,7 +1436,7 @@
     ifeq ($(JIGSAW), true)
       LIBSPLASHSCREEN_CFLAGS += -I$(JDK_TOPDIR)/$(SRC_SUBDIR)/macosx/native/libosxapp
     else
-    LIBSPLASHSCREEN_CFLAGS += -I$(JDK_TOPDIR)/src/macosx/native/sun/osxapp
+      LIBSPLASHSCREEN_CFLAGS += -I$(JDK_TOPDIR)/src/macosx/native/sun/osxapp
     endif
 
     BUILD_LIBSPLASHSCREEN_java_awt_SplashScreen.c_CFLAGS := -x objective-c -O0
@@ -1466,7 +1461,7 @@
     ifeq ($(JIGSAW), true)
       LIBSPLASHSCREEN_DIRS += $(JDK_TOPDIR)/$(SRC_SUBDIR)/share/native/libzip/zlib-1.2.5
     else
-    LIBSPLASHSCREEN_DIRS += $(JDK_TOPDIR)/src/share/native/java/util/zip/zlib-1.2.5
+      LIBSPLASHSCREEN_DIRS += $(JDK_TOPDIR)/src/share/native/java/util/zip/zlib-1.2.5
     endif
     LIBSPLASHSCREEN_CFLAGS += $(ZLIB_CPPFLAGS)
   endif
@@ -1523,20 +1518,20 @@
 ifndef OPENJDK
 
   ifeq ($(JIGSAW), true)
-  LIBDCPR_SRC_DIRS := \
+    LIBDCPR_SRC_DIRS := \
         $(JDK_TOPDIR)/$(SRC_SUBDIR)/closed/share/native/libdcpr
     LIBDCPR_CFLAGS := $(addprefix -I, $(LIBDCPR_SRC_DIRS)) \
         -I$(JDK_TOPDIR)/$(SRC_SUBDIR)/share/native/libawt/sun/java2d/pipe
   else
 
-  LIBDCPR_SRC_DIRS := \
-      $(JDK_TOPDIR)/src/closed/share/native/sun/dc/doe \
-      $(JDK_TOPDIR)/src/closed/share/native/sun/dc/path \
-      $(JDK_TOPDIR)/src/closed/share/native/sun/dc/pr \
-      $(JDK_TOPDIR)/src/closed/share/native/sun/dc/util
-
-  LIBDCPR_CFLAGS := $(foreach dir, $(LIBDCPR_SRC_DIRS), -I$(dir)) \
-      -I$(JDK_TOPDIR)/src/share/native/sun/java2d/pipe
+    LIBDCPR_SRC_DIRS := \
+        $(JDK_TOPDIR)/src/closed/share/native/sun/dc/doe \
+        $(JDK_TOPDIR)/src/closed/share/native/sun/dc/path \
+        $(JDK_TOPDIR)/src/closed/share/native/sun/dc/pr \
+        $(JDK_TOPDIR)/src/closed/share/native/sun/dc/util
+
+    LIBDCPR_CFLAGS := $(foreach dir, $(LIBDCPR_SRC_DIRS), -I$(dir)) \
+        -I$(JDK_TOPDIR)/src/share/native/sun/java2d/pipe
   endif
 
   $(eval $(call SetupNativeCompilation,BUILD_LIBDCPR, \
@@ -1601,7 +1596,7 @@
     LIBAWT_LWAWT_EXFILES := fontpath.c awt_Font.c X11Color.c initIDs.c
     LIBAWT_LWAWT_EXCLUDES := $(JDK_TOPDIR)/$(SRC_SUBDIR)/solaris/native/common-awt/sun/awt/medialib
   else
-  LIBAWT_LWAWT_FILES := \
+    LIBAWT_LWAWT_FILES := \
       awt.m \
       ApplicationDelegate.m \
       CFRetainedResource.m \
@@ -1676,7 +1671,7 @@
       CUPSfuncs.c
 
 
-  LIBAWT_LWAWT_DIRS := \
+    LIBAWT_LWAWT_DIRS := \
       $(JDK_TOPDIR)/src/macosx/native/sun/awt \
       $(JDK_TOPDIR)/src/macosx/native/sun/font \
       $(JDK_TOPDIR)/src/macosx/native/sun/java2d/opengl \
@@ -1685,16 +1680,16 @@
       $(JDK_TOPDIR)/src/share/native/sun/java2d/opengl \
         #
 
-      LIBAWT_LWAWT_CFLAGS := \
-          $(foreach dir, $(LIBAWT_LWAWT_DIRS), -I$(dir)) \
-          -I$(JDK_TOPDIR)/src/macosx/native/sun/osxapp \
-          -I$(JDK_TOPDIR)/src/share/native/sun/java2d \
-          -I$(JDK_TOPDIR)/src/solaris/native/sun/java2d \
-          -I$(JDK_TOPDIR)/src/share/native/sun/awt/image \
-          -I$(JDK_TOPDIR)/src/share/native/sun/awt/image/cvutils \
-          -I$(JDK_TOPDIR)/src/share/native/sun/java2d/loops \
-          -I$(JDK_TOPDIR)/src/share/native/sun/java2d/pipe \
-          -I$(JDK_TOPDIR)/src/share/native/sun/awt/debug \
+    LIBAWT_LWAWT_CFLAGS := \
+        $(foreach dir, $(LIBAWT_LWAWT_DIRS), -I$(dir)) \
+        -I$(JDK_TOPDIR)/src/macosx/native/sun/osxapp \
+        -I$(JDK_TOPDIR)/src/share/native/sun/java2d \
+        -I$(JDK_TOPDIR)/src/solaris/native/sun/java2d \
+        -I$(JDK_TOPDIR)/src/share/native/sun/awt/image \
+        -I$(JDK_TOPDIR)/src/share/native/sun/awt/image/cvutils \
+        -I$(JDK_TOPDIR)/src/share/native/sun/java2d/loops \
+        -I$(JDK_TOPDIR)/src/share/native/sun/java2d/pipe \
+        -I$(JDK_TOPDIR)/src/share/native/sun/awt/debug \
         #
   endif
 
