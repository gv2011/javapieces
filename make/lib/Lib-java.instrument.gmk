--- conflicted
+++ resolved
@@ -41,11 +41,6 @@
     #
 
 ifeq ($(OPENJDK_TARGET_OS), windows)
-<<<<<<< HEAD
-=======
-  LIBINSTRUMENT_LDFLAGS += $(NATIVE_OUTPUTDIR)/java.base/jli_static.lib $(WIN_JAVA_LIB) \
-      -export:Agent_OnAttach advapi32.lib
->>>>>>> 2cfb11f6
   # Statically link the C runtime so that there are not dependencies on modules
   # not on the search patch when invoked from the Windows system directory
   # (or elsewhere).
@@ -66,13 +61,12 @@
     LDFLAGS := $(LDFLAGS_JDKLIB) \
         $(call SET_SHARED_LIBRARY_ORIGIN) \
         $(LIBINSTRUMENT_LDFLAGS), \
-<<<<<<< HEAD
     LDFLAGS_linux := $(call SET_SHARED_LIBRARY_ORIGIN,/jli) \
         -L$(call FindLibDirForModule, java.base)/jli, \
     LDFLAGS_solaris := $(call SET_SHARED_LIBRARY_ORIGIN,/jli) \
         -L$(call FindLibDirForModule, java.base)/jli, \
-    LDFLAGS_macosx := -Xlinker -all_load $(SUPPORT_OUTPUTDIR)/native/java.base/libjli_static.a, \
-    LDFLAGS_aix := -L$(SUPPORT_OUTPUTDIR)/native/java.base, \
+    LDFLAGS_macosx := -Xlinker -all_load $(NATIVE_OUTPUTDIR)/java.base/libjli_static.a, \
+    LDFLAGS_aix := -L$(NATIVE_OUTPUTDIR)/java.base, \
     LDFLAGS_windows := -export:Agent_OnAttach, \
     LIBS_unix := -ljava $(LIBZ), \
     LIBS_linux := -ljli $(LIBDL), \
@@ -82,17 +76,6 @@
         -framework ApplicationServices, \
     LIBS_windows := $(WIN_JAVA_LIB) advapi32.lib \
         $(SUPPORT_OUTPUTDIR)/native/java.base/jli_static.lib, \
-=======
-    LDFLAGS_linux := $(call SET_SHARED_LIBRARY_ORIGIN,/jli), \
-    LDFLAGS_solaris := $(call SET_SHARED_LIBRARY_ORIGIN,/jli), \
-    LDFLAGS_macosx := -Xlinker -all_load $(NATIVE_OUTPUTDIR)/java.base/libjli_static.a \
-        -framework Cocoa -framework Security -framework ApplicationServices, \
-    LDFLAGS_SUFFIX := $(LIBINSTRUMENT_LDFLAGS_SUFFIX), \
-    LDFLAGS_SUFFIX_macosx := -liconv $(LIBZ), \
-    LDFLAGS_SUFFIX_solaris := $(LIBZ) -L$(call FindLibDirForModule, java.base)/jli -ljli $(LIBDL) -lc, \
-    LDFLAGS_SUFFIX_linux := $(LIBZ) -L$(call FindLibDirForModule, java.base)/jli -ljli $(LIBDL), \
-    LDFLAGS_SUFFIX_aix := $(LIBZ) -L$(NATIVE_OUTPUTDIR)/java.base -ljli_static $(LIBDL),\
->>>>>>> 2cfb11f6
     VERSIONINFO_RESOURCE := $(GLOBAL_VERSION_INFO_RESOURCE), \
     RC_FLAGS := $(RC_FLAGS) \
         -D "JDK_FNAME=instrument.dll" \
