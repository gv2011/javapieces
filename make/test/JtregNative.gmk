--- conflicted
+++ resolved
@@ -51,13 +51,10 @@
     $(HOTSPOT_TOPDIR)/test/compiler/floatingpoint/ \
     $(HOTSPOT_TOPDIR)/test/compiler/calls \
     $(HOTSPOT_TOPDIR)/test/compiler/native \
-<<<<<<< HEAD
+    $(HOTSPOT_TOPDIR)/test/serviceability/jvmti/GetNamedModule \
     $(HOTSPOT_TOPDIR)/test/serviceability/jvmti/AddModuleReads \
     $(HOTSPOT_TOPDIR)/test/serviceability/jvmti/AddModuleExports \
     $(HOTSPOT_TOPDIR)/test/serviceability/jvmti/AddModuleUsesAndProvides \
-=======
-    $(HOTSPOT_TOPDIR)/test/serviceability/jvmti/GetNamedModule \
->>>>>>> 19e30fa0
     $(HOTSPOT_TOPDIR)/test/testlibrary/jvmti \
     #
 
@@ -71,13 +68,10 @@
 ifeq ($(TOOLCHAIN_TYPE), solstudio)
     BUILD_HOTSPOT_JTREG_LIBRARIES_LDFLAGS_liboverflow := -lc
     BUILD_HOTSPOT_JTREG_LIBRARIES_LDFLAGS_libSimpleClassFileLoadHook := -lc
-<<<<<<< HEAD
+    BUILD_HOTSPOT_JTREG_LIBRARIES_LDFLAGS_libGetNamedModuleTest := -lc
     BUILD_HOTSPOT_JTREG_LIBRARIES_LDFLAGS_libAddModuleReadsTest := -lc
     BUILD_HOTSPOT_JTREG_LIBRARIES_LDFLAGS_libAddModuleExportsTest := -lc
     BUILD_HOTSPOT_JTREG_LIBRARIES_LDFLAGS_libAddModuleUsesAndProvidesTest := -lc
-=======
-    BUILD_HOTSPOT_JTREG_LIBRARIES_LDFLAGS_libGetNamedModuleTest := -lc
->>>>>>> 19e30fa0
 endif
 
 BUILD_HOTSPOT_JTREG_OUTPUT_DIR := $(BUILD_OUTPUT)/support/test/hotspot/jtreg/native
