#
# Copyright (c) 2006, 2014, Oracle and/or its affiliates. All rights reserved.
# DO NOT ALTER OR REMOVE COPYRIGHT NOTICES OR THIS FILE HEADER.
#
# This code is free software; you can redistribute it and/or modify it
# under the terms of the GNU General Public License version 2 only, as
# published by the Free Software Foundation.  Oracle designates this
# particular file as subject to the "Classpath" exception as provided
# by Oracle in the LICENSE file that accompanied this code.
#
# This code is distributed in the hope that it will be useful, but WITHOUT
# ANY WARRANTY; without even the implied warranty of MERCHANTABILITY or
# FITNESS FOR A PARTICULAR PURPOSE.  See the GNU General Public License
# version 2 for more details (a copy is included in the LICENSE file that
# accompanied this code).
#
# You should have received a copy of the GNU General Public License version
# 2 along with this work; if not, write to the Free Software Foundation,
# Inc., 51 Franklin St, Fifth Floor, Boston, MA 02110-1301 USA.
#
# Please contact Oracle, 500 Oracle Parkway, Redwood Shores, CA 94065 USA
# or visit www.oracle.com if you need additional information or have any
# questions.
#

##############
#
# Global settings
#

# The current release name
<<<<<<< HEAD
my.jdk.update.version=60
jprt.tools.default.release=jdk8u${my.jdk.update.version}
=======
my.jdk.update.version=66
jprt.tools.default.release=jdk8u60
>>>>>>> ea085be2

# Check if this is the equivalent of a hotspot push job
# Interpret -testset hotspot to mean exactly that
my.is.hotspot.job.hotspot=true
my.is.hotspot.job=${my.is.hotspot.job.${jprt.test.set}}

# Disable syncing the source after builds and tests are done
jprt.sync.push=${my.is.hotspot.job ? false : true}

# Directories to be excluded from the source bundles
jprt.bundle.exclude.src.dirs=build dist webrev

# Use configure when building
jprt.build.use.configure=true

# Set make target to use for different build flavors
jprt.build.flavor.debugOpen.target=jprt_bundle
jprt.build.flavor.fastdebug.target=jprt_bundle
jprt.build.flavor.product.target=jprt_bundle
jprt.build.flavor.productOpen.target=jprt_bundle

# Use these configure args to define debug level
jprt.debug.build.configure.args=--with-debug-level=slowdebug
jprt.fastdebug.build.configure.args=--with-debug-level=fastdebug
jprt.product.build.configure.args=--with-debug-level=release
jprt.debugOpen.build.configure.args=${jprt.debug.build.configure.args} --enable-openjdk-only
jprt.fastdebugOpen.build.configure.args=${jprt.fastdebug.build.configure.args} --enable-openjdk-only
jprt.productOpen.build.configure.args=${jprt.product.build.configure.args} --enable-openjdk-only

# Select build flavors and build targets
jprt.build.flavors=${my.is.hotspot.job ? ${my.build.flavors.hotspot} : ${my.build.flavors.default}}
jprt.build.targets=${my.is.hotspot.job ? ${my.build.targets.hotspot} : ${my.build.targets.default}}

# Select test targets - jprt default for jprt.test.set is "default"
jprt.test.targets=${my.test.targets.${jprt.test.set}}
jprt.make.rule.test.targets=${my.make.rule.test.targets.${jprt.test.set}}

# 7155453: Work-around to prevent popups on OSX from blocking test completion
# but the work-around is added to all platforms to be consistent
jprt.jbb.options=-Djava.awt.headless=true

########
#
# Build options (generic)
#

# Configure args common to all builds
# Also allows for additional, testset specific configure arguments to be set
jprt.build.configure.args=						\
    --with-boot-jdk=$ALT_BOOTDIR					\
    --with-jobs=$ALT_PARALLEL_COMPILE_JOBS				\
    --with-update-version=${my.jdk.update.version}			\
    ${my.additional.build.configure.args.${jprt.test.set}}

# i586 is often cross-compiled from 64-bit machines, so need to set target bits explicitly
jprt.i586.build.configure.args=						\
    --with-target-bits=32

# i586 platforms have both client and server, but to allow for overriding the exact configuration
# on a per-build flavor basis the value is set for the individual build flavors
# All other platforms only build server, which is the default setting from configure
my.i586.default.build.configure.args=					\
    --with-jvm-variants=client,server
jprt.i586.debug.build.configure.args=					\
    ${my.i586.default.build.configure.args}				\
    ${jprt.debug.build.configure.args}
jprt.i586.fastdebug.build.configure.args=				\
    ${my.i586.default.build.configure.args}				\
    ${jprt.fastdebug.build.configure.args}
jprt.i586.product.build.configure.args=					\
    ${my.i586.default.build.configure.args}				\
    ${jprt.product.build.configure.args}
jprt.i586.debugOpen.build.configure.args=				\
    ${my.i586.default.build.configure.args}				\
    ${jprt.debugOpen.build.configure.args}
jprt.i586.fastdebugOpen.build.configure.args=				\
    ${my.i586.default.build.configure.args}				\
    ${jprt.fastdebugOpen.build.configure.args}
jprt.i586.productOpen.build.configure.args=				\
    ${my.i586.default.build.configure.args}				\
    ${jprt.productOpen.build.configure.args}

########
#
# Build targets and options (default/jdk)
#

# The default build flavors
my.build.flavors.default=fastdebug,product

# Standard list of jprt build targets for this source tree
my.build.targets.default=						\
    solaris_sparcv9_5.10-{product|fastdebug},				\
    solaris_x64_5.10-{product|fastdebug},				\
    linux_i586_2.6-{product|fastdebug},					\
    linux_x64_2.6-{product|fastdebug},					\
    macosx_x64_10.7-{product|fastdebug},				\
    windows_i586_6.1-{product|fastdebug},				\
    windows_x64_6.1-{product|fastdebug}

# Test target list (no fastdebug & limited c2 testing)
my.test.target.set=							\
    solaris_sparcv9_5.10-product-c2-TESTNAME,				\
    solaris_x64_5.10-product-c2-TESTNAME,				\
    linux_i586_2.6-product-{c1|c2}-TESTNAME,				\
    linux_x64_2.6-product-c2-TESTNAME,					\
    macosx_x64_10.7-product-c2-TESTNAME,				\
    windows_i586_6.1-product-c1-TESTNAME,				\
    windows_x64_6.1-product-c2-TESTNAME

# Default vm test targets (testset=default)
my.test.targets.default=						\
    ${my.test.target.set:TESTNAME=jvm98},				\
    ${my.test.target.set:TESTNAME=scimark}

# Default jdk test targets (testset=default)
my.make.rule.test.targets.default=					\
    ${my.test.target.set:TESTNAME=langtools_jtreg},			\
    ${my.test.target.set:TESTNAME=jdk_lang},				\
    ${my.test.target.set:TESTNAME=jdk_math},				\
    ${my.test.target.set:TESTNAME=jdk_util}
    
# Default vm test targets (testset=core)
my.test.targets.core=

# Core jdk test targets (testset=core)
my.make.rule.test.targets.core=						\
    ${my.test.target.set:TESTNAME=jdk_lang},				\
    ${my.test.target.set:TESTNAME=jdk_math},				\
    ${my.test.target.set:TESTNAME=jdk_util},				\
    ${my.test.target.set:TESTNAME=jdk_io},				\
    ${my.test.target.set:TESTNAME=jdk_net},				\
    ${my.test.target.set:TESTNAME=jdk_nio},				\
    ${my.test.target.set:TESTNAME=jdk_security1},			\
    ${my.test.target.set:TESTNAME=jdk_security2},			\
    ${my.test.target.set:TESTNAME=jdk_security3},			\
    ${my.test.target.set:TESTNAME=jdk_security4},			\
    ${my.test.target.set:TESTNAME=jdk_rmi},				\
    ${my.test.target.set:TESTNAME=jdk_text},				\
    ${my.test.target.set:TESTNAME=jdk_time},				\
    ${my.test.target.set:TESTNAME=jdk_other},				\
    ${my.test.target.set:TESTNAME=core_tools}

# Svc vm test targets (testset=svc)
my.test.targets.svc=

# Core jdk test targets (testset=svc)
my.make.rule.test.targets.svc=						\
    ${my.test.target.set:TESTNAME=jdk_management},			\
    ${my.test.target.set:TESTNAME=jdk_instrument},			\
    ${my.test.target.set:TESTNAME=jdk_jmx},				\
    ${my.test.target.set:TESTNAME=jdk_jdi},				\
    ${my.test.target.set:TESTNAME=jdk_jfr},				\
    ${my.test.target.set:TESTNAME=jdk_rm},				\
    ${my.test.target.set:TESTNAME=svc_tools}

# All vm test targets (testset=all)
my.test.targets.all=							\
    ${my.test.targets.default},						\
    ${my.test.target.set:TESTNAME=runThese},				\
    ${my.test.target.set:TESTNAME=jbb_default}

# All jdk test targets (testset=all)
my.make.rule.test.targets.all=						\
    ${my.make.rule.test.targets.core},					\
    ${my.make.rule.test.targets.svc},					\
    ${my.test.target.set:TESTNAME=jdk_awt},				\
    ${my.test.target.set:TESTNAME=jdk_beans1},				\
    ${my.test.target.set:TESTNAME=jdk_beans2},				\
    ${my.test.target.set:TESTNAME=jdk_beans3},				\
    ${my.test.target.set:TESTNAME=jdk_sound},				\
    ${my.test.target.set:TESTNAME=jdk_swing}

# PIT vm test targets (testset=pit)
my.test.targets.pit=							\
   ${my.test.targets.all}

# PIT jdk test targets (testset=pit)
my.make.rule.test.targets.pit=						\
    ${my.test.target.set:TESTNAME=langtools_jtreg},			\
    ${my.make.rule.test.targets.core},					\
    ${my.make.rule.test.targets.svc}

# JCK test targets in test/Makefile (no windows)
my.test.target.set.jck=							\
    solaris_sparcv9_5.10-product-c2-JCK7TESTRULE,			\
    solaris_x64_5.10-product-c2-JCK7TESTRULE,				\
    linux_i586_2.6-product-c1-JCK7TESTRULE,				\
    linux_x64_2.6-product-c2-JCK7TESTRULE

# JCK testset targets
my.make.rule.test.targets.jck=						\
    ${my.test.target.set.jck:JCK7TESTRULE=jck7devtools},		\
    ${my.test.target.set.jck:JCK7TESTRULE=jck7runtime},			\
    ${my.test.target.set.jck:JCK7TESTRULE=jck7compiler}


#############
#
# Hotspot related settings (testset=hotspot)
#

# The hotspot build flavors
my.build.flavors.hotspot=						\
    debugOpen,fastdebug,product,productOpen,				\
    ${my.additional.build.flavors.hotspot}

# Platforms built for hotspot push jobs
my.build.targets.hotspot=						\
    solaris_sparcv9_5.10-{product|fastdebug|optimized},			\
    solaris_x64_5.10-{product|fastdebug},				\
    linux_i586_2.6-{product|fastdebug},					\
    linux_x64_2.6-{product|fastdebug|optimized},			\
    macosx_x64_10.7-{product|fastdebug},				\
    windows_i586_6.1-{product|fastdebug},				\
    windows_x64_6.1-{product|fastdebug|optimized},			\
    solaris_x64_5.10-{debugOpen},					\
    linux_x64_2.6-{productOpen},					\
    ${my.additional.build.targets.hotspot}

# Tests to run on the various platforms for hotspot push jobs
my.test.targets.hotspot.solaris.sparcv9=				\
    solaris_sparcv9_5.10-{product|fastdebug}-c2-jvm98,			\
    solaris_sparcv9_5.10-{product|fastdebug}-c2-jvm98_nontiered,	\
    solaris_sparcv9_5.10-{product|fastdebug}-c2-scimark,		\
    solaris_sparcv9_5.10-product-c2-runThese,				\
    solaris_sparcv9_5.10-{product|fastdebug}-c2-GCBasher_SerialGC,	\
    solaris_sparcv9_5.10-{product|fastdebug}-c2-GCBasher_ParallelGC,	\
    solaris_sparcv9_5.10-{product|fastdebug}-c2-GCBasher_ParNewGC,	\
    solaris_sparcv9_5.10-{product|fastdebug}-c2-GCBasher_CMS,		\
    solaris_sparcv9_5.10-{product|fastdebug}-c2-GCBasher_G1,		\
    solaris_sparcv9_5.10-{product|fastdebug}-c2-GCBasher_ParOldGC,	\
    solaris_sparcv9_5.10-{product|fastdebug}-c2-GCOld_SerialGC,		\
    solaris_sparcv9_5.10-{product|fastdebug}-c2-GCOld_ParallelGC,	\
    solaris_sparcv9_5.10-{product|fastdebug}-c2-GCOld_ParNewGC,		\
    solaris_sparcv9_5.10-{product|fastdebug}-c2-GCOld_CMS,		\
    solaris_sparcv9_5.10-{product|fastdebug}-c2-GCOld_G1,		\
    solaris_sparcv9_5.10-{product|fastdebug}-c2-GCOld_ParOldGC,		\
    solaris_sparcv9_5.10-{product|fastdebug}-c2-jbb_default_nontiered,	\
    solaris_sparcv9_5.10-{product|fastdebug}-c2-jbb_SerialGC,		\
    solaris_sparcv9_5.10-{product|fastdebug}-c2-jbb_ParallelGC,		\
    solaris_sparcv9_5.10-{product|fastdebug}-c2-jbb_CMS,		\
    solaris_sparcv9_5.10-{product|fastdebug}-c2-jbb_G1,			\
    solaris_sparcv9_5.10-{product|fastdebug}-c2-jbb_ParOldGC

my.test.targets.hotspot.solaris.x64=					\
    solaris_x64_5.10-{product|fastdebug}-c2-jvm98,			\
    solaris_x64_5.10-{product|fastdebug}-c2-jvm98_nontiered,		\
    solaris_x64_5.10-{product|fastdebug}-c2-scimark,			\
    solaris_x64_5.10-product-c2-runThese,				\
    solaris_x64_5.10-product-c2-runThese_Xcomp,				\
    solaris_x64_5.10-{product|fastdebug}-c2-GCBasher_SerialGC,		\
    solaris_x64_5.10-{product|fastdebug}-c2-GCBasher_ParallelGC,	\
    solaris_x64_5.10-{product|fastdebug}-c2-GCBasher_ParNewGC,		\
    solaris_x64_5.10-{product|fastdebug}-c2-GCBasher_CMS,		\
    solaris_x64_5.10-{product|fastdebug}-c2-GCBasher_G1,		\
    solaris_x64_5.10-{product|fastdebug}-c2-GCBasher_ParOldGC,		\
    solaris_x64_5.10-{product|fastdebug}-c2-GCOld_SerialGC,		\
    solaris_x64_5.10-{product|fastdebug}-c2-GCOld_ParallelGC,		\
    solaris_x64_5.10-{product|fastdebug}-c2-GCOld_ParNewGC,		\
    solaris_x64_5.10-{product|fastdebug}-c2-GCOld_CMS,			\
    solaris_x64_5.10-{product|fastdebug}-c2-GCOld_G1,			\
    solaris_x64_5.10-{product|fastdebug}-c2-GCOld_ParOldGC,		\
    solaris_x64_5.10-{product|fastdebug}-c2-jbb_default_nontiered,	\
    solaris_x64_5.10-{product|fastdebug}-c2-jbb_SerialGC,		\
    solaris_x64_5.10-{product|fastdebug}-c2-jbb_ParallelGC,		\
    solaris_x64_5.10-{product|fastdebug}-c2-GCOld_CMS,			\
    solaris_x64_5.10-{product|fastdebug}-c2-GCOld_G1,			\
    solaris_x64_5.10-{product|fastdebug}-c2-GCOld_ParOldGC

my.test.targets.hotspot.linux.i586=					\
    linux_i586_2.6-{product|fastdebug}-{c1|c2}-jvm98,			\
    linux_i586_2.6-{product|fastdebug}-c2-jvm98_nontiered,		\
    linux_i586_2.6-{product|fastdebug}-{c1|c2}-scimark,			\
    linux_i586_2.6-product-c1-runThese_Xcomp,				\
    linux_i586_2.6-fastdebug-c1-runThese_Xshare,			\
    linux_i586_2.6-fastdebug-c2-runThese_Xcomp,				\
    linux_i586_2.6-{product|fastdebug}-{c1|c2}-GCBasher_SerialGC,	\
    linux_i586_2.6-{product|fastdebug}-{c1|c2}-GCBasher_ParallelGC,	\
    linux_i586_2.6-{product|fastdebug}-{c1|c2}-GCBasher_ParNewGC,	\
    linux_i586_2.6-{product|fastdebug}-{c1|c2}-GCBasher_CMS,		\
    linux_i586_2.6-{product|fastdebug}-{c1|c2}-GCBasher_G1,		\
    linux_i586_2.6-{product|fastdebug}-{c1|c2}-GCBasher_ParOldGC,	\
    linux_i586_2.6-product-{c1|c2}-GCOld_SerialGC,			\
    linux_i586_2.6-product-{c1|c2}-GCOld_ParallelGC,			\
    linux_i586_2.6-product-{c1|c2}-GCOld_ParNewGC,			\
    linux_i586_2.6-product-{c1|c2}-GCOld_CMS,				\
    linux_i586_2.6-product-{c1|c2}-GCOld_G1,				\
    linux_i586_2.6-product-{c1|c2}-GCOld_ParOldGC,			\
    linux_i586_2.6-{product|fastdebug}-c1-jbb_SerialGC,			\
    linux_i586_2.6-{product|fastdebug}-c2-jbb_default_nontiered,	\
    linux_i586_2.6-{product|fastdebug}-c1-jbb_ParallelGC,		\
    linux_i586_2.6-{product|fastdebug}-c1-jbb_CMS,			\
    linux_i586_2.6-{product|fastdebug}-c1-jbb_G1,			\
    linux_i586_2.6-{product|fastdebug}-c1-jbb_ParOldGC

my.test.targets.hotspot.linux.x64=					\
    linux_x64_2.6-{product|fastdebug}-c2-jvm98,				\
    linux_x64_2.6-{product|fastdebug}-c2-jvm98_nontiered,		\
    linux_x64_2.6-{product|fastdebug}-c2-scimark,			\
    linux_x64_2.6-{product|fastdebug}-c2-GCBasher_SerialGC,		\
    linux_x64_2.6-{product|fastdebug}-c2-GCBasher_ParallelGC,		\
    linux_x64_2.6-{product|fastdebug}-c2-GCBasher_ParNewGC,		\
    linux_x64_2.6-{product|fastdebug}-c2-GCBasher_CMS,			\
    linux_x64_2.6-{product|fastdebug}-c2-GCBasher_G1,			\
    linux_x64_2.6-{product|fastdebug}-c2-GCBasher_ParOldGC,		\
    linux_x64_2.6-{product|fastdebug}-c2-GCOld_SerialGC,		\
    linux_x64_2.6-{product|fastdebug}-c2-GCOld_ParallelGC,		\
    linux_x64_2.6-{product|fastdebug}-c2-GCOld_ParNewGC,		\
    linux_x64_2.6-{product|fastdebug}-c2-GCOld_CMS,			\
    linux_x64_2.6-{product|fastdebug}-c2-GCOld_G1,			\
    linux_x64_2.6-{product|fastdebug}-c2-GCOld_ParOldGC,		\
    linux_x64_2.6-{product|fastdebug}-c2-jbb_default_nontiered,		\
    linux_x64_2.6-{product|fastdebug}-c2-jbb_ParallelGC,		\
    linux_x64_2.6-{product|fastdebug}-c2-jbb_G1,			\
    linux_x64_2.6-{product|fastdebug}-c2-jbb_ParOldGC

my.test.targets.hotspot.macosx.x64=					\
    macosx_x64_10.7-{product|fastdebug}-c2-jvm98,			\
    macosx_x64_10.7-{product|fastdebug}-c2-jvm98_nontiered,		\
    macosx_x64_10.7-{product|fastdebug}-c2-scimark,			\
    macosx_x64_10.7-{product|fastdebug}-c2-GCBasher_SerialGC,		\
    macosx_x64_10.7-{product|fastdebug}-c2-GCBasher_ParallelGC,		\
    macosx_x64_10.7-{product|fastdebug}-c2-GCBasher_ParNewGC,		\
    macosx_x64_10.7-{product|fastdebug}-c2-GCBasher_CMS,		\
    macosx_x64_10.7-{product|fastdebug}-c2-GCBasher_G1,			\
    macosx_x64_10.7-{product|fastdebug}-c2-GCBasher_ParOldGC,		\
    macosx_x64_10.7-{product|fastdebug}-c2-GCOld_SerialGC,		\
    macosx_x64_10.7-{product|fastdebug}-c2-GCOld_ParallelGC,		\
    macosx_x64_10.7-{product|fastdebug}-c2-GCOld_ParNewGC,		\
    macosx_x64_10.7-{product|fastdebug}-c2-GCOld_CMS,			\
    macosx_x64_10.7-{product|fastdebug}-c2-GCOld_G1,			\
    macosx_x64_10.7-{product|fastdebug}-c2-GCOld_ParOldGC,		\
    macosx_x64_10.7-{product|fastdebug}-c2-jbb_default_nontiered,	\
    macosx_x64_10.7-{product|fastdebug}-c2-jbb_ParallelGC,		\
    macosx_x64_10.7-{product|fastdebug}-c2-jbb_G1,			\
    macosx_x64_10.7-{product|fastdebug}-c2-jbb_ParOldGC

my.test.targets.hotspot.windows.i586=					\
    windows_i586_6.1-{product|fastdebug}-{c1|c2}-jvm98,			\
    windows_i586_6.1-{product|fastdebug}-c2-jvm98_nontiered,		\
    windows_i586_6.1-{product|fastdebug}-{c1|c2}-scimark,		\
    windows_i586_6.1-product-{c1|c2}-runThese,				\
    windows_i586_6.1-product-{c1|c2}-runThese_Xcomp,			\
    windows_i586_6.1-fastdebug-c1-runThese_Xshare,			\
    windows_i586_6.1-{product|fastdebug}-{c1|c2}-GCBasher_SerialGC,	\
    windows_i586_6.1-{product|fastdebug}-{c1|c2}-GCBasher_ParallelGC,	\
    windows_i586_6.1-{product|fastdebug}-{c1|c2}-GCBasher_ParNewGC,	\
    windows_i586_6.1-{product|fastdebug}-{c1|c2}-GCBasher_CMS,		\
    windows_i586_6.1-{product|fastdebug}-{c1|c2}-GCBasher_G1,		\
    windows_i586_6.1-{product|fastdebug}-{c1|c2}-GCBasher_ParOldGC,	\
    windows_i586_6.1-product-{c1|c2}-GCOld_SerialGC,			\
    windows_i586_6.1-product-{c1|c2}-GCOld_ParallelGC,			\
    windows_i586_6.1-product-{c1|c2}-GCOld_ParNewGC,			\
    windows_i586_6.1-product-{c1|c2}-GCOld_CMS,				\
    windows_i586_6.1-product-{c1|c2}-GCOld_G1,				\
    windows_i586_6.1-product-{c1|c2}-GCOld_ParOldGC,			\
    windows_i586_6.1-{product|fastdebug}-{c1|c2}-jbb_default,		\
    windows_i586_6.1-{product|fastdebug}-c2-jbb_default_nontiered,	\
    windows_i586_6.1-product-{c1|c2}-jbb_ParallelGC,			\
    windows_i586_6.1-product-{c1|c2}-jbb_CMS,				\
    windows_i586_6.1-product-{c1|c2}-jbb_G1,				\
    windows_i586_6.1-product-{c1|c2}-jbb_ParOldGC

my.test.targets.hotspot.windows.x64=					\
    windows_x64_6.1-{product|fastdebug}-c2-jvm98,			\
    windows_x64_6.1-{product|fastdebug}-c2-jvm98_nontiered,		\
    windows_x64_6.1-{product|fastdebug}-c2-scimark,			\
    windows_x64_6.1-product-c2-runThese,				\
    windows_x64_6.1-product-c2-runThese_Xcomp,				\
    windows_x64_6.1-{product|fastdebug}-c2-GCBasher_SerialGC,		\
    windows_x64_6.1-{product|fastdebug}-c2-GCBasher_ParallelGC,		\
    windows_x64_6.1-{product|fastdebug}-c2-GCBasher_ParNewGC,		\
    windows_x64_6.1-{product|fastdebug}-c2-GCBasher_CMS,		\
    windows_x64_6.1-{product|fastdebug}-c2-GCBasher_G1,			\
    windows_x64_6.1-{product|fastdebug}-c2-GCBasher_ParOldGC,		\
    windows_x64_6.1-{product|fastdebug}-c2-GCOld_SerialGC,		\
    windows_x64_6.1-{product|fastdebug}-c2-GCOld_ParallelGC,		\
    windows_x64_6.1-{product|fastdebug}-c2-GCOld_ParNewGC,		\
    windows_x64_6.1-{product|fastdebug}-c2-GCOld_CMS,			\
    windows_x64_6.1-{product|fastdebug}-c2-GCOld_G1,			\
    windows_x64_6.1-{product|fastdebug}-c2-GCOld_ParOldGC,		\
    windows_x64_6.1-{product|fastdebug}-c2-jbb_default,			\
    windows_x64_6.1-{product|fastdebug}-c2-jbb_default_nontiered,	\
    windows_x64_6.1-product-c2-jbb_CMS,					\
    windows_x64_6.1-product-c2-jbb_ParallelGC,				\
    windows_x64_6.1-product-c2-jbb_G1,					\
    windows_x64_6.1-product-c2-jbb_ParOldGC

# Some basic "smoke" tests for OpenJDK builds
my.test.targets.hotspot.open=						\
    solaris_x64_5.10-{productOpen|fastdebugOpen}-c2-jvm98,		\
    linux_x64_2.6-{productOpen|fastdebugOpen}-c2-jvm98

# The complete list of test targets for jprt
my.test.targets.hotspot=						\
  ${my.test.targets.hotspot.open},					\
  ${my.test.targets.hotspot.solaris.sparcv9},				\
  ${my.test.targets.hotspot.solaris.x64},				\
  ${my.test.targets.hotspot.linux.i586},				\
  ${my.test.targets.hotspot.linux.x64},					\
  ${my.test.targets.hotspot.macosx.x64},				\
  ${my.test.targets.hotspot.windows.i586},				\
  ${my.test.targets.hotspot.windows.x64},				\
  ${my.test.targets.hotspot.solaris.sparcv9},				\
  ${my.test.targets.hotspot.solaris.x64},				\
  ${my.test.targets.hotspot.linux.x64},					\
  ${my.test.targets.hotspot.windows.i586},				\
  ${my.test.targets.hotspot.windows.x64},				\
  ${my.additional.test.targets.hotspot}


# Make file based test targets

my.make.rule.test.targets.hotspot.clienttests=				\
  linux_i586_2.6-*-c1-hotspot_clienttest,				\
  windows_i586_6.1-*-c1-hotspot_clienttest

my.make.rule.test.targets.hotspot.servertests=				\
  solaris_sparcv9_5.10-*-c2-hotspot_servertest,				\
  solaris_x64_5.10-*-c2-hotspot_servertest,				\
  linux_i586_2.6-*-c2-hotspot_servertest,				\
  linux_x64_2.6-*-c2-hotspot_servertest,				\
  macosx_x64_10.7-*-c2-hotspot_servertest,				\
  windows_i586_6.1-*-c2-hotspot_servertest,				\
  windows_x64_6.1-*-c2-hotspot_servertest

my.make.rule.test.targets.hotspot.internalvmtests=			\
  solaris_sparcv9_5.10-fastdebug-c2-hotspot_internalvmtests,		\
  solaris_x64_5.10-fastdebug-c2-hotspot_internalvmtests,		\
  linux_i586_2.6-fastdebug-c2-hotspot_internalvmtests,			\
  linux_x64_2.6-fastdebug-c2-hotspot_internalvmtests,			\
  macosx_x64_10.7-fastdebug-c2-hotspot_internalvmtests,			\
  windows_i586_6.1-fastdebug-c2-hotspot_internalvmtests,		\
  windows_x64_6.1-fastdebug-c2-hotspot_internalvmtests

my.make.rule.test.targets.hotspot.reg.group=				\
  solaris_sparcv9_5.10-{product|fastdebug}-c2-GROUP,            	\
  solaris_x64_5.10-{product|fastdebug}-c2-GROUP,		        \
  linux_i586_2.6-{product|fastdebug}-c2-GROUP,				\
  linux_x64_2.6-{product|fastdebug}-c2-GROUP,				\
  windows_i586_6.1-{product|fastdebug}-c2-GROUP,			\
  windows_x64_6.1-{product|fastdebug}-c2-GROUP,				\
  linux_i586_2.6-{product|fastdebug}-c1-GROUP,				\
  windows_i586_6.1-{product|fastdebug}-c1-GROUP

my.make.rule.test.targets.hotspot=					\
  ${my.make.rule.test.targets.hotspot.clienttests},			\
  ${my.make.rule.test.targets.hotspot.servertests},			\
  ${my.make.rule.test.targets.hotspot.internalvmtests},			\
  ${my.make.rule.test.targets.hotspot.reg.group:GROUP=hotspot_wbapitest},	\
  ${my.make.rule.test.targets.hotspot.reg.group:GROUP=hotspot_compiler},	\
  ${my.make.rule.test.targets.hotspot.reg.group:GROUP=hotspot_gc},		\
  ${my.make.rule.test.targets.hotspot.reg.group:GROUP=hotspot_runtime},		\
  ${my.make.rule.test.targets.hotspot.reg.group:GROUP=hotspot_serviceability},	\
  ${my.additional.make.rule.test.targets.hotspot}<|MERGE_RESOLUTION|>--- conflicted
+++ resolved
@@ -29,13 +29,8 @@
 #
 
 # The current release name
-<<<<<<< HEAD
-my.jdk.update.version=60
-jprt.tools.default.release=jdk8u${my.jdk.update.version}
-=======
 my.jdk.update.version=66
 jprt.tools.default.release=jdk8u60
->>>>>>> ea085be2
 
 # Check if this is the equivalent of a hotspot push job
 # Interpret -testset hotspot to mean exactly that
