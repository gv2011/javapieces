#
# Copyright (c) 2014, 2015, Oracle and/or its affiliates. All rights reserved.
# DO NOT ALTER OR REMOVE COPYRIGHT NOTICES OR THIS FILE HEADER.
#
# This code is free software; you can redistribute it and/or modify it
# under the terms of the GNU General Public License version 2 only, as
# published by the Free Software Foundation.  Oracle designates this
# particular file as subject to the "Classpath" exception as provided
# by Oracle in the LICENSE file that accompanied this code.
#
# This code is distributed in the hope that it will be useful, but WITHOUT
# ANY WARRANTY; without even the implied warranty of MERCHANTABILITY or
# FITNESS FOR A PARTICULAR PURPOSE.  See the GNU General Public License
# version 2 for more details (a copy is included in the LICENSE file that
# accompanied this code).
#
# You should have received a copy of the GNU General Public License version
# 2 along with this work; if not, write to the Free Software Foundation,
# Inc., 51 Franklin St, Fifth Floor, Boston, MA 02110-1301 USA.
#
# Please contact Oracle, 500 Oracle Parkway, Redwood Shores, CA 94065 USA
# or visit www.oracle.com if you need additional information or have any
# questions.
#

# This must be the first rule
default: all

include $(SPEC)
include MakeBase.gmk
include Modules.gmk
include JavaCompilation.gmk
include SetupJavaCompilers.gmk

# Hook to include the corresponding custom file, if present.
$(eval $(call IncludeCustomExtension, , CompileJavaModules.gmk))

################################################################################
# Module specific build settings

java.activation_SETUP := GENERATE_JDKBYTECODE_NOWARNINGS

################################################################################

# TODO: This needs to be reenabled before integration into jdk9
#java.base_ADD_JAVAC_FLAGS := -Xdoclint:all/protected,-reference '-Xdoclint/package:java.*,javax.*'
java.base_COPY := .icu .dat .spp content-types.properties hijrah-config-islamic-umalqura.properties
java.base_CLEAN := intrinsic.properties

java.base_EXCLUDE_FILES += \
  $(JDK_TOPDIR)/src/java.base/share/classes/jdk/internal/module/ModuleLoaderMap.java

java.base_EXCLUDES += java/lang/doc-files

# Exclude BreakIterator classes that are just used in compile process to generate
# data files and shouldn't go in the product
java.base_EXCLUDE_FILES += sun/text/resources/BreakIteratorRules.java

ifeq ($(OPENJDK_TARGET_OS), macosx)
  java.base_EXCLUDE_FILES += sun/nio/fs/GnomeFileTypeDetector.java
endif

ifneq ($(OPENJDK_TARGET_OS), solaris)
  java.base_EXCLUDE_FILES += \
      SolarisLoginModule.java \
      SolarisSystem.java \
      #
endif

ifeq ($(filter $(OPENJDK_TARGET_OS), solaris macosx aix), )
  #
  # only solaris, macosx and aix
  #
  java.base_EXCLUDE_FILES += sun/nio/fs/PollingWatchService.java
endif

ifeq ($(OPENJDK_TARGET_OS), windows)
  java.base_EXCLUDE_FILES += \
      sun/nio/ch/AbstractPollSelectorImpl.java \
      sun/nio/ch/PollSelectorProvider.java \
      sun/nio/ch/SimpleAsynchronousFileChannelImpl.java \
      #
endif

################################################################################

# TODO: This needs to be reenabled before integration into jdk9
#java.compiler_ADD_JAVAC_FLAGS := -Xdoclint:all/protected,-reference '-Xdoclint/package:java.*,javax.*'

################################################################################

java.datatransfer_ADD_JAVAC_FLAGS := -Xdoclint:all/protected,-reference '-Xdoclint/package:java.*,javax.*'
java.datatransfer_COPY := flavormap.properties

################################################################################

java.desktop_ADD_JAVAC_FLAGS := -Xdoclint:all/protected,-reference '-Xdoclint/package:java.*,javax.*'
java.desktop_COPY := .gif .png .wav .txt .xml .css .pf
java.desktop_CLEAN := iio-plugin.properties cursors.properties

java.desktop_EXCLUDES += \
    java/awt/doc-files \
    javax/swing/doc-files \
    javax/swing/text/doc-files \
    javax/swing/plaf/synth/doc-files \
    javax/swing/undo/doc-files \
    sun/awt/X11/doc-files \
    #

# The exception handling of swing beaninfo
# These resources violates the convention of having code and resources together under
# $(JDK_TOPDIR)/src/.../classes directories
$(eval $(call SetupCopyFiles,COPY_BEANINFO, \
    SRC := $(JDK_TOPDIR)/make/data/swingbeaninfo/images, \
    DEST := $(JDK_OUTPUTDIR)/modules/java.desktop/javax/swing/beaninfo/images, \
    FILES := $(wildcard $(JDK_TOPDIR)/make/data/swingbeaninfo/images/*.gif)))

java.desktop_COPY_EXTRA += $(COPY_BEANINFO)

java.desktop_EXCLUDE_FILES += \
    javax/swing/plaf/nimbus/InternalFrameTitlePanePainter.java \
    javax/swing/plaf/nimbus/OptionPaneMessageAreaPainter.java \
    javax/swing/plaf/nimbus/ScrollBarPainter.java \
    javax/swing/plaf/nimbus/SliderPainter.java \
    javax/swing/plaf/nimbus/SpinnerPainter.java \
    javax/swing/plaf/nimbus/SplitPanePainter.java \
    javax/swing/plaf/nimbus/TabbedPanePainter.java \
    sun/awt/resources/security-icon-bw16.png \
    sun/awt/resources/security-icon-bw24.png \
    sun/awt/resources/security-icon-bw32.png \
    sun/awt/resources/security-icon-bw48.png \
    sun/awt/resources/security-icon-interim16.png \
    sun/awt/resources/security-icon-interim24.png \
    sun/awt/resources/security-icon-interim32.png \
    sun/awt/resources/security-icon-interim48.png \
    sun/awt/resources/security-icon-yellow16.png \
    sun/awt/resources/security-icon-yellow24.png \
    sun/awt/resources/security-icon-yellow32.png \
    sun/awt/resources/security-icon-yellow48.png \
    sun/awt/X11/java-icon16.png \
    sun/awt/X11/java-icon24.png \
    sun/awt/X11/java-icon32.png \
    sun/awt/X11/java-icon48.png \
    .template \
    #

ifeq ($(OPENJDK_TARGET_OS), macosx)
  # exclude all X11 on Mac.
  java.desktop_EXCLUDES += \
      sun/awt/X11 \
      sun/java2d/x11 \
      sun/java2d/jules \
      sun/java2d/xr \
      com/sun/java/swing/plaf/gtk \
      #
  java.desktop_EXCLUDE_FILES += \
      $(wildcard $(JDK_TOPDIR)/src/java.desktop/unix/classes/sun/java2d/*.java) \
      $(wildcard $(JDK_TOPDIR)/src/java.desktop/unix/classes/sun/java2d/opengl/*.java) \
      $(wildcard $(JDK_TOPDIR)/src/java.desktop/unix/classes/sun/awt/*.java) \
      $(wildcard $(JDK_TOPDIR)/src/java.desktop/unix/classes/sun/font/*.java) \
      #
else
  # TBD: figure out how to eliminate this long list
  java.desktop_EXCLUDE_FILES += \
      sun/awt/X11/ScreenFormat.java \
      sun/awt/X11/XArc.java \
      sun/awt/X11/XChar2b.java \
      sun/awt/X11/XCharStruct.java \
      sun/awt/X11/XClassHint.java \
      sun/awt/X11/XComposeStatus.java \
      sun/awt/X11/XExtCodes.java \
      sun/awt/X11/XFontProp.java \
      sun/awt/X11/XFontSetExtents.java \
      sun/awt/X11/XFontStruct.java \
      sun/awt/X11/XGCValues.java \
      sun/awt/X11/XHostAddress.java \
      sun/awt/X11/XIMCallback.java \
      sun/awt/X11/XIMHotKeyTrigger.java \
      sun/awt/X11/XIMHotKeyTriggers.java \
      sun/awt/X11/XIMPreeditCaretCallbackStruct.java \
      sun/awt/X11/XIMPreeditDrawCallbackStruct.java \
      sun/awt/X11/XIMPreeditStateNotifyCallbackStruct.java \
      sun/awt/X11/XIMStatusDrawCallbackStruct.java \
      sun/awt/X11/XIMStringConversionCallbackStruct.java \
      sun/awt/X11/XIMStringConversionText.java \
      sun/awt/X11/XIMStyles.java \
      sun/awt/X11/XIMText.java \
      sun/awt/X11/XIMValuesList.java \
      sun/awt/X11/XImage.java \
      sun/awt/X11/XKeyboardControl.java \
      sun/awt/X11/XKeyboardState.java \
      sun/awt/X11/XOMCharSetList.java \
      sun/awt/X11/XOMFontInfo.java \
      sun/awt/X11/XOMOrientation.java \
      sun/awt/X11/XPoint.java \
      sun/awt/X11/XRectangle.java \
      sun/awt/X11/XSegment.java \
      sun/awt/X11/XStandardColormap.java \
      sun/awt/X11/XTextItem.java \
      sun/awt/X11/XTextItem16.java \
      sun/awt/X11/XTextProperty.java \
      sun/awt/X11/XTimeCoord.java \
      sun/awt/X11/XWindowChanges.java \
      sun/awt/X11/XdbeSwapInfo.java \
      sun/awt/X11/XmbTextItem.java \
      sun/awt/X11/XwcTextItem.java
endif

ifeq ($(OPENJDK_TARGET_OS), windows)
  java.desktop_EXCLUDES += com/sun/java/swing/plaf/gtk
endif

ifdef BUILD_HEADLESS_ONLY
  java.desktop_EXCLUDES += sun/applet
endif

# Why is this in the open source tree?
ifdef OPENJDK
  java.desktop_EXCLUDES += sun/dc
endif

# Used on windows and macosx
ifeq ($(filter $(OPENJDK_TARGET_OS), windows macosx), )
  java.desktop_EXCLUDE_FILES += sun/awt/AWTCharset.java
endif

# These files do not appear in the build result of the old build. This
# is because they are generated sources, but the AUTO_JAVA_FILES won't
# pick them up since they aren't generated when the source dirs are
# searched and they aren't referenced by any other classes so they won't
# be picked up by implicit compilation. On a rebuild, they are picked up
# and compiled. Exclude them here to produce the same rt.jar as the old
# build does when building just once.
java.desktop_EXCLUDE_FILES += \
    javax/swing/plaf/nimbus/InternalFrameTitlePanePainter.java \
    javax/swing/plaf/nimbus/OptionPaneMessageAreaPainter.java \
    javax/swing/plaf/nimbus/ScrollBarPainter.java \
    javax/swing/plaf/nimbus/SliderPainter.java \
    javax/swing/plaf/nimbus/SpinnerPainter.java \
    javax/swing/plaf/nimbus/SplitPanePainter.java \
    javax/swing/plaf/nimbus/TabbedPanePainter.java \
    #

################################################################################

java.scripting_ADD_JAVAC_FLAGS := -Xdoclint:all/protected '-Xdoclint/package:java.*,javax.*'
java.scripting_COPY := .js
java.scripting_CLEAN := .properties

################################################################################

java.instrument_ADD_JAVAC_FLAGS := -Xdoclint:all/protected '-Xdoclint/package:java.*,javax.*'

################################################################################

java.logging_ADD_JAVAC_FLAGS := -Xdoclint:all/protected,-reference '-Xdoclint/package:java.*,javax.*'

################################################################################

java.management_ADD_JAVAC_FLAGS := -Xdoclint:all/protected,-reference '-Xdoclint/package:java.*,javax.*'

################################################################################

java.prefs_ADD_JAVAC_FLAGS := -Xdoclint:all/protected '-Xdoclint/package:java.*,javax.*'

################################################################################

java.transaction_ADD_JAVAC_FLAGS := -Xdoclint:all/protected '-Xdoclint/package:java.*,javax.*'

################################################################################

java.sql_ADD_JAVAC_FLAGS := -Xdoclint:all/protected '-Xdoclint/package:java.*,javax.*'
java.sql_SETUP := GENERATE_JDKBYTECODE_NOWARNINGS

################################################################################

java.sql.rowset_ADD_JAVAC_FLAGS := -Xdoclint:all/protected '-Xdoclint/package:java.*,javax.*'
java.sql.rowset_CLEAN_FILES := $(wildcard \
    $(JDK_TOPDIR)/src/java.sql.rowset/share/classes/com/sun/rowset/*.properties \
    $(JDK_TOPDIR)/src/java.sql.rowset/share/classes/javax/sql/rowset/*.properties)

################################################################################

java.rmi_ADD_JAVAC_FLAGS := -Xdoclint:all/protected '-Xdoclint/package:java.*,javax.*'
java.rmi_CLEAN_FILES := $(wildcard \
    $(JDK_TOPDIR)/src/java.rmi/share/classes/sun/rmi/registry/resources/*.properties \
    $(JDK_TOPDIR)/src/java.rmi/share/classes/sun/rmi/server/resources/*.properties)

################################################################################

java.corba_SETUP := GENERATE_JDKBYTECODE_NOWARNINGS

java.corba_COPY := .prp
java.corba_CLEAN := .properties

java.corba_EXCLUDES += \
    com/sun/corba/se/PortableActivationIDL \
    com/sun/tools/corba/se/logutil \
    #
java.corba_EXCLUDE_FILES += \
    com/sun/corba/se/impl/presentation/rmi/JNDIStateFactoryImpl.java \
    com/sun/corba/se/spi/presentation/rmi/StubWrapper.java \
    com/sun/org/omg/CORBA/IDLTypeOperations.java \
    com/sun/org/omg/CORBA/IRObjectOperations.java \
    org/omg/PortableInterceptor/UNKNOWN.java \
    com/sun/tools/corba/se/idl/ResourceBundleUtil.java \
    com/sun/corba/se/impl/presentation/rmi/jndi.properties \
    #

################################################################################

java.xml_SETUP := GENERATE_JDKBYTECODE_NOWARNINGS
java.xml_CLEAN := .properties

################################################################################

java.xml.bind_SETUP := GENERATE_JDKBYTECODE_NOWARNINGS
java.xml.bind_CLEAN := .properties

################################################################################

java.xml.soap_SETUP := GENERATE_JDKBYTECODE_NOWARNINGS
java.xml.soap_CLEAN := .properties

################################################################################

java.xml.ws_SETUP := GENERATE_JDKBYTECODE_NOWARNINGS
java.xml.ws_COPY := .xml
java.xml.ws_CLEAN := .properties

################################################################################

java.naming_ADD_JAVAC_FLAGS := -Xdoclint:all/protected '-Xdoclint/package:java.*,javax.*'
java.naming_CLEAN := jndiprovider.properties

################################################################################

java.security.saaj_ADD_JAVAC_FLAGS := -Xdoclint:all/protected '-Xdoclint/package:java.*,javax.*'
java.security.saaj_CLEAN := .properties

################################################################################

java.security.jgss_ADD_JAVAC_FLAGS := -Xdoclint:all/protected '-Xdoclint/package:java.*,javax.*'

################################################################################

java.smartcardio_ADD_JAVAC_FLAGS := -Xdoclint:all/protected '-Xdoclint/package:java.*,javax.*'

################################################################################

java.xml.crypto_ADD_JAVAC_FLAGS := -Xdoclint:all/protected '-Xdoclint/package:java.*,javax.*'
java.xml.crypto_COPY := .dtd .xml
java.xml.crypto_CLEAN := .properties

################################################################################

jdk.charsets_COPY := .dat

################################################################################

# TODO: This needs to be reenabled before integration into jdk9
#jdk.compiler_ADD_JAVAC_FLAGS := -Xdoclint:all/protected '-Xdoclint/package:-com.sun.tools.*'
jdk.compiler_COPY := javax.tools.JavaCompilerTool
jdk.compiler_CLEAN_FILES := $(wildcard \
    $(patsubst %, $(JDK_TOPDIR)/src/jdk.compiler/share/classes/%/*.properties, \
        sun/tools/serialver/resources))

################################################################################

jdk.internal.le_COPY := .properties

################################################################################

jdk.jcmd_COPY := _options

################################################################################

jdk.javadoc_COPY := .xml .css .js

################################################################################

jdk.rmic_SETUP := GENERATE_JDKBYTECODE_NOWARNINGS
jdk.rmic_CLEAN := .properties

################################################################################

# No SCTP implementation on Mac OS X or AIX. These classes should be excluded.
SCTP_IMPL_CLASSES = \
    $(JDK_TOPDIR)/src/jdk.sctp/unix/classes/sun/nio/ch/sctp/AssociationChange.java \
    $(JDK_TOPDIR)/src/jdk.sctp/unix/classes/sun/nio/ch/sctp/AssociationImpl.java \
    $(JDK_TOPDIR)/src/jdk.sctp/unix/classes/sun/nio/ch/sctp/PeerAddrChange.java \
    $(JDK_TOPDIR)/src/jdk.sctp/unix/classes/sun/nio/ch/sctp/ResultContainer.java \
    $(JDK_TOPDIR)/src/jdk.sctp/unix/classes/sun/nio/ch/sctp/SctpChannelImpl.java \
    $(JDK_TOPDIR)/src/jdk.sctp/unix/classes/sun/nio/ch/sctp/SctpMultiChannelImpl.java \
    $(JDK_TOPDIR)/src/jdk.sctp/unix/classes/sun/nio/ch/sctp/SctpNet.java \
    $(JDK_TOPDIR)/src/jdk.sctp/unix/classes/sun/nio/ch/sctp/SctpNotification.java \
    $(JDK_TOPDIR)/src/jdk.sctp/unix/classes/sun/nio/ch/sctp/SctpServerChannelImpl.java \
    $(JDK_TOPDIR)/src/jdk.sctp/unix/classes/sun/nio/ch/sctp/SendFailed.java \
    $(JDK_TOPDIR)/src/jdk.sctp/unix/classes/sun/nio/ch/sctp/Shutdown.java

ifeq ($(OPENJDK_TARGET_OS), macosx)
  jdk.sctp_EXCLUDE_FILES += $(SCTP_IMPL_CLASSES)
endif

ifeq ($(OPENJDK_TARGET_OS),aix)
  jdk.sctp_EXCLUDE_FILES += $(SCTP_IMPL_CLASSES)
endif

################################################################################

jdk.jconsole_COPY := .gif .png

jdk.jconsole_CLEAN_FILES := $(wildcard \
    $(JDK_TOPDIR)/src/jdk.jconsole/share/classes/sun/tools/jconsole/resources/*.properties)

################################################################################

jdk.jdeps_CLEAN_FILES := $(wildcard \
    $(JDK_TOPDIR)/src/jdk.jdeps/share/classes/com/sun/tools/jdeps/resources/*.properties \
    $(JDK_TOPDIR)/src/jdk.jdeps/share/classes/com/sun/tools/javap/resources/*.properties)

################################################################################

jdk.jdi_EXCLUDES += \
    com/sun/tools/example/debug/bdi \
    com/sun/tools/example/debug/event \
    com/sun/tools/example/debug/gui \
    com/sun/jdi/doc-files \
    #

jdk.jdi_EXCLUDE_FILES += jdi-overview.html

################################################################################

jdk.dev_CLEAN_FILES := $(wildcard \
    $(patsubst %, $(JDK_TOPDIR)/src/jdk.dev/share/classes/%/*.properties, \
        com/sun/tools/script/shell))

jdk.dev_COPY := .js oqlhelp.html .txt

################################################################################

jdk.jvmstat_COPY := aliasmap

################################################################################

jdk.vm.ci_EXCLUDE_FILES += \
    jdk/vm/ci/options/processor/OptionProcessor.java \
    jdk/vm/ci/service/processor/ServiceProviderProcessor.java \
    #

jdk.vm.ci_EXCLUDES += \
    META-INF/jvmci.options \
    META-INF/jvmci.providers \
    #

################################################################################

jdk.xml.bind_SETUP := GENERATE_JDKBYTECODE_NOWARNINGS
jdk.xml.bind_CLEAN := .properties
jdk.xml.bind_COPY := .xsd JAXBContextFactory.java ZeroOneBooleanAdapter.java

################################################################################

jdk.xml.ws_SETUP := GENERATE_JDKBYTECODE_NOWARNINGS
jdk.xml.ws_CLEAN := .properties

################################################################################

sun.charsets_COPY := .dat

################################################################################

jdk.localedata_COPY := _dict _th
# Exclude BreakIterator classes that are just used in compile process to generate
# data files and shouldn't go in the product
jdk.localedata_EXCLUDE_FILES += sun/text/resources/th/BreakIteratorRules_th.java

################################################################################
# Setup the compilation for the module
#
# Order src dirs in order of override with the most important first. Generated
# source before static source and platform specific source before shared.
#
GENERATED_SRC_DIRS += \
    $(GENSRC_OUTPUTDIR) \
    $(GENSRC_OUTPUTDIR)_no_docs \
    #

<<<<<<< HEAD
OS_SRC_DIRS += $(JDK_TOPDIR)/src/$1/$(OPENJDK_TARGET_OS)/classes
ifneq ($(OPENJDK_TARGET_OS), $(OPENJDK_TARGET_OS_TYPE))
  OS_TYPE_SRC_DIRS += $(JDK_TOPDIR)/src/$1/$(OPENJDK_TARGET_OS_TYPE)/classes
endif

SHARE_SRC_DIRS += \
    $(HOTSPOT_TOPDIR)/src/$1/share/classes \
    $(JDK_TOPDIR)/src/$1/share/classes \
    $(LANGTOOLS_TOPDIR)/src/$1/share/classes \
    $(CORBA_TOPDIR)/src/$1/share/classes \
    $(JAXP_TOPDIR)/src/$1/share/classes \
    $(JAXWS_TOPDIR)/src/$1/share/classes \
    $(NASHORN_TOPDIR)/src/$1/share/classes \
=======
TOP_SRC_DIRS += \
    $(CORBA_TOPDIR)/src \
    $(JDK_TOPDIR)/src \
    $(LANGTOOLS_TOPDIR)/src \
    $(JAXP_TOPDIR)/src \
    $(JAXWS_TOPDIR)/src \
    $(NASHORN_TOPDIR)/src \
>>>>>>> a98c5477
    #

SRC_SUBDIRS += $(OPENJDK_TARGET_OS)/classes
ifneq ($(OPENJDK_TARGET_OS), $(OPENJDK_TARGET_OS_TYPE))
  SRC_SUBDIRS += $(OPENJDK_TARGET_OS_TYPE)/classes
endif
SRC_SUBDIRS += share/classes

MODULE_SRC_DIRS := $(strip \
    $(addsuffix /$(MODULE), $(GENERATED_SRC_DIRS) $(IMPORT_MODULES_SRC)) \
    $(foreach sub, $(SRC_SUBDIRS), $(addsuffix /$(MODULE)/$(sub), $(TOP_SRC_DIRS))))

# The JDK_USER_DEFINED_FILTER is a poor man's incremental build: by specifying
# JDK_FILTER at the make command line, only a subset of the JDK java files will
# be recompiled. If multiple paths are separated by comma, convert that into a
# space separated list.
JDK_USER_DEFINED_FILTER := $(strip $(subst $(COMMA),$(SPACE), $(JDK_FILTER)))

<<<<<<< HEAD
# Create an empty directory to set the bootclasspath to.
EMPTY_DIR := $(SUPPORT_OUTPUTDIR)/empty-dir
$(call MakeDir, $(EMPTY_DIR))

# This macro sets up compilation of a module and declares dependencies for it.
# Param 1 - module name
define SetupModuleCompilation
  # Find the module dependencies by parsing modules.list file
  $1_DEPS := $$(call FindDepsForModule, $1)

  $1_CLASSPATH := $$(foreach d,$$($1_DEPS), $$(if $$($$d_BIN), $$($$d_BIN), \
      $(JDK_OUTPUTDIR)/modules/$$d))
  # When crypto classes are prebuilt, need to look for classes already in
  # output dir.
  ifneq ($(BUILD_CRYPTO), true)
    $1_CLASSPATH += $(JDK_OUTPUTDIR)/modules/$1
  endif
  ifeq ($1, jdk.hotspot.agent)
    ## The source of this module is compiled elsewhere, hotspot, and imported.
    ## Service types are required in the classpath when compiing module-info
    $1_CLASSPATH := $$($1_CLASSPATH) $$(addprefix $(JDK_OUTPUTDIR)/modules/,jdk.hotspot.agent)
  endif
  $1_JAVAC_FLAGS := -bootclasspath $(EMPTY_DIR) -extdirs $(EMPTY_DIR) -endorseddirs $(EMPTY_DIR) $$($1_ADD_JAVAC_FLAGS)

  $$(eval $$(call SetupJavaCompilation,$1, \
      SETUP := $$(if $$($1_SETUP), $$($1_SETUP), GENERATE_JDKBYTECODE), \
      SRC := $$(if $$($1_SRC), $$($1_SRC), $$(wildcard $$(call ALL_SRC_DIRS,$1))), \
      INCLUDES := $(JDK_USER_DEFINED_FILTER),\
      BIN := $$(if $$($1_BIN), $$($1_BIN), $(JDK_OUTPUTDIR)/modules/$1), \
      HEADERS := $(SUPPORT_OUTPUTDIR)/headers/$1, \
      CLASSPATH := $$($1_CLASSPATH), \
      ADD_JAVAC_FLAGS := $$($1_ADD_JAVAC_FLAGS) $$($1_JAVAC_FLAGS)))

  $1: $$($1) $$($1_COPY_EXTRA)

  # Declare dependencies between java compilation of different modules.
  # Since not all modules have been declared yet, or might be declared
  # in different invocations of this file, use the macro to find the
  # correct target file to depend on.
  # Only the javac compilation actually depends on other modules so limit
  # dependency declaration to that by using the *_COMPILE_TARGET variable.
  $$($1_COMPILE_TARGETS): $$(foreach d,$$($1_DEPS), \
      $$(call SetupJavaCompilationCompileTarget, $$d, \
          $$(if $$($$d_BIN), $$($$d_BIN), $(JDK_OUTPUTDIR)/modules/$$d)))
endef

# Setup compilation for each module
$(foreach m,$(JAVA_MODULES),$(eval $(call SetupModuleCompilation,$m)))
=======
# Use transitive deps for setting the classpath
DEPS := $(call FindTransitiveDepsForModule, $(MODULE))

# Rewrite the MODULE_SRC_DIRS with a wildcard for the module so that all module
# source dirs are available on the path.
MODULESOURCEPATH := $(subst $(SPACE),$(PATH_SEP),$(subst $(MODULE),*,$(MODULE_SRC_DIRS)))

# Add imported modules to the moduleclasspath
MODULECLASSPATH := $(subst $(SPACE),$(PATH_SEP), $(IMPORT_MODULES_CLASSES))

# Make sure the generated source base dirs exist. Not all modules have generated
# source in all of these directories and because of timing, all of them might not
# exist at the time this makefile gets called. Javac will complain if there are
# missing directories in the moduleclasspath.
$(call MakeDir, $(GENERATED_SRC_DIRS))

$(eval $(call SetupJavaCompilation,$(MODULE), \
    SETUP := $(if $($(MODULE)_SETUP), $($(MODULE)_SETUP), GENERATE_JDKBYTECODE), \
    MODULE := $(MODULE), \
    SRC := $(wildcard $(MODULE_SRC_DIRS)), \
    INCLUDES := $(JDK_USER_DEFINED_FILTER),\
    BIN := $(if $($(MODULE)_BIN), $($(MODULE)_BIN), $(JDK_OUTPUTDIR)/modules), \
    HEADERS := $(HEADERS_OUTPUTDIR), \
    ADD_JAVAC_FLAGS := \
        $($(MODULE)_ADD_JAVAC_FLAGS) \
        -modulesourcepath "$(MODULESOURCEPATH)" \
        $(if $(MODULECLASSPATH), -modulepath "$(MODULECLASSPATH)") \
        -systemmodulepath none, \
))

TARGETS += $($(MODULE)) $($(MODULE)_COPY_EXTRA)

# Declare dependencies between java compilations of different modules.
# Since the other modules are declared in different invocations of this file,
# use the macro to find the correct target file to depend on.
# Only the javac compilation actually depends on other modules so limit
# dependency declaration to that by using the *_COMPILE_TARGET variable.
$($(MODULE)_COMPILE_TARGETS): $(foreach d, $(call FindDepsForModule, $(MODULE)), \
    $(call SetupJavaCompilationCompileTarget, $d, $(JDK_OUTPUTDIR)/modules/$d))
>>>>>>> a98c5477

################################################################################
# Copy zh_HK properties files from zh_TW

$(JDK_OUTPUTDIR)/modules/%_zh_HK.properties: $(JDK_OUTPUTDIR)/modules/%_zh_TW.properties
	$(install-file)

CreateHkTargets = \
    $(patsubst $(JDK_TOPDIR)/src/%, $(JDK_OUTPUTDIR)/modules, \
      $(subst /share/classes,, \
        $(subst _zh_TW,_zh_HK, $(filter %_zh_TW.properties, $1))))

ifeq ($(MODULE), java.sql.rowset)
  TARGETS += $(call CreateHkTargets, $(java.sql.rowset_CLEAN_FILES))
endif

ifeq ($(MODULE), java.rmi)
  TARGETS += $(call CreateHkTargets, $(java.rmi_CLEAN_FILES))
endif

################################################################################
# If this is an imported module, copy the pre built classes and resources into
# the modules output dir

ifneq ($(wildcard $(IMPORT_MODULES_CLASSES)/$(MODULE)), )
  $(JDK_OUTPUTDIR)/modules/$(MODULE)/_imported.marker: \
      $(call CacheFind, $(IMPORT_MODULES_CLASSES)/$(MODULE))
	$(RM) -r $(@D)
	$(MKDIR) -p $(@D)
	$(CP) -R $(IMPORT_MODULES_CLASSES)/$(MODULE)/* $(@D)/
	$(TOUCH) $@

  TARGETS += $(JDK_OUTPUTDIR)/modules/$(MODULE)/_imported.marker

  # Add this dependency to avoid a race between compiling module-info.java and
  # importing the classes.
  $($(MODULE)_COMPILE_TARGETS): $(JDK_OUTPUTDIR)/modules/$(MODULE)/_imported.marker
endif

################################################################################

$(eval $(call IncludeCustomExtension, , CompileJavaModules-post.gmk))

################################################################################

all: $(TARGETS)

.PHONY: all<|MERGE_RESOLUTION|>--- conflicted
+++ resolved
@@ -487,29 +487,14 @@
     $(GENSRC_OUTPUTDIR)_no_docs \
     #
 
-<<<<<<< HEAD
-OS_SRC_DIRS += $(JDK_TOPDIR)/src/$1/$(OPENJDK_TARGET_OS)/classes
-ifneq ($(OPENJDK_TARGET_OS), $(OPENJDK_TARGET_OS_TYPE))
-  OS_TYPE_SRC_DIRS += $(JDK_TOPDIR)/src/$1/$(OPENJDK_TARGET_OS_TYPE)/classes
-endif
-
-SHARE_SRC_DIRS += \
-    $(HOTSPOT_TOPDIR)/src/$1/share/classes \
-    $(JDK_TOPDIR)/src/$1/share/classes \
-    $(LANGTOOLS_TOPDIR)/src/$1/share/classes \
-    $(CORBA_TOPDIR)/src/$1/share/classes \
-    $(JAXP_TOPDIR)/src/$1/share/classes \
-    $(JAXWS_TOPDIR)/src/$1/share/classes \
-    $(NASHORN_TOPDIR)/src/$1/share/classes \
-=======
 TOP_SRC_DIRS += \
+    $(HOTSPOT_TOPDIR)/src \
     $(CORBA_TOPDIR)/src \
     $(JDK_TOPDIR)/src \
     $(LANGTOOLS_TOPDIR)/src \
     $(JAXP_TOPDIR)/src \
     $(JAXWS_TOPDIR)/src \
     $(NASHORN_TOPDIR)/src \
->>>>>>> a98c5477
     #
 
 SRC_SUBDIRS += $(OPENJDK_TARGET_OS)/classes
@@ -528,56 +513,6 @@
 # space separated list.
 JDK_USER_DEFINED_FILTER := $(strip $(subst $(COMMA),$(SPACE), $(JDK_FILTER)))
 
-<<<<<<< HEAD
-# Create an empty directory to set the bootclasspath to.
-EMPTY_DIR := $(SUPPORT_OUTPUTDIR)/empty-dir
-$(call MakeDir, $(EMPTY_DIR))
-
-# This macro sets up compilation of a module and declares dependencies for it.
-# Param 1 - module name
-define SetupModuleCompilation
-  # Find the module dependencies by parsing modules.list file
-  $1_DEPS := $$(call FindDepsForModule, $1)
-
-  $1_CLASSPATH := $$(foreach d,$$($1_DEPS), $$(if $$($$d_BIN), $$($$d_BIN), \
-      $(JDK_OUTPUTDIR)/modules/$$d))
-  # When crypto classes are prebuilt, need to look for classes already in
-  # output dir.
-  ifneq ($(BUILD_CRYPTO), true)
-    $1_CLASSPATH += $(JDK_OUTPUTDIR)/modules/$1
-  endif
-  ifeq ($1, jdk.hotspot.agent)
-    ## The source of this module is compiled elsewhere, hotspot, and imported.
-    ## Service types are required in the classpath when compiing module-info
-    $1_CLASSPATH := $$($1_CLASSPATH) $$(addprefix $(JDK_OUTPUTDIR)/modules/,jdk.hotspot.agent)
-  endif
-  $1_JAVAC_FLAGS := -bootclasspath $(EMPTY_DIR) -extdirs $(EMPTY_DIR) -endorseddirs $(EMPTY_DIR) $$($1_ADD_JAVAC_FLAGS)
-
-  $$(eval $$(call SetupJavaCompilation,$1, \
-      SETUP := $$(if $$($1_SETUP), $$($1_SETUP), GENERATE_JDKBYTECODE), \
-      SRC := $$(if $$($1_SRC), $$($1_SRC), $$(wildcard $$(call ALL_SRC_DIRS,$1))), \
-      INCLUDES := $(JDK_USER_DEFINED_FILTER),\
-      BIN := $$(if $$($1_BIN), $$($1_BIN), $(JDK_OUTPUTDIR)/modules/$1), \
-      HEADERS := $(SUPPORT_OUTPUTDIR)/headers/$1, \
-      CLASSPATH := $$($1_CLASSPATH), \
-      ADD_JAVAC_FLAGS := $$($1_ADD_JAVAC_FLAGS) $$($1_JAVAC_FLAGS)))
-
-  $1: $$($1) $$($1_COPY_EXTRA)
-
-  # Declare dependencies between java compilation of different modules.
-  # Since not all modules have been declared yet, or might be declared
-  # in different invocations of this file, use the macro to find the
-  # correct target file to depend on.
-  # Only the javac compilation actually depends on other modules so limit
-  # dependency declaration to that by using the *_COMPILE_TARGET variable.
-  $$($1_COMPILE_TARGETS): $$(foreach d,$$($1_DEPS), \
-      $$(call SetupJavaCompilationCompileTarget, $$d, \
-          $$(if $$($$d_BIN), $$($$d_BIN), $(JDK_OUTPUTDIR)/modules/$$d)))
-endef
-
-# Setup compilation for each module
-$(foreach m,$(JAVA_MODULES),$(eval $(call SetupModuleCompilation,$m)))
-=======
 # Use transitive deps for setting the classpath
 DEPS := $(call FindTransitiveDepsForModule, $(MODULE))
 
@@ -617,7 +552,6 @@
 # dependency declaration to that by using the *_COMPILE_TARGET variable.
 $($(MODULE)_COMPILE_TARGETS): $(foreach d, $(call FindDepsForModule, $(MODULE)), \
     $(call SetupJavaCompilationCompileTarget, $d, $(JDK_OUTPUTDIR)/modules/$d))
->>>>>>> a98c5477
 
 ################################################################################
 # Copy zh_HK properties files from zh_TW
