--- conflicted
+++ resolved
@@ -41,76 +41,4 @@
 
 GENSRC_SWING_NIMBUS := $(GENSRC_OUTPUTDIR)/java.desktop/_the.generated_nimbus
 
-<<<<<<< HEAD
-GENSRC_JAVA_DESKTOP += $(GENSRC_SWING_NIMBUS)
-=======
-#
-# Generate beaninfo java files
-#
-
-BEANINFO_OUTPUTDIR := $(GENSRC_OUTPUTDIR)_no_docs/java.desktop
-DOCLET_DATA_DIR := $(JDK_TOPDIR)/make/data/swingbeaninfo
-
-# javax.swing package
-BEANS = AbstractButton Box JComponent JApplet JButton \
-    JCheckBox JCheckBoxMenuItem JComboBox JColorChooser \
-    JDesktopPane JDialog JEditorPane JFileChooser JFrame \
-    JFormattedTextField JInternalFrame JLabel JLayeredPane \
-    JList JMenu JMenuBar JMenuItem JOptionPane JPanel \
-    JPasswordField JPopupMenu JProgressBar JRadioButton \
-    JRadioButtonMenuItem JScrollBar JScrollPane JSeparator \
-    JSlider JSplitPane JSpinner JTabbedPane JTable \
-    JTextArea JTextField JTextPane JToggleButton JToolBar \
-    JTree JWindow
-
-# javax.swing.text package
-BEANS_TEXT = JTextComponent
-
-BEANS_SRC = $(BEANS:%=$(JDK_TOPDIR)/src/java.desktop/share/classes/javax/swing/%.java) \
-    $(BEANS_TEXT:%=$(JDK_TOPDIR)/src/java.desktop/share/classes/javax/swing/text/%.java)
-
-# Dummy variable so far, in the old build system it was false by default
-SWINGBEAN_DEBUG_FLAG = false
-# GenDocletBeanInfo is compiled in Tools.gmk and picks up from $(BUILDTOOLS_OUTPUTDIR)/jdk_tools_classes
-# LocaleDataMetaInfo needs to be generated before running this to avoid confusing errors
-# in the build log.
-$(BEANINFO_OUTPUTDIR)/_the.generated_beaninfo: $(BEANS_SRC) \
-    $(BEANINFO_OUTPUTDIR)/javax/swing/SwingBeanInfoBase.java \
-    $(BEANINFO_OUTPUTDIR)/sun/swing/BeanInfoUtils.java $(BUILD_TOOLS_JDK)
-	$(ECHO) Generating beaninfo
-	$(MKDIR) -p $(BEANINFO_OUTPUTDIR)/javax/swing
-	$(JAVA) -Djava.awt.headless=true $(NEW_JAVADOC) \
-	    -sourcepath $(call PathList,\
-	        $(wildcard $(JDK_TOPDIR)/src/*/*/classes) \
-	        $(GENSRC_OUTPUTDIR)/java.base) \
-	    -doclet build.tools.swingbeaninfo.GenDocletBeanInfo \
-	    -x $(SWINGBEAN_DEBUG_FLAG) -d $(BEANINFO_OUTPUTDIR)/javax/swing \
-	    -t $(DOCLET_DATA_DIR)/SwingBeanInfo.template \
-	    -docletpath $(BUILDTOOLS_OUTPUTDIR)/jdk_tools_classes \
-	    -XDignore.symbol.file=true \
-	    -XDnoModules=true \
-	    -classpath $(BUILDTOOLS_OUTPUTDIR)/jdk_tools_classes $(BEANS_SRC) $(LOG_INFO)
-        # Move the JTextComponent into its proper package directory.
-	$(MKDIR) -p $(BEANINFO_OUTPUTDIR)/javax/swing/text
-	$(MV) $(BEANINFO_OUTPUTDIR)/javax/swing/JTextComponentBeanInfo.java \
-	    $(BEANINFO_OUTPUTDIR)/javax/swing/text/JTextComponentBeanInfo.java
-	$(TOUCH) $@
-
-# This file is the part of dt.jar
-# For some reason it is under $(JDK_TOPDIR)/make/data/swingbeaninfo
-# Should it be moved under $(JDK_TOPDIR)/src/java.desktop/share/classes/javax/swing instead?
-$(BEANINFO_OUTPUTDIR)/javax/swing/SwingBeanInfoBase.java: \
-    $(DOCLET_DATA_DIR)/javax/swing/SwingBeanInfoBase.java
-	$(call install-file)
-
-# This file is the part of dt.jar
-# For some reason it is under $(JDK_TOPDIR)/make/data/swingbeaninfo
-# Should it be moved under $(JDK_TOPDIR)/src/java.desktop/share/classes/sun/swing instead?
-$(BEANINFO_OUTPUTDIR)/sun/swing/BeanInfoUtils.java: \
-    $(DOCLET_DATA_DIR)/sun/swing/BeanInfoUtils.java
-	$(call install-file)
-
-GENSRC_SWING_BEANINFO = $(BEANINFO_OUTPUTDIR)/_the.generated_beaninfo
-
-GENSRC_JAVA_DESKTOP += $(GENSRC_SWING_BEANINFO) $(GENSRC_SWING_NIMBUS)
->>>>>>> 2cfb11f6
+GENSRC_JAVA_DESKTOP += $(GENSRC_SWING_NIMBUS)