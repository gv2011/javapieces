--- conflicted
+++ resolved
@@ -77,15 +77,13 @@
 	$(ECHO) Generating beaninfo
 	$(MKDIR) -p $(JDK_OUTPUTDIR)/gensrc_no_srczip$(JAVA_DESKTOP_SUBDIR)/javax/swing
 	$(JAVA) -Djava.awt.headless=true $(NEW_JAVADOC) \
-<<<<<<< HEAD
-	    -sourcepath "$(JDK_TOPDIR)/src/share/classes$(PATH_SEP)$(JDK_TOPDIR)/src/$(OPENJDK_TARGET_OS_API_DIR)/classes$(PATH_SEP)$(JDK_OUTPUTDIR)/gensrc" \
-=======
 	    -sourcepath "$(subst $(SPACE),$(PATH_SEP),\
-	        $(if $(JIGSAW),$(wildcard $(JDK_TOPDIR)/src/share/$(MODULES_SUBDIR)/*) \
+	        $(if $(JIGSAW),$(wildcard $(JDK_TOPDIR)/src/share/$(MODULES_SUBDIR)/* \
+                                          $(JDK_TOPDIR)/src/$(OPENJDK_TARGET_OS_API_DIR)/$(MODULES_SUBDIR)/*) \
 	        $(JDK_OUTPUTDIR)/gensrc/java.base, \
 	        $(JDK_TOPDIR)/src/share/classes \
+                $(JDK_TOPDIR)/src/$(OPENJDK_TARGET_OS_API_DIR)/classes \
 	        $(JDK_OUTPUTDIR)/gensrc))" \
->>>>>>> f1f34f7e
 	    -doclet build.tools.swingbeaninfo.GenDocletBeanInfo \
 	    -x $(SWINGBEAN_DEBUG_FLAG) -d $(JDK_OUTPUTDIR)/gensrc_no_srczip$(JAVA_DESKTOP_SUBDIR)/javax/swing \
 	    -t $(DOCLET_DATA_DIR)/SwingBeanInfo.template -docletpath $(JDK_OUTPUTDIR)/btclasses \
