--- conflicted
+++ resolved
@@ -95,33 +95,6 @@
 JRE_COMPACT2_SORTED_MODULES := $(SUPPORT_OUTPUTDIR)/compact2-sorted-modules
 JRE_COMPACT3_SORTED_MODULES := $(SUPPORT_OUTPUTDIR)/compact3-sorted-modules
 
-<<<<<<< HEAD
-
-MODULES_CMDS := $(SUPPORT_OUTPUTDIR)/modules_cmds-stripped
-MODULES_LIBS := $(SUPPORT_OUTPUTDIR)/modules_libs-stripped
-MODULES_CONF := $(SUPPORT_OUTPUTDIR)/modules_conf
-
-JIMAGE_TOOL := $(JAVA_SMALL) \
-    -Xbootclasspath/p:$(BUILDTOOLS_OUTPUTDIR)/interim_jimage_classes \
-    -cp $(BUILDTOOLS_OUTPUTDIR)/jdk_tools_classes build.tools.module.ImageBuilder \
-    --cmds $(MODULES_CMDS) \
-    --libs $(MODULES_LIBS) \
-    --configs $(MODULES_CONF) \
-    --classes $(JDK_OUTPUTDIR)/modules \
-    --endian $(OPENJDK_TARGET_CPU_ENDIAN) \
-    #
-
-MODULES_XML += $(SRC_ROOT)/modules.xml
-DEPENDENCIES := $(call CacheFind, \
-    $(SUPPORT_OUTPUTDIR)/modules_cmds \
-    $(SUPPORT_OUTPUTDIR)/modules_conf \
-    $(SUPPORT_OUTPUTDIR)/modules_libs) \
-    $(wildcard $(JDK_OUTPUTDIR)/modules/*/_*) \
-    $(MODULES_XML)
-    #
-
-=======
->>>>>>> 529a8d3c
 # Use this file inside the image as target for make rule
 JIMAGE_TARGET_FILE := bin/java$(EXE_SUFFIX)
 
