--- conflicted
+++ resolved
@@ -79,12 +79,6 @@
   DEPS += $(call CacheFind, $(MAN_DIR))
 endif
 
-<<<<<<< HEAD
-ifeq ($(filter-out jdk.incubator.%, $(MODULE)), )
-  JMOD_FLAGS += --do-not-resolve-by-default
-  JMOD_FLAGS += --warn-if-resolved=incubating
-endif
-=======
 LEGAL_NOTICES := \
     $(SUPPORT_OUTPUTDIR)/modules_legal/java.base \
     $(call FindModuleLegalDirs, $(MODULE)) \
@@ -94,7 +88,11 @@
 DEPS += $(call CacheFind, $(LEGAL_NOTICES))
 
 JMOD_FLAGS += --legal-notices $(LEGAL_NOTICES_PATH)
->>>>>>> 0541dda7
+
+ifeq ($(filter-out jdk.incubator.%, $(MODULE)), )
+  JMOD_FLAGS += --do-not-resolve-by-default
+  JMOD_FLAGS += --warn-if-resolved=incubating
+endif
 
 # Add dependencies on other jmod files. Only java.base needs access to other
 # jmods.
