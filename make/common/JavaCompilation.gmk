--- conflicted
+++ resolved
@@ -168,10 +168,10 @@
   # .class and .prp) that are newer than the jar-file, ie the new content to be put into the jar.
   # NOTICE: please leave the parentheses space separated otherwise the AIX build will break!
   $1_CAPTURE_CONTENTS=$$(foreach src,$$($1_SRCS), \
-      ( ( $(FIND) $$(src) -type f -a \( $$($1_FIND_PATTERNS) \) -a -newer $$@ $$($1_GREP_INCLUDES) \
+      (($(FIND) $$(src) -type f -a \( $$($1_FIND_PATTERNS) \) -a -newer $$@ $$($1_GREP_INCLUDES) \
           $$($1_GREP_EXCLUDES) | $(SED) 's|$$(src)/||g' && \
-      $(ECHO) $$(subst $$(src)/,,$$($1_EXTRA_FILES) ) ) > \
-      $$(src)/_the.$$($1_JARNAME)_contents) $$(NEWLINE) )
+      $(ECHO) $$(subst $$(src)/,,$$($1_EXTRA_FILES))) > \
+      $$(src)/_the.$$($1_JARNAME)_contents) $$(NEWLINE))
   # The capture metainf macro finds all files below the META-INF directory that are newer than the jar-file.
   ifeq (,$$($1_SKIP_METAINF))
     $1_CAPTURE_METAINF =$$(foreach src,$$($1_SRCS),($(FIND) $$(src)/META-INF -type f -a -newer $$@ 2> /dev/null | $(SED) 's|$$(src)/||g' >> $$(src)/_the.$$($1_JARNAME)_contents ) $$(NEWLINE))
@@ -190,10 +190,10 @@
   # The s-variants of the above macros are used when the jar is created from scratch.
   # NOTICE: please leave the parentheses space separated otherwise the AIX build will break!
   $1_SCAPTURE_CONTENTS=$$(foreach src,$$($1_SRCS), \
-      ( ( $(FIND) $$(src) -type f -a \( $$($1_FIND_PATTERNS) \) $$($1_GREP_INCLUDES) \
+      (($(FIND) $$(src) -type f -a \( $$($1_FIND_PATTERNS) \) $$($1_GREP_INCLUDES) \
           $$($1_GREP_EXCLUDES) | $(SED) 's|$$(src)/||g' && \
-      $$(subst $$(src)/,,$(ECHO) $$($1_EXTRA_FILES) ) ) > \
-      $$(src)/_the.$$($1_JARNAME)_contents) $$(NEWLINE) )
+      $$(subst $$(src)/,,$(ECHO) $$($1_EXTRA_FILES))) > \
+      $$(src)/_the.$$($1_JARNAME)_contents) $$(NEWLINE))
 
   ifeq (,$$($1_SKIP_METAINF))
     $1_SCAPTURE_METAINF=$$(foreach src,$$($1_SRCS), \
@@ -541,23 +541,15 @@
 
       $$($1_HEADERS)/_the.$1_headers: $$($1_BIN)/_the.$1_batch
 		$(MKDIR) -p $$(@D)
-<<<<<<< HEAD
-		for f in `ls $$($1_HEADERS).$1.tmp`; do \
-		  if [ ! -f "$$($1_HEADERS)/$$$$f" ] || [ "`$(DIFF) $$($1_HEADERS)/$$$$f $$($1_HEADERS).$1.tmp/$$$$f`" != "" ]; then \
-		    $(CP) -f $$($1_HEADERS).$1.tmp/$$$$f $$($1_HEADERS)/$$$$f; \
-		  fi; \
-		done
-		$(RM) -r $$($1_HEADERS).$1.tmp
-=======
-		if [ -d "$$($1_HEADERS).tmp" ]; then \
-		  for f in `ls $$($1_HEADERS).tmp`; do \
-		    if [ ! -f "$$($1_HEADERS)/$$$$f" ] || [ "`$(DIFF) $$($1_HEADERS)/$$$$f $$($1_HEADERS).tmp/$$$$f`" != "" ]; then \
-		      $(CP) -f $$($1_HEADERS).tmp/$$$$f $$($1_HEADERS)/$$$$f; \
+		if [ -d "$$($1_HEADERS).$1.tmp" ]; then \
+		  for f in `ls $$($1_HEADERS).$1.tmp`; do \
+		    if [ ! -f "$$($1_HEADERS)/$$$$f" ] \
+		        || [ "`$(DIFF) $$($1_HEADERS)/$$$$f $$($1_HEADERS).$1.tmp/$$$$f`" != "" ]; then \
+		      $(CP) -f $$($1_HEADERS).$1.tmp/$$$$f $$($1_HEADERS)/$$$$f; \
 		    fi; \
 		  done; \
 		fi
-		$(RM) -r $$($1_HEADERS).tmp
->>>>>>> a1711b53
+		$(RM) -r $$($1_HEADERS).$1.tmp
 		$(TOUCH) $$@
 
       $1 += $$($1_HEADERS)/_the.$1_headers
@@ -611,18 +603,9 @@
         INCLUDES:=$$($1_INCLUDES), \
         EXCLUDES:=$$($1_EXCLUDES), \
         EXCLUDE_FILES:=$$($1_EXCLUDE_FILES)))
-<<<<<<< HEAD
 
     # Add zip to target list
     $1 += $$($1_SRCZIP)
   endif
 endef
-=======
-
-    # Add zip to target list
-    $1 += $$($1_SRCZIP)
-  endif
-endef
-
-endif
->>>>>>> a1711b53
+endif