#
# Copyright (c) 2011, 2014, Oracle and/or its affiliates. All rights reserved.
# DO NOT ALTER OR REMOVE COPYRIGHT NOTICES OR THIS FILE HEADER.
#
# This code is free software; you can redistribute it and/or modify it
# under the terms of the GNU General Public License version 2 only, as
# published by the Free Software Foundation.  Oracle designates this
# particular file as subject to the "Classpath" exception as provided
# by Oracle in the LICENSE file that accompanied this code.
#
# This code is distributed in the hope that it will be useful, but WITHOUT
# ANY WARRANTY; without even the implied warranty of MERCHANTABILITY or
# FITNESS FOR A PARTICULAR PURPOSE.  See the GNU General Public License
# version 2 for more details (a copy is included in the LICENSE file that
# accompanied this code).
#
# You should have received a copy of the GNU General Public License version
# 2 along with this work; if not, write to the Free Software Foundation,
# Inc., 51 Franklin St, Fifth Floor, Boston, MA 02110-1301 USA.
#
# Please contact Oracle, 500 Oracle Parkway, Redwood Shores, CA 94065 USA
# or visit www.oracle.com if you need additional information or have any
# questions.
#

################################################################
#
# Check that GNU make and cygwin are recent enough.
# Setup common utility functions.
#
################################################################

ifndef _MAKEBASE_GMK
_MAKEBASE_GMK := 1

################################################################################
# This macro translates $ into \$ to protect the $ from expansion in the shell.
# To make this macro resilient against already escaped strings, first remove
# any present escapes before escaping so that no double escapes are added.
EscapeDollar = $(subst $$,\$$,$(subst \$$,$$,$(strip $1)))

################################################################################
# This macro translates $ into $$ to protect the string from make itself.
DoubleDollar = $(subst $$,$$$$,$(strip $1))

################################################################################

# If the variable that you want to send to stdout for piping into a file or otherwise,
# is potentially long, for example the a list of file paths, eg a list of all package directories.
# Then you need to use ListPathsSafely, which optimistically splits the output into several shell
# calls as well as use compression on recurrent file paths segments, to get around the potential
# command line length problem that exists in cygwin and other shells.
compress_pre:=$(strip $(shell $(CAT) $(SRC_ROOT)/make/common/support/ListPathsSafely-pre-compress.incl))
compress_post:=$(strip $(shell $(CAT) $(SRC_ROOT)/make/common/support/ListPathsSafely-post-compress.incl))
compress_paths=$(compress_pre)\
$(subst $(SRC_ROOT),X97,\
$(subst $(OUTPUT_ROOT),X98,\
$(subst X,X00,\
$(subst $(SPACE),\n,$(strip $1)))))\
$(compress_post)

decompress_paths=$(SED) -f $(SRC_ROOT)/make/common/support/ListPathsSafely-uncompress.sed -e 's|X99|\\n|g' \
    -e 's|X98|$(OUTPUT_ROOT)|g' -e 's|X97|$(SRC_ROOT)|g' \
    -e 's|X00|X|g' | tr '\n' '$2'

define ListPathsSafely_If
	$(if $(word $3,$($1)),$(eval $1_LPS$3:=$(call compress_paths,$(wordlist $3,$4,$($1)))))
endef

define ListPathsSafely_Printf
	$(if $(strip $($1_LPS$4)),$(if $(findstring $(LOG_LEVEL),trace),,@)printf \
	    -- "$(strip $(call EscapeDollar, $($1_LPS$4)))\n" | $(decompress_paths) $3)
endef

# Receipt example:
#   rm -f thepaths
#   $(call ListPathsSafely,THEPATHS,\n, >> thepaths)
# The \n argument means translate spaces into \n
# if instead , , (a space) is supplied, then spaces remain spaces.
define ListPathsSafely
	$(if $(word 16001,$($1)),$(error Cannot list safely more than 16000 paths. $1 has $(words $($1)) paths!))
	$(ECHO) $(LOG_DEBUG) Writing $(words $($1)) paths to '$3'
	$(call ListPathsSafely_If,$1,$2,1,250)
	$(call ListPathsSafely_If,$1,$2,251,500)
	$(call ListPathsSafely_If,$1,$2,501,750)
	$(call ListPathsSafely_If,$1,$2,751,1000)

	$(call ListPathsSafely_If,$1,$2,1001,1250)
	$(call ListPathsSafely_If,$1,$2,1251,1500)
	$(call ListPathsSafely_If,$1,$2,1501,1750)
	$(call ListPathsSafely_If,$1,$2,1751,2000)

	$(call ListPathsSafely_If,$1,$2,2001,2250)
	$(call ListPathsSafely_If,$1,$2,2251,2500)
	$(call ListPathsSafely_If,$1,$2,2501,2750)
	$(call ListPathsSafely_If,$1,$2,2751,3000)

	$(call ListPathsSafely_If,$1,$2,3001,3250)
	$(call ListPathsSafely_If,$1,$2,3251,3500)
	$(call ListPathsSafely_If,$1,$2,3501,3750)
	$(call ListPathsSafely_If,$1,$2,3751,4000)

	$(call ListPathsSafely_If,$1,$2,4001,4250)
	$(call ListPathsSafely_If,$1,$2,4251,4500)
	$(call ListPathsSafely_If,$1,$2,4501,4750)
	$(call ListPathsSafely_If,$1,$2,4751,5000)

	$(call ListPathsSafely_If,$1,$2,5001,5250)
	$(call ListPathsSafely_If,$1,$2,5251,5500)
	$(call ListPathsSafely_If,$1,$2,5501,5750)
	$(call ListPathsSafely_If,$1,$2,5751,6000)

	$(call ListPathsSafely_If,$1,$2,6001,6250)
	$(call ListPathsSafely_If,$1,$2,6251,6500)
	$(call ListPathsSafely_If,$1,$2,6501,6750)
	$(call ListPathsSafely_If,$1,$2,6751,7000)

	$(call ListPathsSafely_If,$1,$2,7001,7250)
	$(call ListPathsSafely_If,$1,$2,7251,7500)
	$(call ListPathsSafely_If,$1,$2,7501,7750)
	$(call ListPathsSafely_If,$1,$2,7751,8000)

	$(call ListPathsSafely_If,$1,$2,8001,8250)
	$(call ListPathsSafely_If,$1,$2,8251,8500)
	$(call ListPathsSafely_If,$1,$2,8501,8750)
	$(call ListPathsSafely_If,$1,$2,8751,9000)

	$(call ListPathsSafely_If,$1,$2,9001,9250)
	$(call ListPathsSafely_If,$1,$2,9251,9500)
	$(call ListPathsSafely_If,$1,$2,9501,9750)
	$(call ListPathsSafely_If,$1,$2,9751,10000)

	$(call ListPathsSafely_If,$1,$2,10001,10250)
	$(call ListPathsSafely_If,$1,$2,10251,10500)
	$(call ListPathsSafely_If,$1,$2,10501,10750)
	$(call ListPathsSafely_If,$1,$2,10751,11000)

	$(call ListPathsSafely_If,$1,$2,11001,11250)
	$(call ListPathsSafely_If,$1,$2,11251,11500)
	$(call ListPathsSafely_If,$1,$2,11501,11750)
	$(call ListPathsSafely_If,$1,$2,11751,12000)

	$(call ListPathsSafely_If,$1,$2,12001,12250)
	$(call ListPathsSafely_If,$1,$2,12251,12500)
	$(call ListPathsSafely_If,$1,$2,12501,12750)
	$(call ListPathsSafely_If,$1,$2,12751,13000)

	$(call ListPathsSafely_If,$1,$2,13001,13250)
	$(call ListPathsSafely_If,$1,$2,13251,13500)
	$(call ListPathsSafely_If,$1,$2,13501,13750)
	$(call ListPathsSafely_If,$1,$2,13751,14000)

	$(call ListPathsSafely_If,$1,$2,14001,14250)
	$(call ListPathsSafely_If,$1,$2,14251,14500)
	$(call ListPathsSafely_If,$1,$2,14501,14750)
	$(call ListPathsSafely_If,$1,$2,14751,15000)

	$(call ListPathsSafely_If,$1,$2,15001,15250)
	$(call ListPathsSafely_If,$1,$2,15251,15500)
	$(call ListPathsSafely_If,$1,$2,15501,15750)
	$(call ListPathsSafely_If,$1,$2,15751,16000)

	$(call ListPathsSafely_Printf,$1,$2,$3,1)
	$(call ListPathsSafely_Printf,$1,$2,$3,251)
	$(call ListPathsSafely_Printf,$1,$2,$3,501)
	$(call ListPathsSafely_Printf,$1,$2,$3,751)

	$(call ListPathsSafely_Printf,$1,$2,$3,1001)
	$(call ListPathsSafely_Printf,$1,$2,$3,1251)
	$(call ListPathsSafely_Printf,$1,$2,$3,1501)
	$(call ListPathsSafely_Printf,$1,$2,$3,1751)

	$(call ListPathsSafely_Printf,$1,$2,$3,2001)
	$(call ListPathsSafely_Printf,$1,$2,$3,2251)
	$(call ListPathsSafely_Printf,$1,$2,$3,2501)
	$(call ListPathsSafely_Printf,$1,$2,$3,2751)

	$(call ListPathsSafely_Printf,$1,$2,$3,3001)
	$(call ListPathsSafely_Printf,$1,$2,$3,3251)
	$(call ListPathsSafely_Printf,$1,$2,$3,3501)
	$(call ListPathsSafely_Printf,$1,$2,$3,3751)

	$(call ListPathsSafely_Printf,$1,$2,$3,4001)
	$(call ListPathsSafely_Printf,$1,$2,$3,4251)
	$(call ListPathsSafely_Printf,$1,$2,$3,4501)
	$(call ListPathsSafely_Printf,$1,$2,$3,4751)

	$(call ListPathsSafely_Printf,$1,$2,$3,5001)
	$(call ListPathsSafely_Printf,$1,$2,$3,5251)
	$(call ListPathsSafely_Printf,$1,$2,$3,5501)
	$(call ListPathsSafely_Printf,$1,$2,$3,5751)

	$(call ListPathsSafely_Printf,$1,$2,$3,6001)
	$(call ListPathsSafely_Printf,$1,$2,$3,6251)
	$(call ListPathsSafely_Printf,$1,$2,$3,6501)
	$(call ListPathsSafely_Printf,$1,$2,$3,6751)

	$(call ListPathsSafely_Printf,$1,$2,$3,7001)
	$(call ListPathsSafely_Printf,$1,$2,$3,7251)
	$(call ListPathsSafely_Printf,$1,$2,$3,7501)
	$(call ListPathsSafely_Printf,$1,$2,$3,7751)

	$(call ListPathsSafely_Printf,$1,$2,$3,8001)
	$(call ListPathsSafely_Printf,$1,$2,$3,8251)
	$(call ListPathsSafely_Printf,$1,$2,$3,8501)
	$(call ListPathsSafely_Printf,$1,$2,$3,8751)

	$(call ListPathsSafely_Printf,$1,$2,$3,9001)
	$(call ListPathsSafely_Printf,$1,$2,$3,9251)
	$(call ListPathsSafely_Printf,$1,$2,$3,9501)
	$(call ListPathsSafely_Printf,$1,$2,$3,9751)

	$(call ListPathsSafely_Printf,$1,$2,$3,10001)
	$(call ListPathsSafely_Printf,$1,$2,$3,10251)
	$(call ListPathsSafely_Printf,$1,$2,$3,10501)
	$(call ListPathsSafely_Printf,$1,$2,$3,10751)

	$(call ListPathsSafely_Printf,$1,$2,$3,11001)
	$(call ListPathsSafely_Printf,$1,$2,$3,11251)
	$(call ListPathsSafely_Printf,$1,$2,$3,11501)
	$(call ListPathsSafely_Printf,$1,$2,$3,11751)

	$(call ListPathsSafely_Printf,$1,$2,$3,12001)
	$(call ListPathsSafely_Printf,$1,$2,$3,12251)
	$(call ListPathsSafely_Printf,$1,$2,$3,12501)
	$(call ListPathsSafely_Printf,$1,$2,$3,12751)

	$(call ListPathsSafely_Printf,$1,$2,$3,13001)
	$(call ListPathsSafely_Printf,$1,$2,$3,13251)
	$(call ListPathsSafely_Printf,$1,$2,$3,13501)
	$(call ListPathsSafely_Printf,$1,$2,$3,13751)

	$(call ListPathsSafely_Printf,$1,$2,$3,14001)
	$(call ListPathsSafely_Printf,$1,$2,$3,14251)
	$(call ListPathsSafely_Printf,$1,$2,$3,14501)
	$(call ListPathsSafely_Printf,$1,$2,$3,14751)

	$(call ListPathsSafely_Printf,$1,$2,$3,15001)
	$(call ListPathsSafely_Printf,$1,$2,$3,15251)
	$(call ListPathsSafely_Printf,$1,$2,$3,15501)
	$(call ListPathsSafely_Printf,$1,$2,$3,15751)
endef

define ListPathsSafelyNow_IfPrintf
  ifneq (,$$(word $4,$$($1)))
    $$(eval $1_LPS$4:=$$(call compress_paths,$$(wordlist $4,$5,$$($1))))
    $$(shell printf -- "$$(strip $$($1_LPS$4))\n" | $(decompress_paths) $3)
  endif
endef

# And an non-receipt version:
define ListPathsSafelyNow
  ifneq (,$$(word 10001,$$($1)))
    $$(error Cannot list safely more than 10000 paths. $1 has $$(words $$($1)) paths!)
  endif
  $(call ListPathsSafelyNow_IfPrintf,$1,$2,$3,1,250)
  $(call ListPathsSafelyNow_IfPrintf,$1,$2,$3,251,500)
  $(call ListPathsSafelyNow_IfPrintf,$1,$2,$3,501,750)
  $(call ListPathsSafelyNow_IfPrintf,$1,$2,$3,751,1000)

  $(call ListPathsSafelyNow_IfPrintf,$1,$2,$3,1001,1250)
  $(call ListPathsSafelyNow_IfPrintf,$1,$2,$3,1251,1500)
  $(call ListPathsSafelyNow_IfPrintf,$1,$2,$3,1501,1750)
  $(call ListPathsSafelyNow_IfPrintf,$1,$2,$3,1751,2000)

  $(call ListPathsSafelyNow_IfPrintf,$1,$2,$3,2001,2250)
  $(call ListPathsSafelyNow_IfPrintf,$1,$2,$3,2251,2500)
  $(call ListPathsSafelyNow_IfPrintf,$1,$2,$3,2501,2750)
  $(call ListPathsSafelyNow_IfPrintf,$1,$2,$3,2751,3000)

  $(call ListPathsSafelyNow_IfPrintf,$1,$2,$3,3001,3250)
  $(call ListPathsSafelyNow_IfPrintf,$1,$2,$3,3251,3500)
  $(call ListPathsSafelyNow_IfPrintf,$1,$2,$3,3501,3750)
  $(call ListPathsSafelyNow_IfPrintf,$1,$2,$3,3751,4000)

  $(call ListPathsSafelyNow_IfPrintf,$1,$2,$3,4001,4250)
  $(call ListPathsSafelyNow_IfPrintf,$1,$2,$3,4251,4500)
  $(call ListPathsSafelyNow_IfPrintf,$1,$2,$3,4501,4750)
  $(call ListPathsSafelyNow_IfPrintf,$1,$2,$3,4751,5000)

  $(call ListPathsSafelyNow_IfPrintf,$1,$2,$3,5001,5250)
  $(call ListPathsSafelyNow_IfPrintf,$1,$2,$3,5251,5500)
  $(call ListPathsSafelyNow_IfPrintf,$1,$2,$3,5501,5750)
  $(call ListPathsSafelyNow_IfPrintf,$1,$2,$3,5751,6000)

  $(call ListPathsSafelyNow_IfPrintf,$1,$2,$3,6001,6250)
  $(call ListPathsSafelyNow_IfPrintf,$1,$2,$3,6251,6500)
  $(call ListPathsSafelyNow_IfPrintf,$1,$2,$3,6501,6750)
  $(call ListPathsSafelyNow_IfPrintf,$1,$2,$3,6751,7000)

  $(call ListPathsSafelyNow_IfPrintf,$1,$2,$3,7001,7250)
  $(call ListPathsSafelyNow_IfPrintf,$1,$2,$3,7251,7500)
  $(call ListPathsSafelyNow_IfPrintf,$1,$2,$3,7501,7750)
  $(call ListPathsSafelyNow_IfPrintf,$1,$2,$3,7751,8000)

  $(call ListPathsSafelyNow_IfPrintf,$1,$2,$3,8001,8250)
  $(call ListPathsSafelyNow_IfPrintf,$1,$2,$3,8251,8500)
  $(call ListPathsSafelyNow_IfPrintf,$1,$2,$3,8501,8750)
  $(call ListPathsSafelyNow_IfPrintf,$1,$2,$3,8751,9000)

  $(call ListPathsSafelyNow_IfPrintf,$1,$2,$3,9001,9250)
  $(call ListPathsSafelyNow_IfPrintf,$1,$2,$3,9251,9500)
  $(call ListPathsSafelyNow_IfPrintf,$1,$2,$3,9501,9750)
  $(call ListPathsSafelyNow_IfPrintf,$1,$2,$3,9751,10000)

endef

# The source tips can come from the Mercurial repository, or in the files
# $(HGTIP_FILENAME) which contains the tip but is also positioned in the same
# directory as the original $(HGDIR) directory.
# These should not be := assignments, only used from the root Makefile.
HG_VERSION = $(shell $(HG) version 2> /dev/null)
HG_DIRECTORY=.hg
HGTIP_FILENAME=.hgtip
HG_SEARCH = ./REPO ./*/REPO ./*/*/REPO ./*/*/*/REPO
REPO_LIST = $(patsubst ./%,%,$(patsubst %/,%,$(sort $(dir \
    $(shell $(CD) $(SRC_ROOT) ; ( $(LS) -d $(HG_SEARCH:%/REPO=%/$(HG_DIRECTORY)) ; \
        $(LS) $(HG_SEARCH:%/REPO=%/$(HGTIP_FILENAME)) ) \
        2> /dev/null)))))

# Emit the repo:tip pairs to $@
define GetSourceTips
	$(CD) $(SRC_ROOT) ; \
	for i in $(REPO_LIST) IGNORE ; do \
	  if [ "$${i}" = "IGNORE" ] ; then \
	    continue; \
	  elif [ -d $${i}/$(HG_DIRECTORY) -a "$(HG_VERSION)" != "" ] ; then \
	    $(PRINTF) " %s:%s" \
	        "$${i}" `$(HG) tip --repository $${i} --template '{node|short}\n'` ; \
	  elif [ -f $${i}/$(HGTIP_FILENAME) ] ; then \
	    $(PRINTF) " %s:%s" \
	        "$${i}" `$(CAT) $${i}/$(HGTIP_FILENAME)` ; \
	  fi; \
	done >> $@
	$(PRINTF) "\n" >> $@
endef

# Create the HGTIP_FILENAME file. Called from jdk/make/closed/bundles.gmk
define CreateHgTip
	$(HG) tip --repository $1 --template '{node|short}\n' > $1/$(HGTIP_FILENAME); \
	$(ECHO) $1/$(HGTIP_FILENAME)
endef

define SetupLogging
  ifeq ($$(LOG_LEVEL),trace)
    # Shell redefinition trick inspired by http://www.cmcrossroads.com/ask-mr-make/6535-tracing-rule-execution-in-gnu-make
    # For each target executed, will print
    # Building <TARGET> (from <FIRST PREREQUISITE>) (<ALL NEWER PREREQUISITES> newer)
    # but with a limit of 20 on <ALL NEWER PREREQUISITES>, to avoid cluttering logs too much
    # (and causing a crash on Cygwin).
    # Default shell seems to always be /bin/sh. Must override with bash to get this to work on Solaris.
    # Only use time if it's GNU time which supports format and output file.
    WRAPPER_SHELL:=/bin/bash $$(SRC_ROOT)/common/bin/shell-tracer.sh $$(if $$(findstring yes,$$(IS_GNU_TIME)),$$(TIME),-) $$(OUTPUT_ROOT)/build-trace-time.log /bin/bash
    SHELL=$$(warning $$(if $$@,Building $$@,Running shell command) $$(if $$<, (from $$<))$$(if $$?, ($$(wordlist 1, 20, $$?) $$(if $$(wordlist 21, 22, $$?), ... [in total $$(words $$?) files]) newer)))$$(WRAPPER_SHELL)
  endif
  # Never remove warning messages; this is just for completeness
  LOG_WARN=
  ifneq ($$(findstring $$(LOG_LEVEL),info debug trace),)
    LOG_INFO=
  else
    LOG_INFO=> /dev/null
  endif
  ifneq ($$(findstring $$(LOG_LEVEL),debug trace),)
    LOG_DEBUG=
  else
    LOG_DEBUG=> /dev/null
  endif
  ifneq ($$(findstring $$(LOG_LEVEL),trace),)
    LOG_TRACE=
  else
    LOG_TRACE=> /dev/null
  endif
endef

# Make sure logging is setup for everyone that includes MakeBase.gmk.
$(eval $(call SetupLogging))

# This is to be called by all SetupFoo macros
define LogSetupMacroEntry
  $(if $(27),$(error Internal makefile error: Too many arguments to LogSetupMacroEntry, please update MakeBase.gmk))
  $(if $(findstring $(LOG_LEVEL),debug trace), $(info $1 $(foreach i,2 3 4 5 6 7 8 9 10 11 12 13 14 15 16 17 18 19 20 21 22 23 24 25 26,$(if $($i),$(NEWLINE) $(strip [$i] $($i))))))
endef

# Make directory without forking mkdir if not needed
define MakeDir
  ifneq ($$(wildcard $1 $2 $3 $4 $5 $6 $7 $8 $9),$$(strip $1 $2 $3 $4 $5 $6 $7 $8 $9))
    $$(shell $(MKDIR) -p $1 $2 $3 $4 $5 $6 $7 $8 $9)
  endif
endef

ifeq ($(OPENJDK_TARGET_OS),solaris)
  # On Solaris, if the target is a symlink and exists, cp won't overwrite.
  # Cp has to operate in recursive mode to allow for -P flag, to preserve soft links. If the
  # name of the target file differs from the source file, rename after copy.
  # If the source and target parent directories are the same, recursive copy doesn't work
  # so we fall back on regular copy, which isn't preserving symlinks.
  define install-file
	$(MKDIR) -p $(@D)
	$(RM) '$@'
	if [ "$(@D)" != "$(<D)" ]; then \
	  $(CP) -f -r -P '$<' '$(@D)'; \
	  if [ "$(@F)" != "$(<F)" ]; then \
	    $(MV) '$(@D)/$(<F)' '$@'; \
	  fi; \
	else \
	  if [ -L '$<' ]; then \
	    $(ECHO) "Source file is a symlink and target is in the same directory: $< $@" ; \
	    exit 1; \
	  fi; \
	  $(CP) -f '$<' '$@'; \
	fi
  endef
else ifeq ($(OPENJDK_TARGET_OS),macosx)
  # On mac, extended attributes sometimes creep into the source files, which may later
  # cause the creation of ._* files which confuses testing. Clear these with xattr if
  # set. Some files get their write permissions removed after being copied to the
  # output dir. When these are copied again to images, xattr would fail. By only clearing
  # attributes when they are present, failing on this is avoided.
  define install-file
	$(MKDIR) -p $(@D)
	$(CP) -fRP '$<' '$@'
	if [ -n "`$(XATTR) -l '$@'`" ]; then $(XATTR) -c '$@'; fi
  endef
else
  # Running mkdir and cp in the same shell speeds up copy intensive tasks in Cygwin
  # significantly.
  define install-file
	$(MKDIR) -p $(@D) && $(CP) -fP '$<' '$@'
  endef
endif

# Convenience functions for working around make's limitations with $(filter ).
containing = $(strip $(foreach v,$(strip $2),$(if $(findstring $(strip $1),$v),$v)))
not-containing = $(strip $(foreach v,$(strip $2),$(if $(findstring $(strip $1),$v),,$v)))

ifneq ($(DISABLE_CACHE_FIND), true)
  ################################################################################
  # In Cygwin, finds are very costly, both because of expensive forks and because
  # of bad file system caching. Find is used extensively in $(shell) commands to
  # find source files. This makes rerunning make with no or few changes rather
  # expensive. To speed this up, these two macros are used to cache the results
  # of simple find commands for reuse.
  #
  # Runs a find and stores both the directories where it was run and the results.
  # This macro can be called multiple times to add to the cache. Only finds files
  # with no filters.
  #
  # Needs to be called with $(eval )
  #
  # Even if the performance benifit is negligible on other platforms, keep the
  # functionality active unless explicitly disabled to exercise it more.
  #
  # Initialize FIND_CACHE_DIRS with := to make it a non recursively-expanded variable
  FIND_CACHE_DIRS :=
  # Param 1 - Dirs to find in
  # Param 2 - (optional) specialization. Normally "-a \( ... \)" expression.
  define FillCacheFind
    # Filter out already cached dirs. The - is needed when FIND_CACHE_DIRS is empty
    # since filter out will then return empty.
    FIND_CACHE_NEW_DIRS := $$(filter-out $$(addsuffix /%,\
        - $(FIND_CACHE_DIRS)) $(FIND_CACHE_DIRS), $1)
    ifneq ($$(FIND_CACHE_NEW_DIRS), )
      # Remove any trailing slash from dirs in the cache dir list
      FIND_CACHE_DIRS += $$(patsubst %/,%, $$(FIND_CACHE_NEW_DIRS))
      FIND_CACHE := $$(sort $$(FIND_CACHE) $$(shell $(FIND) $$(FIND_CACHE_NEW_DIRS) \( -type f -o -type l \) $2))
    endif
  endef

<<<<<<< HEAD
# Mimics find by looking in the cache if all of the directories have been cached.
# Otherwise reverts to shell find. This is safe to call on all platforms, even if
# cache is deactivated.
#
# $1 can be either a directory or a file. If it's a directory, make
# sure we have exactly one trailing slash before the wildcard.
#
# The extra - is needed when FIND_CACHE_DIR is empty but should be harmless.
# Param 1 - Dirs to find in
define CacheFind
    $(if $(filter-out $(addsuffix /%,- $(FIND_CACHE_DIRS)) $(FIND_CACHE_DIRS),$1), \
    $(shell $(FIND) $1 -type f -o -type l), \
    $(filter $(addsuffix /%,$(patsubst %/,%,$1)) $1,$(FIND_CACHE)))
endef

################################################################################

# General copy file macros should probably be moved to make/common in the root.
define AddFileToCopy
  # Helper macro for SetupCopyFiles
  # 1 : Source file
  # 2 : Dest file
  # 3 : Variable to add targets to
  # 4 : Macro to call for copy operation

  $2: $1
	$(ECHO) $(LOG_INFO) Copying $$(patsubst $(OUTPUT_ROOT)/%,%,$$@)
	$$($$(strip $4))

  $3 += $2
endef

define SetupCopyFiles
  # param 1 is for example COPY_MYFILES
  # param 2,3,4,5 are named args.
  #   SRC   : Source root dir
  #   DEST  : Dest root dir
  #   FILES : List of files to copy with absolute paths, or path relative to SRC. Must be in SRC.
  #   FLATTEN : Set to flatten the directory structure in the DEST dir.
  #   MACRO : Optionally override the default macro used for making the copy. Default is 'install-file'
  $(foreach i,2 3 4 5 6, $(if $($i),$1_$(strip $($i)))$(NEWLINE))
  $(call LogSetupMacroEntry,SetupCopyFiles($1),$2,$3,$4,$5,$6)
  $(if $(7),$(error Internal makefile error: Too many arguments to SetupCopyFiles))

  ifeq ($$($1_MACRO), )
    $1_MACRO := install-file
  endif

  $$(foreach f, $$(patsubst $$($1_SRC)/%,%,$$($1_FILES)), \
      $$(eval $$(call AddFileToCopy, $$($1_SRC)/$$f, \
      $$($1_DEST)/$$(if $$($1_FLATTEN),$$(notdir $$f),$$f), $1, $$($1_MACRO))))

endef
=======
  # Mimics find by looking in the cache if all of the directories have been cached.
  # Otherwise reverts to shell find. This is safe to call on all platforms, even if
  # cache is deactivated.
  #
  # The extra - is needed when FIND_CACHE_DIRS is empty but should be harmless.
  #
  # Param 1 - Dirs to find in
  # Param 2 - (optional) specialization. Normally "-a \( ... \)" expression.
  define CacheFind
    $(if $(filter-out $(addsuffix /%,- $(FIND_CACHE_DIRS)) $(FIND_CACHE_DIRS),$1), \
    $(shell $(FIND) $1 \( -type f -o -type l \) $2), \
    $(filter $(addsuffix %,$1),$(FIND_CACHE)))
  endef
>>>>>>> 9a33339c
else
  # If CacheFind is disabled, just run the find command.
  # Param 1 - Dirs to find in
  # Param 2 - (optional) specialization. Normally "-a \( ... \)" expression.
  define CacheFind
    $(shell $(FIND) $1 \( -type f -o -type l \) $2)
  endef
endif

################################################################################
# Module list macros

ALL_TOP_SRC_DIRS := \
    $(JDK_TOPDIR)/$(SRC_SUBDIR) \
    $(LANGTOOLS_TOPDIR)/$(SRC_SUBDIR) \
    $(CORBA_TOPDIR)/$(SRC_SUBDIR) \
    $(JAXP_TOPDIR)/$(SRC_SUBDIR) \
    $(JAXWS_TOPDIR)/$(SRC_SUBDIR) \
    $(NASHORN_TOPDIR)/$(SRC_SUBDIR) \
    #

ifndef OPENJDK
  ALL_TOP_SRC_DIRS += $(JDK_TOPDIR)/$(SRC_SUBDIR)/closed
endif

# There are snmp classes in the open but they are not included in OpenJDK
ifdef OPENJDK
  JAVA_MODULES_FILTER := jdk.snmp
else
  JAVA_MODULES_FILTER := -
endif

# Find all modules with java sources by looking in the source dirs
define FindJavaModules
  $(filter-out $(JAVA_MODULES_FILTER), $(sort $(notdir \
      $(patsubst %/,%, $(dir $(patsubst %/,%, $(dir $(patsubst %/,%, $(dir \
      $(filter-out %module-info.java, \
      $(wildcard $(patsubst %,%/*/share/classes/*, $(ALL_TOP_SRC_DIRS)) \
          $(patsubst %,%/*/$(OPENJDK_TARGET_OS_API_DIR)/classes/*, $(ALL_TOP_SRC_DIRS)) \
          $(patsubst %,%/*/$(OPENJDK_TARGET_OS)/classes/*, $(ALL_TOP_SRC_DIRS)))))))))))))
endef

define FindNativeModules
  $(sort $(notdir $(patsubst %/,%, $(dir $(patsubst %/,%, $(dir \
  $(wildcard $(JDK_TOPDIR)/$(SRC_SUBDIR)/*/share/native \
      $(JDK_TOPDIR)/$(SRC_SUBDIR)/*/$(OPENJDK_TARGET_OS_API_DIR)/native \
      $(JDK_TOPDIR)/$(SRC_SUBDIR)/*/$(OPENJDK_TARGET_OS)/native)))))))
endef

MODULES_LIST_FILE := $(OUTPUT_ROOT)/jdk/genmodules/classlist/modules.list

# Param 1: Module to find deps for
define FindDepsForModule
  $(wordlist 2, 100, $(shell $(GREP) '^$(strip $1):' $(MODULES_LIST_FILE)))
endef

# Find all modules with source for the target platform.
define FindAllModules
  $(sort $(filter-out closed demo sample, $(notdir $(patsubst %/,%, $(dir \
      $(wildcard $(patsubst %, %/*/share, $(ALL_TOP_SRC_DIRS)) \
      $(patsubst %, %/*/$(OPENJDK_TARGET_OS), $(ALL_TOP_SRC_DIRS)) \
      $(patsubst %, %/*/$(OPENJDK_TARGET_OS_API_DIR), $(ALL_TOP_SRC_DIRS))))))))
endef

################################################################################

endif # _MAKEBASE_GMK<|MERGE_RESOLUTION|>--- conflicted
+++ resolved
@@ -466,21 +466,29 @@
     endif
   endef
 
-<<<<<<< HEAD
-# Mimics find by looking in the cache if all of the directories have been cached.
-# Otherwise reverts to shell find. This is safe to call on all platforms, even if
-# cache is deactivated.
-#
-# $1 can be either a directory or a file. If it's a directory, make
-# sure we have exactly one trailing slash before the wildcard.
-#
-# The extra - is needed when FIND_CACHE_DIR is empty but should be harmless.
-# Param 1 - Dirs to find in
-define CacheFind
+  # Mimics find by looking in the cache if all of the directories have been cached.
+  # Otherwise reverts to shell find. This is safe to call on all platforms, even if
+  # cache is deactivated.
+  #
+  # $1 can be either a directory or a file. If it's a directory, make
+  # sure we have exactly one trailing slash before the wildcard.
+  # The extra - is needed when FIND_CACHE_DIRS is empty but should be harmless.
+  # Param 1 - Dirs to find in
+  # Param 2 - (optional) specialization. Normally "-a \( ... \)" expression.
+  define CacheFind
     $(if $(filter-out $(addsuffix /%,- $(FIND_CACHE_DIRS)) $(FIND_CACHE_DIRS),$1), \
-    $(shell $(FIND) $1 -type f -o -type l), \
+    $(shell $(FIND) $1 \( -type f -o -type l \) $2), \
     $(filter $(addsuffix /%,$(patsubst %/,%,$1)) $1,$(FIND_CACHE)))
-endef
+  endef
+
+else
+  # If CacheFind is disabled, just run the find command.
+  # Param 1 - Dirs to find in
+  # Param 2 - (optional) specialization. Normally "-a \( ... \)" expression.
+  define CacheFind
+    $(shell $(FIND) $1 \( -type f -o -type l \) $2)
+  endef
+endif
 
 ################################################################################
 
@@ -520,29 +528,6 @@
       $$($1_DEST)/$$(if $$($1_FLATTEN),$$(notdir $$f),$$f), $1, $$($1_MACRO))))
 
 endef
-=======
-  # Mimics find by looking in the cache if all of the directories have been cached.
-  # Otherwise reverts to shell find. This is safe to call on all platforms, even if
-  # cache is deactivated.
-  #
-  # The extra - is needed when FIND_CACHE_DIRS is empty but should be harmless.
-  #
-  # Param 1 - Dirs to find in
-  # Param 2 - (optional) specialization. Normally "-a \( ... \)" expression.
-  define CacheFind
-    $(if $(filter-out $(addsuffix /%,- $(FIND_CACHE_DIRS)) $(FIND_CACHE_DIRS),$1), \
-    $(shell $(FIND) $1 \( -type f -o -type l \) $2), \
-    $(filter $(addsuffix %,$1),$(FIND_CACHE)))
-  endef
->>>>>>> 9a33339c
-else
-  # If CacheFind is disabled, just run the find command.
-  # Param 1 - Dirs to find in
-  # Param 2 - (optional) specialization. Normally "-a \( ... \)" expression.
-  define CacheFind
-    $(shell $(FIND) $1 \( -type f -o -type l \) $2)
-  endef
-endif
 
 ################################################################################
 # Module list macros
