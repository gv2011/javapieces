--- conflicted
+++ resolved
@@ -50,12 +50,8 @@
 $(eval $(call SetupJavaCompiler,GENERATE_NEWBYTECODE_DEBUG, \
     JVM := $(JAVA), \
     JAVAC := $(NEW_JAVAC), \
-<<<<<<< HEAD
-    FLAGS := -g -source 8 -target 8 -bootclasspath $(JDK_CLASSES), \
-=======
     FLAGS := -g -source 9 -target 9 -upgrademodulepath "$(JDK_OUTPUTDIR)/modules/" -systemmodulepath none \
          -modulesourcepath "$(MODULESOURCEPATH)", \
->>>>>>> c01caf58
     SERVER_DIR := $(SJAVAC_SERVER_DIR), \
     SERVER_JVM := $(SJAVAC_SERVER_JAVA)))
 
@@ -108,15 +104,8 @@
 	$(ECHO) Running nasgen
 	$(MKDIR) -p $(@D)
 	$(RM) -rf $(@D)/jdk $(@D)/netscape
-<<<<<<< HEAD
-	$(CP) -R -p $(SUPPORT_OUTPUTDIR)/special_classes/jdk.scripting.nashorn/classes/* $(@D)/
-	$(FIXPATH) $(JAVA) \
-	    -Xbootclasspath/p:$(call PathList, $(BUILDTOOLS_OUTPUTDIR)/nasgen_classes \
-            $(SUPPORT_OUTPUTDIR)/special_classes/jdk.scripting.nashorn/classes) \
-=======
 	$(CP) -R -p $(SUPPORT_OUTPUTDIR)/special_classes/jdk.scripting.nashorn/* $(@D)/
 	$(JAVA) $(NASGEN_BOOTCLASSPATH) \
->>>>>>> c01caf58
 	    jdk.nashorn.internal.tools.nasgen.Main $(@D) jdk.nashorn.internal.objects $(@D)
 	$(TOUCH) $@
 
