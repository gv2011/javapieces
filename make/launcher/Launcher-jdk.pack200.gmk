#
# Copyright (c) 2011, 2015, Oracle and/or its affiliates. All rights reserved.
# DO NOT ALTER OR REMOVE COPYRIGHT NOTICES OR THIS FILE HEADER.
#
# This code is free software; you can redistribute it and/or modify it
# under the terms of the GNU General Public License version 2 only, as
# published by the Free Software Foundation.  Oracle designates this
# particular file as subject to the "Classpath" exception as provided
# by Oracle in the LICENSE file that accompanied this code.
#
# This code is distributed in the hope that it will be useful, but WITHOUT
# ANY WARRANTY; without even the implied warranty of MERCHANTABILITY or
# FITNESS FOR A PARTICULAR PURPOSE.  See the GNU General Public License
# version 2 for more details (a copy is included in the LICENSE file that
# accompanied this code).
#
# You should have received a copy of the GNU General Public License version
# 2 along with this work; if not, write to the Free Software Foundation,
# Inc., 51 Franklin St, Fifth Floor, Boston, MA 02110-1301 USA.
#
# Please contact Oracle, 500 Oracle Parkway, Redwood Shores, CA 94065 USA
# or visit www.oracle.com if you need additional information or have any
# questions.
#

include LauncherCommon.gmk

$(eval $(call SetupLauncher,pack200, \
    -DJAVA_ARGS='{ "-J-ms8m"$(COMMA) \
        "-m"$(COMMA) "java.base/com.sun.java.util.jar.pack.Driver"$(COMMA) }'))

################################################################################
# The order of the object files on the link command line affects the size of the resulting
# binary (at least on linux) which causes the size to differ between old and new build.

UNPACKEXE_SRC := $(JDK_TOPDIR)/src/jdk.pack200/share/native/common-unpack \
    $(JDK_TOPDIR)/src/jdk.pack200/share/native/unpack200
UNPACKEXE_CFLAGS := -I$(JDK_TOPDIR)/src/jdk.pack200/share/native/common-unpack \
    -I$(JDK_TOPDIR)/src/java.base/share/native/libjava \
    -I$(JDK_TOPDIR)/src/java.base/$(OPENJDK_TARGET_OS_TYPE)/native/libjava

ifeq ($(USE_EXTERNAL_LIBZ), true)
  UNPACKEXE_CFLAGS += -DSYSTEM_ZLIB
  UNPACKEXE_LIBS := -lz
else
  UNPACKEXE_CFLAGS += -I$(JDK_TOPDIR)/src/java.base/share/native/libzip/zlib-1.2.8
  UNPACKEXE_ZIPOBJS := $(NATIVE_OUTPUTDIR)/java.base/libzip/zcrc32$(OBJ_SUFFIX) \
      $(NATIVE_OUTPUTDIR)/java.base/libzip/deflate$(OBJ_SUFFIX) \
      $(NATIVE_OUTPUTDIR)/java.base/libzip/trees$(OBJ_SUFFIX) \
      $(NATIVE_OUTPUTDIR)/java.base/libzip/zadler32$(OBJ_SUFFIX) \
      $(NATIVE_OUTPUTDIR)/java.base/libzip/compress$(OBJ_SUFFIX) \
      $(NATIVE_OUTPUTDIR)/java.base/libzip/zutil$(OBJ_SUFFIX) \
      $(NATIVE_OUTPUTDIR)/java.base/libzip/inflate$(OBJ_SUFFIX) \
      $(NATIVE_OUTPUTDIR)/java.base/libzip/infback$(OBJ_SUFFIX) \
      $(NATIVE_OUTPUTDIR)/java.base/libzip/inftrees$(OBJ_SUFFIX) \
      $(NATIVE_OUTPUTDIR)/java.base/libzip/inffast$(OBJ_SUFFIX)

endif

ifeq ($(OPENJDK_TARGET_OS), solaris)
  UNPACKEXE_TOOLCHAIN := TOOLCHAIN_LINK_CXX
endif

UNPACK_MAPFILE_DIR := $(JDK_TOPDIR)/make/mapfiles/libunpack
UNPACK_MAPFILE_PLATFORM_FILE := \
    $(UNPACK_MAPFILE_DIR)/mapfile-vers-unpack200-$(OPENJDK_TARGET_OS)-$(OPENJDK_TARGET_CPU_ARCH)

# The linker on older SuSE distros (e.g. on SLES 10) complains with:
# "Invalid version tag `SUNWprivate_1.1'. Only anonymous version tag is allowed in executable."
# if feeded with a version script which contains named tags.
ifeq ($(USING_BROKEN_SUSE_LD), yes)
  UNPACK_MAPFILE := $(UNPACK_MAPFILE_DIR)/mapfile-vers-unpack200.anonymous
else ifneq ($(wildcard $(UNPACK_MAPFILE_PLATFORM_FILE)), )
  UNPACK_MAPFILE := $(UNPACK_MAPFILE_PLATFORM_FILE)
else
  UNPACK_MAPFILE := $(UNPACK_MAPFILE_DIR)/mapfile-vers-unpack200
endif

$(eval $(call SetupNativeCompilation,BUILD_UNPACKEXE, \
    SRC := $(UNPACKEXE_SRC), \
    TOOLCHAIN := $(UNPACKEXE_TOOLCHAIN), \
    OPTIMIZATION := LOW, \
    CFLAGS := $(UNPACKEXE_CFLAGS) $(CXXFLAGS_JDKEXE) -DFULL, \
    CFLAGS_release := -DPRODUCT, \
    CFLAGS_linux := -fPIC, \
    CFLAGS_solaris := -KPIC, \
    CFLAGS_macosx := -fPIC, \
    DISABLED_WARNINGS_gcc := unused-result, \
    MAPFILE := $(UNPACK_MAPFILE),\
    LDFLAGS := $(UNPACKEXE_ZIPOBJS) \
        $(LDFLAGS_JDKEXE) $(LDFLAGS_CXX_JDK) \
        $(call SET_SHARED_LIBRARY_NAME,$(LIBRARY_PREFIX)unpack$(SHARED_LIBRARY_SUFFIX)) \
        $(call SET_SHARED_LIBRARY_ORIGIN), \
<<<<<<< HEAD
    LIBS := $(UNPACKEXE_LIBS) $(LIBCXX), \
    LIBS_solaris :=  -lc, \
    OBJECT_DIR := $(SUPPORT_OUTPUTDIR)/native/$(MODULE)/unpackexe$(OUTPUT_SUBDIR), \
    OUTPUT_DIR := $(SUPPORT_OUTPUTDIR)/modules_cmds/$(MODULE), \
=======
    LDFLAGS_linux := -lc, \
    LDFLAGS_solaris := $(UNPACKEXE_LDFLAGS_solaris) -lc, \
    LDFLAGS_SUFFIX := $(LIBCXX), \
    OBJECT_DIR := $(NATIVE_OUTPUTDIR)/$(MODULE)/unpackexe$(OUTPUT_SUBDIR), \
    OUTPUT_DIR := $(MODULES_CMDS_OUTPUTDIR)/$(MODULE), \
>>>>>>> 2cfb11f6
    PROGRAM := unpack200, \
    VERSIONINFO_RESOURCE := $(GLOBAL_VERSION_INFO_RESOURCE), \
    RC_FLAGS := $(RC_FLAGS) \
        -D "JDK_FNAME=unpack200.exe" \
        -D "JDK_INTERNAL_NAME=unpack200" \
        -D "JDK_FTYPE=0x1L", \
    DEBUG_SYMBOLS := true, \
    MANIFEST := $(JDK_TOPDIR)/src/jdk.pack200/windows/native/unpack200/unpack200_proto.exe.manifest, \
    MANIFEST_VERSION := $(JDK_VERSION_FOR_MANIFEST), \
))

ifneq ($(USE_EXTERNAL_LIBZ), true)

  $(BUILD_UNPACKEXE): $(UNPACKEXE_ZIPOBJS)

endif

TARGETS += $(BUILD_UNPACKEXE)

################################################################################<|MERGE_RESOLUTION|>--- conflicted
+++ resolved
@@ -91,18 +91,10 @@
         $(LDFLAGS_JDKEXE) $(LDFLAGS_CXX_JDK) \
         $(call SET_SHARED_LIBRARY_NAME,$(LIBRARY_PREFIX)unpack$(SHARED_LIBRARY_SUFFIX)) \
         $(call SET_SHARED_LIBRARY_ORIGIN), \
-<<<<<<< HEAD
     LIBS := $(UNPACKEXE_LIBS) $(LIBCXX), \
     LIBS_solaris :=  -lc, \
-    OBJECT_DIR := $(SUPPORT_OUTPUTDIR)/native/$(MODULE)/unpackexe$(OUTPUT_SUBDIR), \
-    OUTPUT_DIR := $(SUPPORT_OUTPUTDIR)/modules_cmds/$(MODULE), \
-=======
-    LDFLAGS_linux := -lc, \
-    LDFLAGS_solaris := $(UNPACKEXE_LDFLAGS_solaris) -lc, \
-    LDFLAGS_SUFFIX := $(LIBCXX), \
     OBJECT_DIR := $(NATIVE_OUTPUTDIR)/$(MODULE)/unpackexe$(OUTPUT_SUBDIR), \
     OUTPUT_DIR := $(MODULES_CMDS_OUTPUTDIR)/$(MODULE), \
->>>>>>> 2cfb11f6
     PROGRAM := unpack200, \
     VERSIONINFO_RESOURCE := $(GLOBAL_VERSION_INFO_RESOURCE), \
     RC_FLAGS := $(RC_FLAGS) \
