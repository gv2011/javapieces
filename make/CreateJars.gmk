#
# Copyright (c) 2011, 2014, Oracle and/or its affiliates. All rights reserved.
# DO NOT ALTER OR REMOVE COPYRIGHT NOTICES OR THIS FILE HEADER.
#
# This code is free software; you can redistribute it and/or modify it
# under the terms of the GNU General Public License version 2 only, as
# published by the Free Software Foundation.  Oracle designates this
# particular file as subject to the "Classpath" exception as provided
# by Oracle in the LICENSE file that accompanied this code.
#
# This code is distributed in the hope that it will be useful, but WITHOUT
# ANY WARRANTY; without even the implied warranty of MERCHANTABILITY or
# FITNESS FOR A PARTICULAR PURPOSE.  See the GNU General Public License
# version 2 for more details (a copy is included in the LICENSE file that
# accompanied this code).
#
# You should have received a copy of the GNU General Public License version
# 2 along with this work; if not, write to the Free Software Foundation,
# Inc., 51 Franklin St, Fifth Floor, Boston, MA 02110-1301 USA.
#
# Please contact Oracle, 500 Oracle Parkway, Redwood Shores, CA 94065 USA
# or visit www.oracle.com if you need additional information or have any
# questions.
#

include $(SPEC)
include JigsawSpecMod.gmk
include MakeBase.gmk
include JavaCompilation.gmk
include Setup.gmk

default: all

include Tools.gmk

ifeq ($(SHUFFLED), true)
  JDK_OUT_CLASSES := $(wildcard $(JDK_OUTPUTDIR)/modules/*)
  RT_JAR_EXCLUDES += module-info.class
else
  JDK_OUT_CLASSES := $(JDK_OUTPUTDIR)/classes
endif

include Profiles.gmk

#
# This makefile...so that altering will trigger rebuilding include/exclude-lists => jars
#
MAKEFILE = $(JDK_TOPDIR)/make/CreateJars.gmk
#
# And similarly for the Profiles
PROFILE_MAKEFILES = $(JDK_TOPDIR)/make/Profiles.gmk $(JDK_TOPDIR)/make/profile-rtjar-includes.txt

MAINMANIFEST := $(JDK_TOPDIR)/make/data/mainmanifest/manifest.mf
BEANMANIFEST := $(JDK_TOPDIR)/make/data/swingbeaninfo/manifest.mf

$(eval $(call MakeDir, $(IMAGES_OUTPUTDIR)/lib))

##########################################################################################

$(eval $(call SetupArchive,BUILD_JCONSOLE_JAR, , \
    SRCS := $(JDK_OUTPUTDIR)/$(MODULES_SUBDIR)$(JDK_JCONSOLE_SUBDIR), \
    SUFFIXES := .class .gif .png .properties, \
    INCLUDES := sun/tools/jconsole com/sun/tools/jconsole, \
    JARMAIN := sun.tools.jconsole.JConsole, \
    JAR := $(IMAGES_OUTPUTDIR)/lib/jconsole.jar, \
    SKIP_METAINF := true))


##########################################################################################

$(eval $(call SetupArchive,BUILD_DNS_JAR, , \
    SRCS := $(JDK_OUTPUTDIR)/$(MODULES_SUBDIR)$(JDK_NAMING_DNS_SUBDIR), \
    INCLUDES := sun/net/spi/nameservice/dns, \
    EXTRA_FILES := META-INF/services/sun.net.spi.nameservice.NameServiceDescriptor, \
    JAR := $(IMAGES_OUTPUTDIR)/lib/ext/dnsns.jar, \
    SKIP_METAINF := true))


##########################################################################################

LOCALEDATA_INCLUDE_LOCALES := ar be bg ca cs da de el es et fi fr ga hi hr hu in is it \
    iw ja ko lt lv mk ms mt nl no pl pt ro ru sk sl sq sr sv \
    th tr uk vi zh

LOCALEDATA_INCLUDES := $(addprefix sun/text/resources/, $(LOCALEDATA_INCLUDE_LOCALES)) \
    $(addprefix sun/util/resources/, $(LOCALEDATA_INCLUDE_LOCALES))

$(eval $(call SetupArchive,BUILD_LOCALEDATA_JAR, , \
    SRCS := $(JDK_OUTPUTDIR)/$(MODULES_SUBDIR)$(JDK_LOCALEDATA_SUBDIR), \
    SUFFIXES := .class _dict _th, \
    INCLUDES := $(LOCALEDATA_INCLUDES), \
    JAR := $(IMAGES_OUTPUTDIR)/lib/ext/localedata.jar, \
    SKIP_METAINF := true))

##########################################################################################
#
# Different variants of rt.jar are built based on the current profile. The output
# directory is augmented with the profile name so that the final jar file and all the
# intermediary list files will be in directory. This has the form lib$PROFILE rather than
# lib/$PROFILE so that it won't get copied as part of the image generation process.
# Each profile customizes the RT_JAR_EXCLUDES variable.
#
##########################################################################################

# Full JRE exclude list for rt.jar and resources.jar
# This value should exclude types destined for jars other than rt.jar and resources.jar.
# When building a Profile this value augments the profile specific exclusions
RT_JAR_EXCLUDES += \
    com/sun/codemodel \
    com/sun/crypto/provider \
    com/sun/istack/internal/tools \
    com/sun/jarsigner \
    com/sun/java/accessibility \
    com/sun/javadoc \
    com/sun/jdi \
    com/sun/net/ssl/internal/ssl \
    com/sun/source \
    com/sun/tools \
    com/sun/xml/internal/dtdparser \
    com/sun/xml/internal/rngom \
    com/sun/xml/internal/xsom \
    javax/crypto \
    javax/swing/AbstractButtonBeanInfo.class \
    javax/swing/beaninfo \
    javax/swing/BoxBeanInfo.class \
    javax/swing/JAppletBeanInfo.class \
    javax/swing/JButtonBeanInfo.class \
    javax/swing/JCheckBoxBeanInfo.class \
    javax/swing/JCheckBoxMenuItemBeanInfo.class \
    javax/swing/JColorChooserBeanInfo.class \
    javax/swing/JComboBoxBeanInfo.class \
    javax/swing/JComponentBeanInfo.class \
    javax/swing/JDesktopPaneBeanInfo.class \
    javax/swing/JDialogBeanInfo.class \
    javax/swing/JEditorPaneBeanInfo.class \
    javax/swing/JFileChooserBeanInfo.class \
    javax/swing/JFormattedTextFieldBeanInfo.class \
    javax/swing/JFrameBeanInfo.class \
    javax/swing/JInternalFrameBeanInfo.class \
    javax/swing/JLabelBeanInfo.class \
    javax/swing/JLayeredPaneBeanInfo.class \
    javax/swing/JListBeanInfo.class \
    javax/swing/JMenuBarBeanInfo.class \
    javax/swing/JMenuBeanInfo.class \
    javax/swing/JMenuItemBeanInfo.class \
    javax/swing/JOptionPaneBeanInfo.class \
    javax/swing/JPanelBeanInfo.class \
    javax/swing/JPasswordFieldBeanInfo.class \
    javax/swing/JPopupMenuBeanInfo.class \
    javax/swing/JProgressBarBeanInfo.class \
    javax/swing/JRadioButtonBeanInfo.class \
    javax/swing/JRadioButtonMenuItemBeanInfo.class \
    javax/swing/JScrollBarBeanInfo.class \
    javax/swing/JScrollPaneBeanInfo.class \
    javax/swing/JSeparatorBeanInfo.class \
    javax/swing/JSliderBeanInfo.class \
    javax/swing/JSpinnerBeanInfo.class \
    javax/swing/JSplitPaneBeanInfo.class \
    javax/swing/JTabbedPaneBeanInfo.class \
    javax/swing/JTableBeanInfo.class \
    javax/swing/JTextAreaBeanInfo.class \
    javax/swing/JTextFieldBeanInfo.class \
    javax/swing/JTextPaneBeanInfo.class \
    javax/swing/JToggleButtonBeanInfo.class \
    javax/swing/JToolBarBeanInfo.class \
    javax/swing/JTreeBeanInfo.class \
    javax/swing/JWindowBeanInfo.class \
    javax/swing/SwingBeanInfoBase.class \
    javax/swing/text/JTextComponentBeanInfo.class \
    jdk/nio/zipfs \
    META-INF/services/com.sun.jdi.connect.Connector \
    META-INF/services/com.sun.jdi.connect.spi.TransportService \
    META-INF/services/com.sun.tools.attach.spi.AttachProvider \
    META-INF/services/com.sun.tools.xjc.Plugin \
    META-INF/services/javax.script.ScriptEngineFactory \
    META-INF/services/sun.net.spi.nameservice.NameServiceDescriptor \
    META-INF/services/java.nio.file.spi.FileSystemProvider \
    org/relaxng/datatype \
    sun/awt/HKSCS.class \
    sun/awt/motif/X11GB2312.class \
    sun/awt/motif/X11GB2312$$$$Decoder.class \
    sun/awt/motif/X11GB2312$$$$Encoder.class \
    sun/awt/motif/X11GBK.class \
    sun/awt/motif/X11GBK$$$$Encoder.class \
    sun/awt/motif/X11KSC5601.class \
    sun/awt/motif/X11KSC5601$$$$Decoder.class \
    sun/awt/motif/X11KSC5601$$$$Encoder.class \
    sun/jvmstat \
    sun/net/spi/nameservice/dns \
    sun/nio/cs/ext \
    sun/rmi/rmic \
    sun/security/ec \
    sun/security/internal \
    sun/security/mscapi \
    sun/security/pkcs11 \
    sun/security/provider/Sun.class \
    sun/security/rsa/SunRsaSign.class \
    sun/security/ssl \
    sun/security/tools/jarsigner \
    sun/swing/BeanInfoUtils.class \
    sun/text/resources/cldr \
    sun/tools/asm \
    sun/tools/attach \
    sun/tools/java \
    sun/tools/javac \
    sun/tools/jcmd \
    sun/tools/jconsole \
    sun/tools/jinfo \
    sun/tools/jmap \
    sun/tools/jps \
    sun/tools/jstack \
    sun/tools/jstat \
    sun/tools/jstatd \
    sun/tools/native2ascii \
    sun/tools/serialver \
    sun/tools/tree \
    sun/tools/util \
    sun/util/cldr/CLDRLocaleDataMetaInfo.class \
    sun/util/resources/cldr \
    $(LOCALEDATA_INCLUDES) \
    com/oracle/jrockit/jfr \
    oracle/jrockit/jfr \
    jdk/jfr \
    jdk/internal/dynalink \
    jdk/nashorn \
    sun/jvm \
    toolbarButtonGraphics \
    sa.properties \
    com/sun/java/swing/action \
    com/sun/java/swing/ui \
    #

# Find all files in the classes dir to use as dependencies. This could be more fine granular.
ALL_FILES_IN_CLASSES := $(call not-containing, _the., $(filter-out %javac_state, \
    $(call CacheFind, $(JDK_OUT_CLASSES))))

RT_JAR_MANIFEST_FILE := $(IMAGES_OUTPUTDIR)/lib$(PROFILE)/_the.rt.jar_manifest
RESOURCE_JAR_MANIFEST_FILE := $(IMAGES_OUTPUTDIR)/lib$(PROFILE)/_the.resources.jar_manifest

$(RT_JAR_MANIFEST_FILE): $(MAINMANIFEST) $(BEANMANIFEST)
	$(MKDIR) -p $(@D)
	$(RM) $@ $@.tmp
	$(SED) -e "s#@@RELEASE@@#$(RELEASE)#" \
	    -e "s#@@COMPANY_NAME@@#$(COMPANY_NAME)#" \
	    $(MAINMANIFEST) >> $@.tmp
	$(ECHO) >> $@.tmp
	$(CAT) $(BEANMANIFEST) >> $@.tmp
	$(MV) $@.tmp $@

$(RESOURCE_JAR_MANIFEST_FILE): $(MAINMANIFEST)
	$(MKDIR) -p $(@D)
	$(RM) $@ $@.tmp
	$(SED) -e "s#@@RELEASE@@#$(RELEASE)#" \
	    -e "s#@@COMPANY_NAME@@#$(COMPANY_NAME)#" \
	    $(MAINMANIFEST) >> $@.tmp
	$(MV) $@.tmp $@

$(IMAGES_OUTPUTDIR)/lib$(PROFILE)/_the.jars.exclude: $(MAKEFILE) $(PROFILE_MAKEFILES)
	$(MKDIR) -p $(@D)
	$(RM) $@ $@.tmp
	$(call ListPathsSafely,RT_JAR_EXCLUDES,\n, >> $@.tmp)
	$(MV) $@.tmp $@

$(IMAGES_OUTPUTDIR)/lib/classlist: $(JDK_TOPDIR)/make/data/classlist/classlist.$(OPENJDK_TARGET_OS) \
    $(MAKEFILE)
	$(MKDIR) -p $(@D)
	$(RM) $@ $@.tmp
	$(TOOL_ADDJSUM) $< $@.tmp
	$(MV) $@.tmp $@

ifeq ($(SHUFFLED), true)
  $(IMAGES_OUTPUTDIR)/lib$(PROFILE)/_the.jars.contents: $(BUILD_TOOLS_JDK) $(IMAGES_OUTPUTDIR)/lib$(PROFILE)/_the.jars.exclude \
      $(ALL_FILES_IN_CLASSES) $(IMAGES_OUTPUTDIR)/lib/classlist
	$(MKDIR) -p $(@D)
	$(RM) $@ $@.tmp
	($(CD) $(JDK_OUTPUTDIR)/modules && \
	$(TOOL_JARREORDER) -m \
	    -o $@.tmp $(IMAGES_OUTPUTDIR)/lib/classlist $(IMAGES_OUTPUTDIR)/lib$(PROFILE)/_the.jars.exclude . )
	$(MV) $@.tmp $@
else
  $(IMAGES_OUTPUTDIR)/lib$(PROFILE)/_the.jars.contents: $(BUILD_TOOLS_JDK) $(IMAGES_OUTPUTDIR)/lib$(PROFILE)/_the.jars.exclude \
      $(ALL_FILES_IN_CLASSES) $(IMAGES_OUTPUTDIR)/lib/classlist
	$(MKDIR) -p $(@D)
	$(RM) $@ $@.tmp
	($(CD) $(JDK_OUTPUTDIR)/classes && \
	$(TOOL_JARREORDER) \
	    -o $@.tmp $(IMAGES_OUTPUTDIR)/lib/classlist $(IMAGES_OUTPUTDIR)/lib$(PROFILE)/_the.jars.exclude . )
	$(MV) $@.tmp $@
endif

$(IMAGES_OUTPUTDIR)/lib$(PROFILE)/_the.rt.jar.contents: $(IMAGES_OUTPUTDIR)/lib$(PROFILE)/_the.jars.contents
	$(MKDIR) -p $(@D)
	$(RM) $@ $@.tmp
	$(GREP) -e '\.class$$' $(IMAGES_OUTPUTDIR)/lib$(PROFILE)/_the.jars.contents > $@.tmp
        ifneq ($(PROFILE), )
          # Add back classes from excluded packages (fixing the $ substitution in the process)
          # This currently won't work with modular build layout, but there currently are no 
          # types needing to be re added.
	  for type in $(subst \$$,\, $(RT_JAR_INCLUDE_TYPES)) ; do \
	    $(ECHO) $$type >> $@.tmp ; \
	  done
        endif
	$(MV) $@.tmp $@

$(IMAGES_OUTPUTDIR)/lib$(PROFILE)/_the.resources.jar.contents: $(IMAGES_OUTPUTDIR)/lib$(PROFILE)/_the.jars.contents
	$(MKDIR) -p $(@D)
	$(RM) $@ $@.tmp
	$(GREP) -v -e '\.class$$' \
	    -e '/_the\.' -e '^_the\.' -e '\\_the\.' -e ' _the\.' -e 'javac_state' \
	    $(IMAGES_OUTPUTDIR)/lib$(PROFILE)/_the.jars.contents > $@.tmp
        ifneq ($(PROFILE), )
          # Strip out all META-INF/services/ entries
	  $(GREP) -v -e 'META-INF/services/' $@.tmp > $@.tmp2
          # Add back the required services
          # FIXME: On Solaris if PROFILE_INCLUDE_METAINF_SERVICES is not defined
          # we get a syntax error from sh. That doesn't happen on linux
          # Preserve any -C <dir> part of the original include line.
	  for service in $(PROFILE_INCLUDE_METAINF_SERVICES) ; do \
	    $(GREP) -e "$$service" $@.tmp >> $@.tmp2; \
	  done
	  $(MV) $@.tmp2 $@.tmp
        endif
	$(MV) $@.tmp $@

# This is a hack but I don't know how to make this fit into the existing scheme
$(PROFILE_VERSION_CLASS_TARGETS): $(PROFILE_VERSION_JAVA_TARGETS)
	@$(JAVAC) -d $(@D)/../../ $(@D)/$(VERSION_JAVA_FILE)


RT_JAR_CREATE_OPTIONS := c0fm
RT_JAR_UPDATE_OPTIONS := u0f
ifeq ($(COMPRESS_JARS), true)
  RT_JAR_CREATE_OPTIONS := cfm
  RT_JAR_UPDATE_OPTIONS := uf
endif

# This defines a target-specific variables to make the shell logic easier to see.
# We need to find the Version.class file for the profile currently being built
$(IMAGES_OUTPUTDIR)/lib$(PROFILE)/rt.jar: \
    CLASS_FILE = $(if $(PROFILE), $(strip $(foreach class, $(PROFILE_VERSION_CLASS_TARGETS), $(if $(findstring $(PROFILE), $(class)), $(class)))), NO_SUCH_FILE)
# This is the real target
$(IMAGES_OUTPUTDIR)/lib$(PROFILE)/rt.jar: $(IMAGES_OUTPUTDIR)/lib$(PROFILE)/_the.rt.jar.contents $(RT_JAR_MANIFEST_FILE) $(PROFILE_VERSION_CLASS_TARGETS)
	$(ECHO) Creating rt.jar $(PROFILE) Compressed=$(COMPRESS_JARS)
	$(MKDIR) -p $(@D)
	$(RM) $@ $@.tmp
	$(CD) $(JDK_OUTPUTDIR)/$(MODULES_SUBDIR) && \
	$(JAR) $(RT_JAR_CREATE_OPTIONS) $@.tmp $(RT_JAR_MANIFEST_FILE) \
	    @$(IMAGES_OUTPUTDIR)/lib$(PROFILE)/_the.rt.jar.contents && \
	if [ -f $(CLASS_FILE) ]; then \
	  $(ECHO) Updating rt.jar $(PROFILE) && \
	  $(CD) $(patsubst %$(VERSION_CLASS_PATH), %, $(CLASS_FILE)) && \
	  $(JAR) $(RT_JAR_UPDATE_OPTIONS) $@.tmp $(VERSION_CLASS_PATH); \
	fi
	$(MV) $@.tmp $@

$(IMAGES_OUTPUTDIR)/lib$(PROFILE)/resources.jar: $(IMAGES_OUTPUTDIR)/lib$(PROFILE)/_the.resources.jar.contents \
    $(RESOURCE_JAR_MANIFEST_FILE)
	$(ECHO) Creating resources.jar
	$(MKDIR) -p $(@D)
	$(RM) $@ $@.tmp
	$(CD) $(JDK_OUTPUTDIR)/$(MODULES_SUBDIR) && \
	$(JAR) $(RT_JAR_CREATE_OPTIONS) $@.tmp $(RESOURCE_JAR_MANIFEST_FILE) \
	    @$(IMAGES_OUTPUTDIR)/lib$(PROFILE)/_the.resources.jar.contents
	$(MV) $@.tmp $@

##########################################################################################

ifneq ($(OPENJDK_TARGET_OS), windows)
  CHARSETS_EXTRA_FILES := sun/awt/motif/X11GBK.class \
      sun/awt/motif/X11GB2312$$$$Decoder.class \
      sun/awt/motif/X11GB2312.class \
      sun/awt/motif/X11KSC5601$$$$Decoder.class \
      sun/awt/motif/X11KSC5601$$$$Encoder.class \
      sun/awt/motif/X11GB2312$$$$Encoder.class \
      sun/awt/motif/X11GBK$$$$Encoder.class \
      sun/awt/motif/X11KSC5601.class
endif

$(eval $(call SetupArchive,BUILD_CHARSETS_JAR, , \
    SRCS := $(JDK_OUT_CLASSES), \
    SUFFIXES := .class .dat, \
    INCLUDES := sun/nio/cs/ext, \
    EXTRA_FILES := sun/awt/HKSCS.class \
        $(CHARSETS_EXTRA_FILES), \
    JAR := $(IMAGES_OUTPUTDIR)/lib/charsets.jar, \
    SKIP_METAINF := true, \
    CHECK_COMPRESS_JAR := true))

##########################################################################################

$(eval $(call SetupArchive,BUILD_ZIPFS_JAR, , \
    SRCS := $(JDK_OUT_CLASSES), \
    INCLUDES := jdk/nio/zipfs, \
    EXTRA_FILES := META-INF/services/java.nio.file.spi.FileSystemProvider, \
    JAR := $(IMAGES_OUTPUTDIR)/lib/ext/zipfs.jar, \
    SKIP_METAINF := true, \
    CHECK_COMPRESS_JAR := true))

##########################################################################################

ifndef OPENJDK
  ifeq ($(ENABLE_JFR), true)
    $(eval $(call SetupArchive,BUILD_JFR_JAR, , \
        SRCS := $(JDK_OUTPUTDIR)/$(MODULES_SUBDIR)$(JDK_JFR_SUBDIR), \
        SUFFIXES := .class .jfc .xsd, \
        INCLUDES := com/oracle/jrockit/jfr \
            oracle/jrockit/jfr \
            jdk/jfr, \
        JAR := $(IMAGES_OUTPUTDIR)/lib/jfr.jar, \
        SKIP_METAINF := true, \
        MANIFEST := $(MAINMANIFEST), \
        CHECK_COMPRESS_JAR := true))

  endif
endif

##########################################################################################

$(eval $(call SetupArchive,BUILD_JSSE_JAR, , \
    SRCS := $(JDK_OUT_CLASSES), \
    INCLUDES := sun/security/provider/Sun.class \
        sun/security/rsa/SunRsaSign.class \
        sun/security/ssl \
        com/sun/net/ssl/internal/ssl, \
    JAR := $(IMAGES_OUTPUTDIR)/lib/jsse.jar, \
    SKIP_METAINF := true, \
    MANIFEST := $(MAINMANIFEST), \
    CHECK_COMPRESS_JAR := true))

##########################################################################################

$(eval $(call SetupArchive,BUILD_SWINGBEANS_JAR, , \
    SRCS := $(JDK_OUTPUTDIR)/$(MODULES_SUBDIR)$(JAVA_DESKTOP_SUBDIR), \
    SUFFIXES := BeanInfo.class .gif, \
    INCLUDES := javax/swing sun/swing, \
    EXCLUDES := javax/swing/plaf, \
    EXTRA_FILES := javax/swing/SwingBeanInfoBase.class sun/swing/BeanInfoUtils.class, \
    JAR := $(IMAGES_OUTPUTDIR)/lib/dt.jar, \
    SKIP_METAINF := true))

##########################################################################################

# Get the CLDRVERSION
include gensrc/GensrcCLDR.gmk

CLDRDATA_JAR_DST := $(IMAGES_OUTPUTDIR)/lib/ext/cldrdata.jar

ifeq ($(SHUFFLED), true)
  CLDRDATA_JAR_SRCS := \
      $(JDK_OUTPUTDIR)/modules/jdk.localedata \
      $(JDK_OUTPUTDIR)/modules/java.base \
      #
else
  CLDRDATA_JAR_SRCS := $(JDK_OUTPUTDIR)/classes
endif

$(eval $(call SetupArchive,BUILD_CLDRDATA_JAR, , \
    SRCS := $(CLDRDATA_JAR_SRCS), \
    SUFFIXES := .class, \
    INCLUDES := sun/text/resources/cldr \
        sun/util/cldr/CLDRLocaleDataMetaInfo.class \
        sun/util/resources/cldr, \
    JAR := $(CLDRDATA_JAR_DST), \
    EXTRA_MANIFEST_ATTR := CLDR-Version: $(CLDRVERSION), \
    SKIP_METAINF := true))

##########################################################################################

TOOLS_JAR_INCLUDES := \
    com/sun/codemodel \
    com/sun/istack/internal/tools \
    com/sun/jarsigner \
    com/sun/javadoc \
    com/sun/jdi \
    com/sun/source \
    com/sun/tools/attach \
    com/sun/tools/classfile \
    com/sun/tools/corba \
    com/sun/tools/doclets \
    com/sun/tools/doclint \
    com/sun/tools/example/debug/expr \
    com/sun/tools/example/debug/tty \
    com/sun/tools/extcheck \
    com/sun/tools/hat \
    com/sun/tools/internal/jxc \
    com/sun/tools/internal/jxc/ap \
    com/sun/tools/internal/ws \
    com/sun/tools/internal/ws/wscompile/plugin/at_generated \
    com/sun/tools/internal/xjc \
    com/sun/tools/javac \
    com/sun/tools/javadoc \
    com/sun/tools/javah \
    com/sun/tools/javap \
    com/sun/tools/jdeps \
    com/sun/tools/jdi \
    com/sun/tools/script/shell \
    com/sun/xml/internal/dtdparser \
    com/sun/xml/internal/rngom \
    com/sun/xml/internal/xsom \
    org/relaxng/datatype \
    sun/applet \
    sun/jvmstat \
    sun/rmi/rmic \
    sun/security/tools/jarsigner \
    sun/tools/asm \
    sun/tools/attach \
    sun/tools/jar \
    sun/tools/java \
    sun/tools/javac \
    sun/tools/jcmd \
    sun/tools/jinfo \
    sun/tools/jmap \
    sun/tools/jps \
    sun/tools/jstack \
    sun/tools/jstat \
    sun/tools/jstatd \
    sun/tools/native2ascii \
    sun/tools/serialver \
    sun/tools/tree \
    sun/tools/util

# The sjavac tools is not ready for public consumption.
TOOLS_JAR_EXCLUDES = com/sun/tools/sjavac

ifeq ($(SHUFFLED), true)
  TOOLS_JAR_SRC := $(addprefix $(JDK_OUTPUTDIR)/modules/,\
      java.corba \
      java.desktop \
      jdk.attach \
      jdk.compiler \
      jdk.dev \
      jdk.hotspot.agent \
      jdk.javadoc \
      jdk.jconsole \
      jdk.jcmd \
      jdk.jdi \
      jdk.jvmstat \
      jdk.rmic \
      jdk.runtime \
      jdk.xml.bind \
      jdk.xml.ws \
      )
      #

else
  TOOLS_JAR_SRC := $(JDK_OUTPUTDIR)/classes
endif

$(eval $(call SetupArchive,BUILD_TOOLS_JAR, , \
    SRCS := $(TOOLS_JAR_SRC), \
    SUFFIXES := .class .prp .gif .properties .xml .css .xsd .js .html .txt .java \
        Tool aliasmap options, \
    INCLUDES := $(TOOLS_JAR_INCLUDES), \
    EXCLUDES := $(TOOLS_JAR_EXCLUDES), \
    EXTRA_FILES := \
        $(JDK_OUTPUTDIR)/modules/jdk.jdi/META-INF/services/com.sun.jdi.connect.Connector \
        $(JDK_OUTPUTDIR)/classes/META-INF/services/com.sun.jdi.connect.Connector \
        META-INF/services/com.sun.jdi.connect.spi.TransportService \
        META-INF/services/com.sun.tools.attach.spi.AttachProvider \
        META-INF/services/com.sun.tools.internal.ws.wscompile.Plugin \
        META-INF/services/com.sun.tools.internal.xjc.Plugin, \
    JAR := $(IMAGES_OUTPUTDIR)/lib/tools.jar, \
    SKIP_METAINF := true, \
    CHECK_COMPRESS_JAR := true))


##########################################################################################

include CORE_PKGS.gmk
include NON_CORE_PKGS.gmk

# The compiler should not issue a "Proprietary" warning when compiling
# classes in the com.sun.java.swing.plaf packages, since we've always
# allowed, and even advocated, extending them (see bug 6476749).
#
# This approach is NOT to be used as a general purpose way to avoid such
# compiler warnings for non-core packages. The correct way is to document
# the packages in NON_CORE_PKGS.gmk, and include them in the NON_CORE_PKGS
# definition.
#
# Swing has taken this approach only as a temporary measure to avoid
# the compiler warnings until we can properly document these packages.
# This is covered under 6491853.
EXCLUDE_PROPWARN_PKGS = com.sun.java.swing.plaf.windows \
    com.sun.java.swing.plaf.motif \
    com.sun.java.swing.plaf.gtk

#
# Include the exported private packages in ct.sym.
# This is an interim solution until the ct.sym is replaced
# with a new module system (being discussed for JDK 8).
#
EXPORTED_PRIVATE_PKGS = com.oracle.net \
    com.oracle.nio

$(IMAGES_OUTPUTDIR)/symbols/_the.symbols: $(IMAGES_OUTPUTDIR)/lib/rt.jar
	$(RM) -r $(IMAGES_OUTPUTDIR)/symbols/META-INF/sym
	$(MKDIR) -p $(IMAGES_OUTPUTDIR)/symbols/META-INF/sym
	$(JAVA) $(NEW_JAVAC) \
	    -bootclasspath "$(IMAGES_OUTPUTDIR)/lib/rt.jar" \
	    -XDprocess.packages -proc:only \
	    -processor com.sun.tools.javac.sym.CreateSymbols \
	    -Acom.sun.tools.javac.sym.Jar=$(IMAGES_OUTPUTDIR)/lib/rt.jar \
	    -Acom.sun.tools.javac.sym.Dest=$(IMAGES_OUTPUTDIR)/symbols/META-INF/sym/rt.jar \
	    -Acom.sun.tools.javac.sym.Profiles=profile-rtjar-includes.txt \
	    $(CORE_PKGS) $(NON_CORE_PKGS) $(EXCLUDE_PROPWARN_PKGS) $(EXPORTED_PRIVATE_PKGS)
	$(TOUCH) $@

$(eval $(call MakeDir, $(IMAGES_OUTPUTDIR)/symbols))
$(eval $(call SetupArchive,BUILD_CT_SYM, $(IMAGES_OUTPUTDIR)/symbols/_the.symbols, \
    SRCS := $(IMAGES_OUTPUTDIR)/symbols, \
    INCLUDES := META-INF/sym, \
    JAR := $(IMAGES_OUTPUTDIR)/lib/ct.sym, \
    CHECK_COMPRESS_JAR := true))


##########################################################################################

ifdef OPENJDK
    SRC_ZIP_INCLUDES = \
        com \
        java \
        javax \
        jdk \
        org \
        sun \
        #
    SRC_ZIP_EXCLUDES =
else
    SRC_ZIP_INCLUDES = \
        com/sun/corba \
        com/sun/image/codec/jpeg \
        com/sun/imageio \
        com/sun/java_cup \
        com/sun/javadoc \
        com/sun/java/swing \
        com/sun/jmx \
        com/sun/naming \
        com/sun/org/apache \
        com/sun/security/auth \
        com/sun/security/jgss \
        com/sun/source \
        java \
        javax/accessibility \
        javax/annotation \
        javax/imageio \
        javax/lang \
        javax/management \
        javax/naming \
        javax/print \
        javax/rmi \
        javax/script \
        javax/security \
        javax/sound \
        javax/sql \
        javax/swing \
        javax/tools \
        javax/xml \
        org/ietf \
        org/omg \
        org/w3c/dom \
        org/xml/sax \
        #
    SRC_ZIP_EXCLUDES = javax/swing/beaninfo
endif

ifeq ($(SHUFFLED), true)
  SRC_ZIP_SRCS := $(wildcard \
      $(JDK_TOPDIR)/$(SRC_SUBDIR)/*/share/classes \
      $(JDK_TOPDIR)/$(SRC_SUBDIR)/*/$(OPENJDK_TARGET_OS)/classes \
      $(JDK_TOPDIR)/$(SRC_SUBDIR)/*/$(OPENJDK_TARGET_OS_API_DIR)/classes \
      $(LANGTOOLS_TOPDIR)/$(SRC_SUBDIR)/*/share/classes \
      $(CORBA_TOPDIR)/$(SRC_SUBDIR)/*/share/classes \
      $(JAXP_TOPDIR)/$(SRC_SUBDIR)/*/share/classes \
      $(JAXWS_TOPDIR)/$(SRC_SUBDIR)/*/share/classes \
      $(JDK_OUTPUTDIR)/gensrc/j* \
      $(JDK_OUTPUTDIR)/gendocsrc_rmic \
      $(CORBA_OUTPUTDIR)/gensrc/j* \
      ) \
      #
  ifndef OPENJDK
    SRC_ZIP_SRCS += $(wildcard $(JDK_TOPDIR)/$(SRC_SUBDIR)/closed/*/share/classes)
  endif

  # Need to copy launcher src files into desired directory structure
  # before zipping the sources.
  $(eval $(call SetupCopyFiles,COPY_LAUNCHER_SRC, \
      SRC := $(JDK_TOPDIR)/$(SRC_SUBDIR)/java.base, \
      DEST := $(IMAGES_OUTPUTDIR)/src/launcher, \
      FLATTEN := true, \
      FILES := $(wildcard \
          $(JDK_TOPDIR)/$(SRC_SUBDIR)/java.base/share/native/launchers/* \
          $(JDK_TOPDIR)/$(SRC_SUBDIR)/java.base/share/native/libjli/* \
          $(JDK_TOPDIR)/$(SRC_SUBDIR)/java.base/$(OPENJDK_TARGET_OS_API_DIR)/native/libjli/java_md*)))

  LAUNCHER_ZIP_SRC := $(COPY_LAUNCHER_SRC)

else
  SRC_ZIP_SRCS := \
      $(JDK_TOPDIR)/src/share/classes \
      $(JDK_TOPDIR)/src/$(OPENJDK_TARGET_OS_API_DIR)/classes \
      $(JDK_OUTPUTDIR)/gensrc \
      $(JDK_OUTPUTDIR)/impsrc \
      $(JDK_OUTPUTDIR)/gendocsrc_rmic \
      #

  ifndef OPENJDK
    SRC_ZIP_SRCS += $(JDK_TOPDIR)/src/closed/share/classes
  endif

  # Need to copy launcher src files into desired directory structure
  # before zipping the sources.
  LAUNCHER_SRC_FILES := $(wildcard $(JDK_TOPDIR)/src/share/bin/*) \
      $(wildcard $(JDK_TOPDIR)/src/$(OPENJDK_TARGET_OS_API_DIR)/bin/java_md*)
  LAUNCHER_ZIP_SRC := $(patsubst $(JDK_TOPDIR)/src/share/bin/%, $(IMAGES_OUTPUTDIR)/src/launcher/%, \
      $(patsubst $(JDK_TOPDIR)/src/$(OPENJDK_TARGET_OS_API_DIR)/bin/%, $(IMAGES_OUTPUTDIR)/src/launcher/%, \
      $(LAUNCHER_SRC_FILES)))

  $(IMAGES_OUTPUTDIR)/src/launcher/%: $(JDK_TOPDIR)/src/share/bin/%
	$(install-file)

  $(IMAGES_OUTPUTDIR)/src/launcher/%: $(JDK_TOPDIR)/src/$(OPENJDK_TARGET_OS_API_DIR)/bin/%
	$(install-file)
endif

$(IMAGES_OUTPUTDIR)/src.zip: $(LAUNCHER_ZIP_SRC)

# This dir needs to exist before macro is evaluated to avoid warning from find.
$(eval $(call MakeDir, $(IMAGES_OUTPUTDIR)/src))
$(eval $(call SetupZipArchive,BUILD_SRC_ZIP, \
    SRC := $(SRC_ZIP_SRCS) $(IMAGES_OUTPUTDIR)/src, \
    INCLUDES := $(SRC_ZIP_INCLUDES) launcher, \
    EXCLUDES := $(SRC_ZIP_EXCLUDES), \
    SUFFIXES := .java .c .h, \
    ZIP := $(IMAGES_OUTPUTDIR)/src.zip, \
    EXTRA_DEPS := $(LAUNCHER_ZIP_SRC)))

##########################################################################################

ifndef OPENJDK
  ifeq ($(OPENJDK_TARGET_OS), windows)

    $(eval $(call SetupArchive,BUILD_JACCESS_JAR, , \
        SRCS := $(JDK_OUTPUTDIR)/$(MODULES_SUBDIR)$(ORACLE_ACCESSBRIDGE_SUBDIR), \
        INCLUDES := com/sun/java/accessibility/util, \
        JAR := $(IMAGES_OUTPUTDIR)/lib/ext/jaccess.jar, \
        SKIP_METAINF := true))

    JARS += $(IMAGES_OUTPUTDIR)/lib/ext/jaccess.jar

    ifeq ($(OPENJDK_TARGET_CPU_BITS), 32)
      $(eval $(call SetupArchive,BUILD_ACCESSBRIDGE_32_JAR, , \
          SRCS := $(JDK_OUTPUTDIR)/classes_ab/32bit, \
          INCLUDES := com/sun/java/accessibility, \
          JAR := $(IMAGES_OUTPUTDIR)/lib/ext/access-bridge-32.jar, \
          SKIP_METAINF := true))

      $(eval $(call SetupArchive,BUILD_ACCESSBRIDGE_LEGACY_JAR, , \
          SRCS := $(JDK_OUTPUTDIR)/classes_ab/legacy, \
          INCLUDES := com/sun/java/accessibility, \
          JAR := $(IMAGES_OUTPUTDIR)/lib/ext/access-bridge.jar, \
          SKIP_METAINF := true))

      JARS += $(IMAGES_OUTPUTDIR)/lib/ext/access-bridge-32.jar \
          $(IMAGES_OUTPUTDIR)/lib/ext/access-bridge.jar
    else
      $(eval $(call SetupArchive,BUILD_ACCESSBRIDGE_64_JAR, , \
          SRCS := $(JDK_OUTPUTDIR)/classes_ab/64bit, \
          INCLUDES := com/sun/java/accessibility, \
          JAR := $(IMAGES_OUTPUTDIR)/lib/ext/access-bridge-64.jar, \
          SKIP_METAINF := true))

      JARS += $(IMAGES_OUTPUTDIR)/lib/ext/access-bridge-64.jar
    endif
  endif
endif

##########################################################################################

<<<<<<< HEAD
=======
#
# This is an empty jar (only contains manifest) and fits poorly into framework...
# create simple rule instead
#
$(IMAGES_OUTPUTDIR)/lib/management-agent.jar: \
    $(JDK_TOPDIR)/$(SRC_SUBDIR)$(JAVA_MANAGEMENT_SUBDIR)/share/classes/sun/management/manifest
	$(JAR) cfm $@ $<

##########################################################################################

>>>>>>> 62853f49
# This file is imported from hotspot in Import.gmk. Copying it into images/lib so that
# all jars can be found in one place when creating images in Images.gmk. It needs to be
# done here so that clean targets can be simple and accurate.
$(IMAGES_OUTPUTDIR)/lib/sa-jdi.jar: $(HOTSPOT_DIST)/lib/sa-jdi.jar
	$(install-file)

##########################################################################################
#
# sec-bin.zip is used by builds where the corresponding sources are not available
#
ifeq ($(SHUFFLED), true)
  $(eval $(call SetupZipArchive,BUILD_SEC_BIN_ZIP, \
      SRC := $(JDK_OUTPUTDIR), \
      INCLUDES := modules/java.base/javax/net \
          modules/java.base/javax/security/cert \
          modules/java.base/com/sun/net/ssl \
          modules/java.base/com/sun/security/cert \
          modules/java.base/sun/net/www/protocol/https \
          modules/java.base/sun/security/pkcs12 \
          modules/java.base/sun/security/ssl \
          modules/java.security.jgss/sun/security/krb5 \
          modules/java.security.jgss/sun/security/krb5/internal \
          modules/java.security.jgss/sun/security/krb5/internal/ccache \
          modules/java.security.jgss/sun/security/krb5/internal/crypto \
          modules/java.security.jgss/sun/security/krb5/internal/ktab \
          modules/java.security.jgss/sun/security/krb5/internal/rcache \
          modules/java.security.jgss/sun/security/krb5/internal/util, \
      INCLUDE_FILES := modules/java.security.jgss/sun/security/jgss/spi/GSSContextSpi.class, \
      EXCLUDES := modules/java.security.jgss/sun/security/krb5/internal/tools, \
      ZIP := $(IMAGES_OUTPUTDIR)/sec-bin.zip))
else
  $(eval $(call SetupZipArchive,BUILD_SEC_BIN_ZIP, \
      SRC := $(JDK_OUTPUTDIR), \
      INCLUDES := classes/javax/net \
          classes/javax/security/cert \
          classes/com/sun/net/ssl \
          classes/com/sun/security/cert \
          classes/sun/net/www/protocol/https \
          classes/sun/security/pkcs12 \
          classes/sun/security/ssl \
          classes/sun/security/krb5 \
          classes/sun/security/krb5/internal \
          classes/sun/security/krb5/internal/ccache \
          classes/sun/security/krb5/internal/crypto \
          classes/sun/security/krb5/internal/ktab \
          classes/sun/security/krb5/internal/rcache \
          classes/sun/security/krb5/internal/util, \
      INCLUDE_FILES := classes/sun/security/jgss/spi/GSSContextSpi.class, \
      EXCLUDES := classes/sun/security/krb5/internal/tools, \
      ZIP := $(IMAGES_OUTPUTDIR)/sec-bin.zip))
endif

JARS += $(IMAGES_OUTPUTDIR)/sec-bin.zip

##########################################################################################
#
# Windows specific binary security packages.
#
ifeq ($(OPENJDK_TARGET_OS), windows)
  # sec-windows-bin.zip is used by builds where the corresponding sources are not available
  $(eval $(call SetupZipArchive,BUILD_SEC_WINDOWS_BIN_ZIP, \
      SRC := $(JDK_OUTPUTDIR), \
      INCLUDES := classes/sun/security/krb5/internal/tools, \
      ZIP := $(IMAGES_OUTPUTDIR)/sec-windows-bin.zip))

  JARS += $(IMAGES_OUTPUTDIR)/sec-windows-bin.zip

  # JGSS files contain the native Kerberos library
  ifeq ($(OPENJDK_TARGET_CPU), x86_64)
    JGSS_ZIP_NAME = jgss-windows-x64-bin.zip
  else
    JGSS_ZIP_NAME = jgss-windows-i586-bin.zip
  endif

  $(eval $(call SetupZipArchive,BUILD_JGSS_BIN_ZIP, \
      SRC := $(JDK_OUTPUTDIR), \
      INCLUDE_FILES := bin/w2k_lsa_auth.dll \
          bin/w2k_lsa_auth.map \
          bin/w2k_lsa_auth.pdb, \
      ZIP := $(IMAGES_OUTPUTDIR)/$(JGSS_ZIP_NAME)))

  JARS += $(IMAGES_OUTPUTDIR)/$(JGSS_ZIP_NAME)
endif

##########################################################################################

# This rule copies all jars from jdk/lib/... to images/lib/... to avoid having to track 
# which jars are where
$(IMAGES_OUTPUTDIR)/lib/%: $(JDK_OUTPUTDIR)/lib/%
	$(install-file)

##########################################################################################

# Import nashorn.jar from nashorn dist dir.
$(IMAGES_OUTPUTDIR)/lib/ext/nashorn.jar: $(NASHORN_DIST)/nashorn.jar
	$(install-file)

##########################################################################################

# Hook to include the corresponding custom file, if present.
$(eval $(call IncludeCustomExtension, jdk, CreateJars.gmk))

##########################################################################################

all: $(JARS)

.PHONY: default all<|MERGE_RESOLUTION|>--- conflicted
+++ resolved
@@ -270,7 +270,7 @@
 
 ifeq ($(SHUFFLED), true)
   $(IMAGES_OUTPUTDIR)/lib$(PROFILE)/_the.jars.contents: $(BUILD_TOOLS_JDK) $(IMAGES_OUTPUTDIR)/lib$(PROFILE)/_the.jars.exclude \
-      $(ALL_FILES_IN_CLASSES) $(IMAGES_OUTPUTDIR)/lib/classlist
+    $(ALL_FILES_IN_CLASSES) $(IMAGES_OUTPUTDIR)/lib/classlist
 	$(MKDIR) -p $(@D)
 	$(RM) $@ $@.tmp
 	($(CD) $(JDK_OUTPUTDIR)/modules && \
@@ -678,7 +678,7 @@
       $(CORBA_OUTPUTDIR)/gensrc/j* \
       ) \
       #
-  ifndef OPENJDK
+ifndef OPENJDK
     SRC_ZIP_SRCS += $(wildcard $(JDK_TOPDIR)/$(SRC_SUBDIR)/closed/*/share/classes)
   endif
 
@@ -705,21 +705,21 @@
       #
 
   ifndef OPENJDK
-    SRC_ZIP_SRCS += $(JDK_TOPDIR)/src/closed/share/classes
-  endif
-
-  # Need to copy launcher src files into desired directory structure
-  # before zipping the sources.
-  LAUNCHER_SRC_FILES := $(wildcard $(JDK_TOPDIR)/src/share/bin/*) \
-      $(wildcard $(JDK_TOPDIR)/src/$(OPENJDK_TARGET_OS_API_DIR)/bin/java_md*)
-  LAUNCHER_ZIP_SRC := $(patsubst $(JDK_TOPDIR)/src/share/bin/%, $(IMAGES_OUTPUTDIR)/src/launcher/%, \
-      $(patsubst $(JDK_TOPDIR)/src/$(OPENJDK_TARGET_OS_API_DIR)/bin/%, $(IMAGES_OUTPUTDIR)/src/launcher/%, \
-      $(LAUNCHER_SRC_FILES)))
-
-  $(IMAGES_OUTPUTDIR)/src/launcher/%: $(JDK_TOPDIR)/src/share/bin/%
+  SRC_ZIP_SRCS += $(JDK_TOPDIR)/src/closed/share/classes
+endif
+
+# Need to copy launcher src files into desired directory structure
+# before zipping the sources.
+LAUNCHER_SRC_FILES := $(wildcard $(JDK_TOPDIR)/src/share/bin/*) \
+    $(wildcard $(JDK_TOPDIR)/src/$(OPENJDK_TARGET_OS_API_DIR)/bin/java_md*)
+LAUNCHER_ZIP_SRC := $(patsubst $(JDK_TOPDIR)/src/share/bin/%, $(IMAGES_OUTPUTDIR)/src/launcher/%, \
+    $(patsubst $(JDK_TOPDIR)/src/$(OPENJDK_TARGET_OS_API_DIR)/bin/%, $(IMAGES_OUTPUTDIR)/src/launcher/%, \
+    $(LAUNCHER_SRC_FILES)))
+
+$(IMAGES_OUTPUTDIR)/src/launcher/%: $(JDK_TOPDIR)/src/share/bin/%
 	$(install-file)
 
-  $(IMAGES_OUTPUTDIR)/src/launcher/%: $(JDK_TOPDIR)/src/$(OPENJDK_TARGET_OS_API_DIR)/bin/%
+$(IMAGES_OUTPUTDIR)/src/launcher/%: $(JDK_TOPDIR)/src/$(OPENJDK_TARGET_OS_API_DIR)/bin/%
 	$(install-file)
 endif
 
@@ -777,19 +777,6 @@
 
 ##########################################################################################
 
-<<<<<<< HEAD
-=======
-#
-# This is an empty jar (only contains manifest) and fits poorly into framework...
-# create simple rule instead
-#
-$(IMAGES_OUTPUTDIR)/lib/management-agent.jar: \
-    $(JDK_TOPDIR)/$(SRC_SUBDIR)$(JAVA_MANAGEMENT_SUBDIR)/share/classes/sun/management/manifest
-	$(JAR) cfm $@ $<
-
-##########################################################################################
-
->>>>>>> 62853f49
 # This file is imported from hotspot in Import.gmk. Copying it into images/lib so that
 # all jars can be found in one place when creating images in Images.gmk. It needs to be
 # done here so that clean targets can be simple and accurate.
@@ -801,8 +788,8 @@
 # sec-bin.zip is used by builds where the corresponding sources are not available
 #
 ifeq ($(SHUFFLED), true)
-  $(eval $(call SetupZipArchive,BUILD_SEC_BIN_ZIP, \
-      SRC := $(JDK_OUTPUTDIR), \
+$(eval $(call SetupZipArchive,BUILD_SEC_BIN_ZIP, \
+    SRC := $(JDK_OUTPUTDIR), \
       INCLUDES := modules/java.base/javax/net \
           modules/java.base/javax/security/cert \
           modules/java.base/com/sun/net/ssl \
@@ -823,23 +810,23 @@
 else
   $(eval $(call SetupZipArchive,BUILD_SEC_BIN_ZIP, \
       SRC := $(JDK_OUTPUTDIR), \
-      INCLUDES := classes/javax/net \
-          classes/javax/security/cert \
-          classes/com/sun/net/ssl \
-          classes/com/sun/security/cert \
-          classes/sun/net/www/protocol/https \
-          classes/sun/security/pkcs12 \
-          classes/sun/security/ssl \
-          classes/sun/security/krb5 \
-          classes/sun/security/krb5/internal \
-          classes/sun/security/krb5/internal/ccache \
-          classes/sun/security/krb5/internal/crypto \
-          classes/sun/security/krb5/internal/ktab \
-          classes/sun/security/krb5/internal/rcache \
-          classes/sun/security/krb5/internal/util, \
-      INCLUDE_FILES := classes/sun/security/jgss/spi/GSSContextSpi.class, \
-      EXCLUDES := classes/sun/security/krb5/internal/tools, \
-      ZIP := $(IMAGES_OUTPUTDIR)/sec-bin.zip))
+    INCLUDES := classes/javax/net \
+        classes/javax/security/cert \
+        classes/com/sun/net/ssl \
+        classes/com/sun/security/cert \
+        classes/sun/net/www/protocol/https \
+        classes/sun/security/pkcs12 \
+        classes/sun/security/ssl \
+        classes/sun/security/krb5 \
+        classes/sun/security/krb5/internal \
+        classes/sun/security/krb5/internal/ccache \
+        classes/sun/security/krb5/internal/crypto \
+        classes/sun/security/krb5/internal/ktab \
+        classes/sun/security/krb5/internal/rcache \
+        classes/sun/security/krb5/internal/util, \
+    INCLUDE_FILES := classes/sun/security/jgss/spi/GSSContextSpi.class, \
+    EXCLUDES := classes/sun/security/krb5/internal/tools, \
+    ZIP := $(IMAGES_OUTPUTDIR)/sec-bin.zip))
 endif
 
 JARS += $(IMAGES_OUTPUTDIR)/sec-bin.zip
