<?xml version="1.0" encoding="UTF-8"?>

<!--
 Copyright (c) 2010, 2015, Oracle and/or its affiliates. All rights reserved.
 DO NOT ALTER OR REMOVE COPYRIGHT NOTICES OR THIS FILE HEADER.

 This code is free software; you can redistribute it and/or modify it
 under the terms of the GNU General Public License version 2 only, as
 published by the Free Software Foundation.

 This code is distributed in the hope that it will be useful, but WITHOUT
 ANY WARRANTY; without even the implied warranty of MERCHANTABILITY or
 FITNESS FOR A PARTICULAR PURPOSE.  See the GNU General Public License
 version 2 for more details (a copy is included in the LICENSE file that
 accompanied this code).

 You should have received a copy of the GNU General Public License version
 2 along with this work; if not, write to the Free Software Foundation,
 Inc., 51 Franklin St, Fifth Floor, Boston, MA 02110-1301 USA.

 Please contact Oracle, 500 Oracle Parkway, Redwood Shores, CA 94065 USA
 or visit www.oracle.com if you need additional information or have any
 questions.
-->

<project name="nashorn" default="test" basedir="..">
  <import file="build-nasgen.xml"/>
  <import file="code_coverage.xml"/>

  <target name="init-conditions">
    <!-- loading locally defined resources and properties. NB they owerwrite default ones defined later -->
    <property file="${user.home}/.nashorn.project.local.properties"/>

    <loadproperties srcFile="make/project.properties"/>
    <path id="nashorn.jar.path">
         <pathelement location="${dist.jar}"/>
    </path>
    <property name="nashorn.override.option" value="-Xpatch:${build.classes.dir}"/>
    <condition property="svn.executable" value="/usr/local/bin/svn" else="svn">
      <available file="/usr/local/bin/svn"/>
    </condition>
    <condition property="hg.executable" value="/usr/local/bin/hg" else="hg">
      <available file="/usr/local/bin/hg"/>
    </condition>
    <condition property="git.executable" value="/usr/local/bin/git" else="git">
      <available file="/usr/local/bin/git"/>
    </condition>
    <!-- check if testng.jar is avaiable, and download it if it isn't -->
    <available property="testng.already.present" file="${file.reference.testng.jar}"/>
    <antcall target="get-testng"/>
    <available property="testng.available" file="${file.reference.testng.jar}"/>

    <!-- check if asmtools-6.0.jar is avaiable, and download it if it isn't -->
    <!--
    <available property="asmtools.already.present" file="${file.reference.asmtools.jar}"/>
    <antcall target="get-asmtools"/>
    <available property="asmtools.available" file="${file.reference.asmtools.jar}"/>
    -->

    <!-- check if Jemmy ang testng.jar are avaiable -->
    <condition property="jemmy.jfx.testng.available" value="true">
      <and>
        <available file="${file.reference.jemmyfx.jar}"/>
        <available file="${file.reference.jemmycore.jar}"/>
        <available file="${file.reference.jemmyawtinput.jar}"/>
        <available file="${file.reference.jfxrt.jar}"/>
        <isset property="testng.available"/>
      </and>
    </condition>

    <!-- enable/disable make code coverage -->
    <condition property="cc.enabled">
        <istrue value="${make.code.coverage}" />
    </condition>

    <!-- exclude tests in exclude lists -->
    <condition property="exclude.list" value="./exclude/exclude_list_cc.txt" else="./exclude/exclude_list.txt">
      <istrue value="${make.code.coverage}" />
    </condition>

    <condition property="jfr.options" value="${run.test.jvmargs.jfr}" else="">
      <istrue value="${jfr}"/>
    </condition>
  </target>

  <!-- check minimum ant version required to be 1.8.4 -->
  <target name="check-ant-version">
    <property name="ant.version.required" value="1.8.4"/>
    <antversion property="ant.current.version" />
    <fail message="The current ant version, ${ant.current.version}, is too old. Please use 1.8.4 or above.">
        <condition>
            <not>
                <antversion atleast="${ant.version.required}"/>
            </not>
        </condition>
    </fail>
  </target>

  <target name="check-java-version">
    <!-- look for a Class that is available only in jdk1.8 or above -->
    <!-- core/exposed API class is better than an implementation class -->
    <available property="jdk1.8+" classname="java.util.stream.Stream"/>

    <!-- need jdk1.8 or above -->
    <fail message="Unsupported Java version: ${ant.java.version}. Please use Java version 1.8 or greater." unless="jdk1.8+">
    </fail>
  </target>

  <target name="init" depends="check-ant-version, check-java-version, init-conditions, init-cc">
    <!-- extends jvm args -->
    <property name="run.test.jvmargs" value="${run.test.jvmargs.main} ${run.test.cc.jvmargs} ${jfr.options}"/>
    <property name="run.test.jvmargs.octane" value="${run.test.jvmargs.octane.main} ${run.test.cc.jvmargs} ${jfr.options}"/>

    <echo message="run.test.jvmargs=${run.test.jvmargs}"/>
    <echo message="run.test.jvmargs.octane=${run.test.jvmargs.octane}"/>
    <echo message="run.test.xms=${run.test.xms}"/>
    <echo message="run.test.xmx=${run.test.xmx}"/>

  </target>

  <target name="prepare" depends="init">
    <mkdir dir="${build.dir}"/>
    <mkdir dir="${build.classes.dir}"/>
    <mkdir dir="${build.classes.dir}/META-INF/services"/>
    <mkdir dir="${build.test.classes.dir}"/>
    <mkdir dir="${dist.dir}"/>
    <mkdir dir="${dist.javadoc.dir}"/>
  </target>

  <target name="clean" depends="init, clean-nasgen, init-cc-cleanup">
    <delete includeemptydirs="true">
      <fileset dir="${build.dir}" erroronmissingdir="false"/>
    </delete>
    <delete dir="${dist.dir}"/>
  </target>

  <target name="compile" depends="prepare" description="Compiles nashorn">
    <javac srcdir="${nashorn.module.src.dir}"
           destdir="${build.classes.dir}"
           classpath="${javac.classpath}"
           source="${javac.source}"
           target="${javac.target}"
           debug="${javac.debug}"
           encoding="${javac.encoding}"
           includeantruntime="false" fork="true">
      <compilerarg value="-Xlint:all"/>
      <compilerarg value="-XDignore.symbol.file"/>
      <compilerarg value="-Xdiags:verbose"/>
      <compilerarg value="-parameters"/>
    </javac>
    <copy todir="${build.classes.dir}/META-INF/services">
       <fileset dir="${meta.inf.dir}/services/"/>
    </copy>
     <copy todir="${build.classes.dir}/jdk/nashorn/api/scripting/resources">
       <fileset dir="${nashorn.module.src.dir}/jdk/nashorn/api/scripting/resources/"/>
    </copy>
    <copy todir="${build.classes.dir}/jdk/nashorn/internal/runtime/resources">
       <fileset dir="${nashorn.module.src.dir}/jdk/nashorn/internal/runtime/resources/"/>
    </copy>
    <copy todir="${build.classes.dir}/jdk/nashorn/tools/resources">
       <fileset dir="${nashorn.module.src.dir}/jdk/nashorn/tools/resources/"/>
    </copy>
    <copy file="${dynalink.module.src.dir}/jdk/dynalink/support/messages.properties" todir="${build.classes.dir}/jdk/dynalink/support"/>
    <copy file="${nashorn.module.src.dir}/jdk/nashorn/internal/codegen/anchor.properties" todir="${build.classes.dir}/jdk/nashorn/internal/codegen"/>

    <echo message="version_string=${nashorn.fullversion}" file="${build.classes.dir}/jdk/nashorn/internal/runtime/resources/version.properties"/>
    <echo file="${build.classes.dir}/jdk/nashorn/internal/runtime/resources/version.properties" append="true">${line.separator}</echo>
    <echo message="version_short=${nashorn.version}" file="${build.classes.dir}/jdk/nashorn/internal/runtime/resources/version.properties" append="true"/>
  </target>

  <target name="jar" depends="compile, run-nasgen, generate-cc-template" description="Creates nashorn.jar" unless="compile.suppress.jar">
    <jar jarfile="${dist.jar}" manifest="${meta.inf.dir}/MANIFEST.MF" index="true" filesetmanifest="merge">
      <!-- 
        Exclude jjs classes from nashorn.jar to avoid desktop dependency.
        We have a test to make sure basic nashorn code has only "compact1"
        dependency - except for jjs shell code which has desktop dependency.
      -->
      <fileset dir="${build.classes.dir}">
          <exclude name="**/jdk/nashorn/tools/jjs/*"/>
      </fileset>
      <manifest>
        <attribute name="Archiver-Version" value="n/a"/>
        <attribute name="Build-Jdk" value="${java.runtime.version}"/>
        <attribute name="Built-By" value="n/a"/>
        <attribute name="Created-By" value="Ant jar task"/>
        <section name="jdk/nashorn/">
          <attribute name="Implementation-Title" value="${nashorn.product.name}"/>
          <attribute name="Implementation-Version" value="${nashorn.version}"/>
        </section>
      </manifest>
    </jar>
  </target>

  <target name="use-promoted-nashorn" depends="init">
    <delete file="${dist.dir}/nashorn.jar"/>
    <copy file="${java.home}/lib/ext/nashorn.jar" todir="${dist.dir}"/>
    <property name="compile.suppress.jar" value="defined"/>
  </target>

  <target name="build-fxshell" depends="jar">
    <description>Builds the javafx shell.</description>
    <mkdir dir="${fxshell.classes.dir}"/>
    <javac srcdir="${fxshell.dir}"
           destdir="${fxshell.classes.dir}"
           classpath="${dist.jar}${path.separator}${javac.classpath}"
           debug="${javac.debug}"
           encoding="${javac.encoding}"
           includeantruntime="false">
    </javac>
    <jar jarfile="${fxshell.jar}" manifest="${meta.inf.dir}/MANIFEST.MF" index="true" filesetmanifest="merge">
      <fileset dir="${fxshell.classes.dir}"/>
      <manifest>
        <attribute name="Archiver-Version" value="n/a"/>
        <attribute name="Build-Jdk" value="${java.runtime.version}"/>
        <attribute name="Built-By" value="n/a"/>
        <attribute name="Created-By" value="Ant jar task"/>
        <section name="jdk/nashorn/">
          <attribute name="Implementation-Title" value="Oracle Nashorn FXShell"/>
          <attribute name="Implementation-Version" value="${nashorn.version}"/>
        </section>
      </manifest>
    </jar>
  </target>

  <!-- generate javadoc for all Nashorn and ASM classes -->
  <target name="javadoc" depends="jar">
    <javadoc destdir="${dist.javadoc.dir}" use="yes" overview="${nashorn.module.src.dir}/overview.html"
        extdirs="${nashorn.ext.path}" windowtitle="${nashorn.product.name} ${nashorn.version}"
        additionalparam="-quiet" failonerror="true" useexternalfile="true">
      <classpath>
        <pathelement location="${build.classes.dir}"/>
      </classpath>
      <fileset dir="${nashorn.module.src.dir}" includes="**/*.java"/>
      <fileset dir="${nashorn.shell.module.src.dir}" includes="**/*.java"/>
      <fileset dir="${jdk.asm.src.dir}" includes="**/*.java"/>
      <link href="http://docs.oracle.com/javase/8/docs/api/"/>
      <!-- The following tags are used only in ASM sources - just ignore these -->
      <tag name="label" description="label tag in ASM sources" enabled="false"/>
      <tag name="linked" description="linked tag in ASM sources" enabled="false"/>
      <tag name="associates" description="associates tag in ASM sources" enabled="false"/>
    </javadoc>
  </target>

  <!-- generate javadoc for Nashorn classes -->
  <target name="javadocnh" depends="jar">
    <javadoc destdir="${dist.javadoc.dir}" use="yes" overview="${nashorn.module.src.dir}/overview.html"
        extdirs="${nashorn.ext.path}" windowtitle="${nashorn.product.name} ${nashorn.version}"
        additionalparam="-quiet" failonerror="true" useexternalfile="true">
      <classpath>
        <pathelement location="${build.classes.dir}"/>
      </classpath>
      <fileset dir="${dynalink.module.src.dir}" includes="**/*.java"/>
      <fileset dir="${nashorn.module.src.dir}" includes="**/*.java"/>
      <fileset dir="${nashorn.shell.module.src.dir}" includes="**/*.java"/>
      <link href="http://docs.oracle.com/javase/8/docs/api/"/>
    </javadoc>
  </target>

  <!-- generate javadoc only for nashorn extension api classes -->
  <target name="javadocapi" depends="jar">
    <javadoc destdir="${dist.javadoc.dir}" use="yes" overview="${nashorn.module.src.dir}/overview.html"
        extdirs="${nashorn.ext.path}" windowtitle="${nashorn.product.name} ${nashorn.version}"
        additionalparam="-quiet" failonerror="true" useexternalfile="true">
      <classpath>
        <pathelement location="${build.classes.dir}"/>
      </classpath>
      <fileset dir="${nashorn.module.src.dir}" includes="jdk/nashorn/api/**/*.java"/>
      <link href="http://docs.oracle.com/javase/8/docs/api/"/>
    </javadoc>
  </target>

  <!-- generate javadoc only for Dynalink API classes -->
  <target name="dynalinkapi" depends="jar">
    <javadoc destdir="${dist.javadoc.dir}" use="yes"
        windowtitle="Dynalink"
        additionalparam="-quiet" failonerror="true" useexternalfile="true">
      <classpath>
        <pathelement location="${build.classes.dir}"/>
      </classpath>
      <fileset dir="${dynalink.module.src.dir}" includes="**/*.java" excludes="jdk/dynalink/internal/*.java"/>
      <link href="http://docs.oracle.com/javase/8/docs/api/"/>
    </javadoc>
  </target>

  <!-- generate shell.html for shell tool documentation -->
  <target name="shelldoc" depends="jar">
    <java classname="${nashorn.shell.tool}" dir="${basedir}" output="${dist.dir}/shell.html" failonerror="true" fork="true">
      <jvmarg line="${nashorn.override.option}"/>
      <arg value="-scripting"/>
      <arg value="docs/genshelldoc.js"/>
    </java>
  </target>

  <!-- generate all docs -->
  <target name="docs" depends="javadoc, shelldoc"/>

  <!-- create .zip and .tar.gz for nashorn binaries and scripts. -->
  <target name="dist" depends="jar">
      <zip destfile="${build.zip}" basedir=".."
          excludes="nashorn/bin/*.sh" includes="nashorn/bin/** nashorn/dist/**"/>
      <tar destfile="${build.gzip}" basedir=".." compression="gzip"
          excludes="nashorn/bin/*.sh" includes="nashorn/bin/** nashorn/dist/**"/>
  </target>

  <target name="compile-test" depends="compile, run-nasgen" if="testng.available">
    <!-- testng task -->
    <taskdef name="testng" classname="org.testng.TestNGAntTask"
        classpath="${file.reference.testng.jar}"/>

    <javac srcdir="${test.src.dir}"
           destdir="${build.test.classes.dir}"
           classpath="${javac.test.classpath}"
           source="${javac.source}"
           target="${javac.target}"
           debug="${javac.debug}"
           encoding="${javac.encoding}"
           includeantruntime="false" fork="true">
        <compilerarg value="${nashorn.override.option}"/>
        <compilerarg value="-Xlint:unchecked"/>
        <compilerarg value="-Xlint:deprecation"/>
        <compilerarg value="-Xdiags:verbose"/>
        <compilerarg value="-XaddExports:${test.module.imports}"/>
    </javac>

    <copy todir="${build.test.classes.dir}/META-INF/services">
       <fileset dir="${test.src.dir}/META-INF/services/"/>
    </copy>

    <copy todir="${build.test.classes.dir}/jdk/nashorn/internal/runtime/test/resources">
       <fileset dir="${test.src.dir}/jdk/nashorn/internal/runtime/test/resources"/>
    </copy>

    <copy todir="${build.test.classes.dir}/jdk/nashorn/internal/runtime/doubleconv/test/resources">
      <fileset dir="${test.src.dir}/jdk/nashorn/internal/runtime/doubleconv/test/resources"/>
    </copy>

    <copy todir="${build.test.classes.dir}/jdk/nashorn/api/scripting/test/resources">
       <fileset dir="${test.src.dir}/jdk/nashorn/api/scripting/test/resources"/>
    </copy>

    <!-- tests that check nashorn internals and internal API -->
    <jar jarfile="${nashorn.internal.tests.jar}">
      <fileset dir="${build.test.classes.dir}" includes="**/internal/**"/>
      <fileset dir="${build.test.classes.dir}" includes="**/test/tools/**"/>
      <fileset dir="${build.test.classes.dir}" includes="**/models/**"/>
      <fileset dir="${build.test.classes.dir}" includes="**/jdk/dynalink/test/Trusted**"/>
      <fileset dir="${build.test.classes.dir}" includes="**/META-INF/**"/>
    </jar>

    <!-- tests that check nashorn script engine (jsr-223) API and dynalink API -->
    <jar jarfile="${nashorn.api.tests.jar}">
      <fileset dir="${build.test.classes.dir}" includes="**/jdk/dynalink/**" excludes="**/jdk/dynalink/test/Trusted**"/>
      <fileset dir="${build.test.classes.dir}" includes="**/api/**"/>
      <fileset dir="${build.test.classes.dir}" includes="**/META-INF/**"/>
      <fileset dir="${build.test.classes.dir}" includes="**/resources/*.js"/>
      <fileset dir="${build.test.classes.dir}" includes="**/UnnamedPackage**"/>
    </jar>

  </target>

  <target name="generate-policy-file" depends="prepare">
    <echo file="${build.dir}/nashorn.policy">

grant codeBase "file:/${toString:nashorn.jar.path}" {
    permission java.security.AllPermission;
};

grant codeBase "file:/${basedir}/${nashorn.internal.tests.jar}" {
    permission java.security.AllPermission;
};

grant codeBase "file:/${basedir}/${nashorn.api.tests.jar}" {
    permission java.util.PropertyPermission "parserapitest.*", "read";
    permission java.util.PropertyPermission "test.*", "read";
    permission java.util.PropertyPermission "test262.*", "read";
    permission java.io.FilePermission "${basedir}/test/-","read";
    permission java.io.FilePermission "$${user.dir}", "read";
    permission java.util.PropertyPermission "user.dir", "read";
};

grant codeBase "file:/${basedir}/${file.reference.testng.jar}" {
    permission java.security.AllPermission;
};
//// in case of absolute path:
grant codeBase "file:/${nashorn.internal.tests.jar}" {
    permission java.security.AllPermission;
};

grant codeBase "file:/${file.reference.testng.jar}" {
    permission java.security.AllPermission;
};

grant codeBase "file:/${basedir}/test/script/trusted/*" {
    permission java.security.AllPermission;
};

grant codeBase "file:/${basedir}/test/script/maptests/*" {
    permission java.io.FilePermission "${basedir}/test/script/maptests/*","read";
    permission java.lang.RuntimePermission "nashorn.debugMode";
};

grant codeBase "file:/${basedir}/test/script/basic/*" {
    permission java.io.FilePermission "${basedir}/test/script/-", "read";
    permission java.io.FilePermission "$${user.dir}", "read";
    permission java.util.PropertyPermission "user.dir", "read";
    permission java.util.PropertyPermission "nashorn.test.*", "read";
};

grant codeBase "file:/${basedir}/test/script/basic/parser/*" {
    permission java.io.FilePermission "${basedir}/test/script/-", "read";
    permission java.io.FilePermission "$${user.dir}", "read";
    permission java.util.PropertyPermission "user.dir", "read";
    permission java.util.PropertyPermission "nashorn.test.*", "read";
};

grant codeBase "file:/${basedir}/test/script/basic/es6/*" {
    permission java.io.FilePermission "${basedir}/test/script/-", "read";
    permission java.io.FilePermission "$${user.dir}", "read";
    permission java.util.PropertyPermission "user.dir", "read";
    permission java.util.PropertyPermission "nashorn.test.*", "read";
};

grant codeBase "file:/${basedir}/test/script/basic/JDK-8010946-privileged.js" {
    permission java.util.PropertyPermission "java.security.policy", "read";
};

grant codeBase "file:/${basedir}/test/script/basic/classloader.js" {
    permission java.lang.RuntimePermission "nashorn.JavaReflection";
};

grant codeBase "file:/${basedir}/test/script/markdown.js" {
    permission java.io.FilePermission "${basedir}/test/script/external/showdown/-", "read";
};

    </echo>

    <replace file="${build.dir}/nashorn.policy"><replacetoken>\</replacetoken><replacevalue>/</replacevalue></replace>    <!--hack for Windows - to make URLs with normal path separators -->
    <replace file="${build.dir}/nashorn.policy"><replacetoken>//</replacetoken><replacevalue>/</replacevalue></replace>   <!--hack for Unix - to avoid leading // in URLs -->

  </target>

  <target name="check-external-tests">
      <available file="${test.external.dir}/prototype" property="test-sys-prop.external.prototype"/>
      <available file="${test.external.dir}/sunspider" property="test-sys-prop.external.sunspider"/>
      <available file="${test.external.dir}/underscore" property="test-sys-prop.external.underscore"/>
      <available file="${test.external.dir}/octane" property="test-sys-prop.external.octane"/>
      <available file="${test.external.dir}/yui" property="test-sys-prop.external.yui"/>
      <available file="${test.external.dir}/jquery" property="test-sys-prop.external.jquery"/>
      <available file="${test.external.dir}/test262" property="test-sys-prop.external.test262"/>
      <available file="${test.external.dir}/showdown" property="test-sys-prop.external.markdown"/>
  </target>

  <target name="check-testng" unless="testng.available">
    <echo message="WARNING: TestNG not available, will not run tests. Please copy testng.jar under ${test.lib} directory."/>
  </target>

  <!-- only to be invoked as dependency of "test" target -->
  <target name="-test-classes-all" depends="jar" unless="test.class">
      <fileset id="test.classes" dir="${build.test.classes.dir}">
          <include name="**/dynalink/test/*Test.class"/>
          <include name="**/dynalink/beans/test/*Test.class"/>
          <include name="**/api/javaaccess/test/*Test.class"/>
          <include name="**/api/scripting/test/*Test.class"/>
          <include name="**/api/tree/test/*Test.class"/>
          <include name="**/codegen/test/*Test.class"/>
          <include name="**/parser/test/*Test.class"/>
          <include name="**/runtime/test/*Test.class"/>
          <include name="**/runtime/regexp/test/*Test.class"/>
          <include name="**/runtime/regexp/joni/test/*Test.class"/>
          <include name="**/runtime/doubleconv/test/*Test.class"/>
          <include name="**/framework/*Test.class"/>
     </fileset>
  </target>

  <!-- only to be invoked as dependency of "test" target -->
  <target name="-test-classes-single" depends="jar" if="test.class">
     <fileset id="test.classes" dir="${build.test.classes.dir}">
         <include name="${test.class}*"/>
     </fileset>
  </target>

  <!-- only to be invoked as dependency of "test" target -->
  <target name="-test-nosecurity" unless="test.class">
    <fileset id="test.nosecurity.classes" dir="${build.test.classes.dir}">
      <include name="**/framework/ScriptTest.class"/>
    </fileset>
    <testng outputdir="${build.nosecurity.test.results.dir}/${testResultsSubDir}" classfilesetref="test.nosecurity.classes"
       verbose="${testng.verbose}" haltonfailure="true" useDefaultListeners="false" listeners="${testng.listeners}" workingDir="${basedir}">
      <jvmarg line="${run.test.jvmargs} -Xmx${run.test.xmx} -Dbuild.dir=${build.dir}"/>
      <sysproperty key="nashorn.jar" value="${dist.dir}/nashorn.jar"/>
      <propertyset>
        <propertyref prefix="nashorn."/>
      </propertyset>
      <propertyset>
        <propertyref prefix="test-sys-prop-no-security."/>
        <mapper from="test-sys-prop-no-security.*" to="*" type="glob"/>
      </propertyset>
      <sysproperty key="optimistic.override" value="${optimistic}"/>
      <classpath>
          <pathelement path="${run.test.classpath}"/>
      </classpath>
    </testng>
  </target>

  <!-- only to be invoked as dependency of "test" target -->
  <target name="-test-security">
    <delete dir="${build.dir}/nashorn_code_cache"/>
    <property name="debug.test.jvmargs" value=""/>
    <testng outputdir="${build.test.results.dir}/${testResultsSubDir}" classfilesetref="test.classes"
            verbose="${testng.verbose}" haltonfailure="true" useDefaultListeners="false" listeners="${testng.listeners}" workingDir="${basedir}">
      <jvmarg line="${run.test.jvmargs} -Xmx${run.test.xmx} ${run.test.jvmsecurityargs} -Dbuild.dir=${build.dir}"/>
      <jvmarg line="${debug.test.jvmargs}"/>
      <propertyset>
        <propertyref prefix="nashorn."/>
      </propertyset>
      <propertyset>
        <propertyref prefix="test-sys-prop."/>
        <mapper from="test-sys-prop.*" to="*" type="glob"/>
      </propertyset>
      <sysproperty key="optimistic.override" value="${optimistic}"/>
      <sysproperty key="test.js.excludes.file" value="${exclude.list}"/>
      <classpath>
          <pathelement path="${run.test.classpath}"/>
      </classpath>
    </testng>
  </target>

  <target name="test" depends="prepare, javadocnh, test-pessimistic, test-optimistic"/>

  <target name="test-optimistic" depends="jar, -test-classes-all,-test-classes-single, check-testng, check-external-tests, compile-test, generate-policy-file" if="testng.available">
    <echo message="Running test suite in OPTIMISTIC mode..."/>
    <antcall target="-test-nosecurity" inheritRefs="true">
      <param name="optimistic" value="true"/>
      <param name="testResultsSubDir" value="optimistic"/>
    </antcall>
    <antcall target="-test-security" inheritRefs="true">
      <param name="optimistic" value="true"/>
      <param name="testResultsSubDir" value="optimistic"/>
    </antcall>
  </target>

  <target name="test-pessimistic" depends="jar, -test-classes-all,-test-classes-single, check-testng, check-external-tests, compile-test, generate-policy-file" if="testng.available">
    <echo message="Running test suite in PESSIMISTIC mode..."/>
    <antcall target="-test-nosecurity" inheritRefs="true">
      <param name="optimistic" value="false"/>
      <param name="testResultsSubDir" value="pessimistic"/>
    </antcall>
    <antcall target="-test-security" inheritRefs="true">
      <param name="optimistic" value="false"/>
      <param name="testResultsSubDir" value="pessimistic"/>
    </antcall>
  </target>

  <target name="check-jemmy.jfx.testng" unless="jemmy.jfx.testng.available">
    <echo message="WARNING: Jemmy or JavaFX or TestNG not available, will not run tests. Please copy testng.jar, JemmyCore.jar, JemmyFX.jar, JemmyAWTInput.jar under test${file.separator}lib directory. And make sure you have jfxrt.jar in ${java.home}${file.separator}lib${file.separator}ext dir."/>
  </target>

  <target name="testjfx" depends="jar, check-jemmy.jfx.testng, compile-test" if="jemmy.jfx.testng.available">
    <fileset id="test.classes" dir="${build.test.classes.dir}">
       <include name="**/framework/*Test.class"/>
    </fileset>

    <copy file="${file.reference.jfxrt.jar}" todir="dist"/>

    <condition property="jfx.prism.order" value="-Dprism.order=j2d" else=" ">
        <not>
            <os family="mac"/>
        </not>
    </condition>

    <testng outputdir="${build.test.results.dir}" classfilesetref="test.classes"
       verbose="${testng.verbose}" haltonfailure="true" useDefaultListeners="false" listeners="${testng.listeners}" workingDir="${basedir}">
      <jvmarg line="${run.test.jvmargs} -Xmx${run.test.xmx} -Dbuild.dir=${build.dir}"/>
      <propertyset>
        <propertyref prefix="testjfx-test-sys-prop."/>
        <mapper from="testjfx-test-sys-prop.*" to="*" type="glob"/>
      </propertyset>
      <sysproperty key="test.fork.jvm.options" value="${testjfx-test-sys-prop.test.fork.jvm.options} ${jfx.prism.order}"/>
      <classpath>
          <pathelement path="${testjfx.run.test.classpath}"/>
      </classpath>
    </testng>
  </target>

  <target name="testmarkdown" depends="jar, check-testng, check-external-tests, compile-test, generate-policy-file" if="testng.available">
    <fileset id="test.classes" dir="${build.test.classes.dir}">
       <include name="**/framework/*Test.class"/>
    </fileset>

    <testng outputdir="${build.test.results.dir}" classfilesetref="test.classes"
       verbose="${testng.verbose}" haltonfailure="true" useDefaultListeners="false" listeners="${testng.listeners}" workingDir="${basedir}">
      <jvmarg line="${run.test.jvmargs} -Xmx${run.test.xmx} ${run.test.jvmsecurityargs} -Dbuild.dir=${build.dir}"/>
      <propertyset>
        <propertyref prefix="testmarkdown-test-sys-prop."/>
        <mapper from="testmarkdown-test-sys-prop.*" to="*" type="glob"/>
      </propertyset>
      <classpath>
          <pathelement path="${run.test.classpath}"/>
      </classpath>
    </testng>
  </target>

  <target name="test262" depends="jar, check-testng, check-external-tests, compile-test, generate-policy-file" if="testng.available">
    <fileset id="test.classes" dir="${build.test.classes.dir}">
       <include name="**/framework/*Test.class"/>
    </fileset>

    <testng outputdir="${build.test.results.dir}" classfilesetref="test.classes"
       verbose="${testng.verbose}" haltonfailure="true" useDefaultListeners="false" listeners="${testng.listeners}" workingDir="${basedir}">
      <jvmarg line="${run.test.jvmargs} -Xmx${run.test.xmx} ${run.test.jvmsecurityargs} -Dbuild.dir=${build.dir}"/>
      <propertyset>
        <propertyref prefix="nashorn."/>
      </propertyset>
      <propertyset>
        <propertyref prefix="test262-test-sys-prop."/>
        <mapper from="test262-test-sys-prop.*" to="*" type="glob"/>
      </propertyset>
      <classpath>
          <pathelement path="${run.test.classpath}"/>
      </classpath>
    </testng>
  </target>

  <target name="test262parallel" depends="test262-parallel"/>

  <target name="test262-parallel" depends="jar, check-testng, check-external-tests, compile-test, generate-policy-file" if="testng.available">
    <!-- use just build.test.classes.dir to avoid referring to TestNG -->
<<<<<<< HEAD
    <java classname="${parallel.test.runner}" dir="${basedir}" fork="true" failonerror="true">
      <jvmarg line="${boot.class.path}"/>
=======
    <java classname="${parallel.test.runner}" dir="${basedir}" fork="true">
>>>>>>> b1c2fc6b
      <jvmarg line="${run.test.jvmargs} -Xmx${run.test.xmx} ${run.test.jvmsecurityargs} -Dbuild.dir=${build.dir}"/>
      <!-- avoid too many typeinfo cache files. Each script is run only once anyway -->
      <jvmarg line="-Dnashorn.typeInfo.disabled=true"/>
      <classpath>
          <pathelement path="${run.test.classpath}"/>
      </classpath>
      <syspropertyset>
          <propertyref prefix="test262-test-sys-prop."/>
          <mapper type="glob" from="test262-test-sys-prop.*" to="*"/>
      </syspropertyset>
    </java>
  </target>

  <target name="testparallel" depends="test-parallel"/>

  <target name="test-parallel" depends="jar, check-testng, check-external-tests, compile-test, generate-policy-file" if="testng.available">
      <!-- use just build.test.classes.dir to avoid referring to TestNG -->
      <java classname="${parallel.test.runner}" dir="${basedir}"
        failonerror="true"
        fork="true">
      <jvmarg line="${run.test.jvmargs} -Xmx${run.test.xmx} ${run.test.jvmsecurityargs}"/>
      <classpath>
          <pathelement path="${run.test.classpath}"/>
      <pathelement path="${build.test.classes.dir}"/>
      </classpath>
      <syspropertyset>
          <propertyref prefix="test-sys-prop."/>
          <mapper type="glob" from="test-sys-prop.*" to="*"/>
      </syspropertyset>
      </java>
  </target>

  <target name="all" depends="test, docs"
      description="Build, test and generate docs for nashorn"/>

  <target name="run" depends="jar"
      description="Run the shell with a sample script">
    <java classname="${nashorn.shell.tool}" fork="true" dir="samples">
        <jvmarg line="${run.test.jvmargs} -Xmx${run.test.xmx}"/>
        <arg value="-dump-on-error"/>
        <arg value="test.js"/>
    </java>
  </target>

  <target name="debug" depends="jar"
      description="Debug the shell with a sample script">
    <java classname="${nashorn.shell.tool}" fork="true" dir="samples">
        <jvmarg line="${run.test.jvmargs} -Xmx${run.test.xmx}"/>
        <arg value="--print-code"/>
        <arg value="--verify-code"/>
        <arg value="--print-symbols"/>
        <jvmarg value="-Dnashorn.codegen.debug=true"/>
        <arg value="test.js"/>
    </java>
  </target>

  <!-- targets to get external script tests -->

  <!-- test262 test suite -->
  <target name="get-test262" depends="init" unless="${test-sys-prop.external.test262}">
    <!-- clone test262 git repo -->
    <exec executable="${git.executable}">
       <arg value="clone"/>
       <arg value="--branch"/>
       <arg value="es5-tests"/>
       <arg value="https://github.com/tc39/test262"/>
       <arg value="${test.external.dir}/test262"/>
    </exec>
  </target>
  <target name="update-test262" depends="init" if="${test-sys-prop.external.test262}">
    <!-- update test262 git repo -->
    <exec executable="${git.executable}" dir="${test.external.dir}/test262">
       <arg value="pull"/>
    </exec>
  </target>

  <!-- octane benchmark -->
  <target name="get-octane" depends="init" unless="${test-sys-prop.external.octane}">
    <!-- checkout octane benchmarks -->
    <exec executable="${svn.executable}">
       <arg value="--non-interactive"/>
       <arg value="--trust-server-cert"/>
       <arg value="checkout"/>
       <arg value="http://octane-benchmark.googlecode.com/svn/trunk/"/>
       <arg value="${test.external.dir}/octane"/>
    </exec>
  </target>
  <target name="update-octane" depends="init" if="${test-sys-prop.external.octane}">
    <!-- update octane benchmarks -->
    <exec executable="${svn.executable}" dir="${test.external.dir}/octane">
       <arg value="--non-interactive"/>
       <arg value="--trust-server-cert"/>
       <arg value="update"/>
    </exec>
  </target>

  <!-- sunspider benchmark -->
  <target name="get-sunspider" depends="init" unless="${test-sys-prop.external.sunspider}">
    <!-- checkout sunspider -->
    <exec executable="${svn.executable}">
       <arg value="--non-interactive"/>
       <arg value="--trust-server-cert"/>
       <arg value="checkout"/>
       <arg value="http://svn.webkit.org/repository/webkit/trunk/PerformanceTests/SunSpider"/>
       <arg value="${test.external.dir}/sunspider"/>
    </exec>
  </target>
  <target name="update-sunspider" depends="init" if="${test-sys-prop.external.sunspider}">
    <!-- update sunspider -->
    <exec executable="${svn.executable}" dir="${test.external.dir}/sunspider">
       <arg value="--non-interactive"/>
       <arg value="--trust-server-cert"/>
       <arg value="update"/>
    </exec>
  </target>

  <!-- get all external test scripts -->
  <target name="externals" depends="init, check-external-tests, get-test262, get-octane, get-sunspider">
    <!-- make external test dir -->
    <mkdir dir="${test.external.dir}"/>

    <!-- jquery -->
    <mkdir dir="${test.external.dir}/jquery"/>
    <get src="http://code.jquery.com/jquery-1.7.2.js" dest="${test.external.dir}/jquery" skipexisting="true" ignoreerrors="true"/>
    <get src="http://code.jquery.com/jquery-1.7.2.min.js" dest="${test.external.dir}/jquery" skipexisting="true" ignoreerrors="true"/>

    <!-- prototype -->
    <mkdir dir="${test.external.dir}/prototype"/>
    <get src="http://ajax.googleapis.com/ajax/libs/prototype/1.7.0/prototype.js" dest="${test.external.dir}/prototype" usetimestamp="true" skipexisting="true" ignoreerrors="true"/>

    <!-- underscorejs -->
    <mkdir dir="${test.external.dir}/underscore"/>
    <get src="http://underscorejs.org/underscore.js" dest="${test.external.dir}/underscore" skipexisting="true" ignoreerrors="true"/>
    <get src="http://underscorejs.org/underscore-min.js" dest="${test.external.dir}/underscore" skipexisting="true" ignoreerrors="true"/>

    <!-- yui -->
    <mkdir dir="${test.external.dir}/yui"/>
    <get src="http://yui.yahooapis.com/3.5.1/build/yui/yui.js" dest="${test.external.dir}/yui" skipexisting="true" ignoreerrors="true"/>
    <get src="http://yui.yahooapis.com/3.5.1/build/yui/yui-min.js" dest="${test.external.dir}/yui" skipexisting="true" ignoreerrors="true"/>

    <!-- showdown -->
    <mkdir dir="${test.external.dir}/showdown"/>
    <get src="https://raw.githubusercontent.com/showdownjs/showdown/0.5.4/src/showdown.js" dest="${test.external.dir}/showdown" skipexisting="true" ignoreerrors="true"/>
    <get src="https://raw.githubusercontent.com/showdownjs/showdown/0.5.4/src/extensions/table.js" dest="${test.external.dir}/showdown" skipexisting="true" ignoreerrors="true"/>

  </target>

  <!-- update external test suites that are pulled from source control systems -->
  <target name="update-externals" depends="init, check-external-tests, update-test262, update-octane, update-sunspider"/>

  <!-- run all perf tests -->
  <target name="perf" depends="externals, update-externals, sunspider, octane"/>

  <!-- download and install testng.jar -->
  <target name="get-testng" unless="testng.already.present">
    <get src="http://testng.org/testng-6.8.zip" dest="${test.lib}" skipexisting="true" ignoreerrors="true"/>
    <unzip src="${test.lib}${file.separator}testng-6.8.zip" dest="${test.lib}">
      <patternset>
        <include name="testng-6.8/testng-6.8.jar"/>
      </patternset>
    </unzip>
    <move file="${test.lib}${file.separator}testng-6.8${file.separator}testng-6.8.jar" tofile="${test.lib}${file.separator}testng.jar"/>
    <delete dir="${test.lib}${file.separator}testng-6.8"/>
  </target>

  <!-- download and install asmtools.jar -->
  <target name="get-asmtools" unless="asmtools.already.present">
    <get src="https://adopt-openjdk.ci.cloudbees.com/view/OpenJDK/job/asmtools/lastSuccessfulBuild/artifact/asmtools-6.0.tar.gz" dest="${test.lib}" skipexisting="true" ignoreerrors="true"/>
    <untar src="${test.lib}${file.separator}asmtools-6.0.tar.gz" dest="${test.lib}" compression="gzip"/>
    <!-- they are tar.gz'ing a .zip file! -->
    <unzip src="${test.lib}${file.separator}asmtools-6.0.zip" dest="${test.lib}">
      <patternset>
        <include name="asmtools-6.0/lib/asmtools.jar"/>
      </patternset>
    </unzip>
    <move file="${test.lib}${file.separator}asmtools-6.0${file.separator}lib${file.separator}asmtools.jar" tofile="${test.lib}${file.separator}asmtools.jar"/>
    <delete dir="${test.lib}${file.separator}asmtools-6.0"/>
  </target>

  <!-- run all tests -->
  <target name="alltests" depends="externals, update-externals, test, test262parallel, testmarkdown, perf"/>

  <import file="build-benchmark.xml"/>

</project><|MERGE_RESOLUTION|>--- conflicted
+++ resolved
@@ -625,12 +625,7 @@
 
   <target name="test262-parallel" depends="jar, check-testng, check-external-tests, compile-test, generate-policy-file" if="testng.available">
     <!-- use just build.test.classes.dir to avoid referring to TestNG -->
-<<<<<<< HEAD
     <java classname="${parallel.test.runner}" dir="${basedir}" fork="true" failonerror="true">
-      <jvmarg line="${boot.class.path}"/>
-=======
-    <java classname="${parallel.test.runner}" dir="${basedir}" fork="true">
->>>>>>> b1c2fc6b
       <jvmarg line="${run.test.jvmargs} -Xmx${run.test.xmx} ${run.test.jvmsecurityargs} -Dbuild.dir=${build.dir}"/>
       <!-- avoid too many typeinfo cache files. Each script is run only once anyway -->
       <jvmarg line="-Dnashorn.typeInfo.disabled=true"/>
