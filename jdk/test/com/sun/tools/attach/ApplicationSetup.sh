#!/bin/sh

#
<<<<<<< HEAD
# Copyright (c) 2005, 2010, Oracle and/or its affiliates. All rights reserved.
=======
# Copyright (c) 2005, 2011, Oracle and/or its affiliates. All rights reserved.
>>>>>>> 18785038
# DO NOT ALTER OR REMOVE COPYRIGHT NOTICES OR THIS FILE HEADER.
#
# This code is free software; you can redistribute it and/or modify it
# under the terms of the GNU General Public License version 2 only, as
# published by the Free Software Foundation.
#
# This code is distributed in the hope that it will be useful, but WITHOUT
# ANY WARRANTY; without even the implied warranty of MERCHANTABILITY or
# FITNESS FOR A PARTICULAR PURPOSE.  See the GNU General Public License
# version 2 for more details (a copy is included in the LICENSE file that
# accompanied this code).
#
# You should have received a copy of the GNU General Public License version
# 2 along with this work; if not, write to the Free Software Foundation,
# Inc., 51 Franklin St, Fifth Floor, Boston, MA 02110-1301 USA.
#
# Please contact Oracle, 500 Oracle Parkway, Redwood Shores, CA 94065 USA
# or visit www.oracle.com if you need additional information or have any
# questions.
#


#
#
# Application Setup - creates ${TESTCLASSES}/Application.jar and the following
# procedures:
#	startApplication - starts target application
#	stopApplication $1 - stops application via TCP shutdown port $1

$JAVAC -d "${TESTCLASSES}" "${TESTSRC}"/Application.java "${TESTSRC}"/Shutdown.java
$JAR -cfm "${TESTCLASSES}"/Application.jar "${TESTSRC}"/application.mf \
  -C "${TESTCLASSES}" Application.class

OUTPUTFILE=${TESTCLASSES}/Application.out
rm -f ${OUTPUTFILE}

startApplication() 
{
  # put all output from the app into ${OUTPUTFILE}
  ${JAVA} $1 $2 $3 -jar "${TESTCLASSES}"/Application.jar > ${OUTPUTFILE} 2>&1 &
  pid="$!"

  # MKS creates an intermediate shell to launch ${JAVA} so
  # ${pid} is not the actual pid. We have put in a small sleep
  # to give the intermediate shell process time to launch the
  # "java" process.
  if [ "$OS" = "Windows" ]; then
    sleep 2
    if [ "${isCygwin}" = "true" ] ; then
      realpid=`ps -p ${pid} | tail -1 | awk '{print $4;}'`
    else
      realpid=`ps -o pid,ppid,comm|grep ${pid}|grep "java"|cut -c1-6`
    fi
    pid=${realpid}
  fi
                                                                                                                  
  echo "Waiting for Application to initialize..."
  attempts=0
  while true; do
    sleep 1
    port=`tail -1 ${OUTPUTFILE} | sed -e 's@\\r@@g' `
    if [ ! -z "$port" ]; then
      # In case of errors wait time for output to be flushed
      sleep 1
      cat ${OUTPUTFILE}
      break
    fi
    attempts=`expr $attempts + 1`
    echo "Waiting $attempts second(s) ..."
  done
  echo "Application is process $pid, shutdown port is $port"
  return $port
}

stopApplication() 
{
  $JAVA -classpath "${TESTCLASSES}" Shutdown $1
}
<|MERGE_RESOLUTION|>--- conflicted
+++ resolved
@@ -1,11 +1,7 @@
 #!/bin/sh
 
 #
-<<<<<<< HEAD
-# Copyright (c) 2005, 2010, Oracle and/or its affiliates. All rights reserved.
-=======
 # Copyright (c) 2005, 2011, Oracle and/or its affiliates. All rights reserved.
->>>>>>> 18785038
 # DO NOT ALTER OR REMOVE COPYRIGHT NOTICES OR THIS FILE HEADER.
 #
 # This code is free software; you can redistribute it and/or modify it
