#
# Copyright (c) 1995, 2011, Oracle and/or its affiliates. All rights reserved.
# DO NOT ALTER OR REMOVE COPYRIGHT NOTICES OR THIS FILE HEADER.
#
# This code is free software; you can redistribute it and/or modify it
# under the terms of the GNU General Public License version 2 only, as
# published by the Free Software Foundation.  Oracle designates this
# particular file as subject to the "Classpath" exception as provided
# by Oracle in the LICENSE file that accompanied this code.
#
# This code is distributed in the hope that it will be useful, but WITHOUT
# ANY WARRANTY; without even the implied warranty of MERCHANTABILITY or
# FITNESS FOR A PARTICULAR PURPOSE.  See the GNU General Public License
# version 2 for more details (a copy is included in the LICENSE file that
# accompanied this code).
#
# You should have received a copy of the GNU General Public License version
# 2 along with this work; if not, write to the Free Software Foundation,
# Inc., 51 Franklin St, Fifth Floor, Boston, MA 02110-1301 USA.
#
# Please contact Oracle, 500 Oracle Parkway, Redwood Shores, CA 94065 USA
# or visit www.oracle.com if you need additional information or have any
# questions.
#

BUILD_PARENT_DIRECTORY=.

# Basename of any originally supplied ALT_OUTPUTDIR directory
ifndef ORIG_OUTPUTDIR_BASENAME
  ifdef ALT_OUTPUTDIR
    ORIG_OUTPUTDIR_BASENAME := $(shell basename $(ALT_OUTPUTDIR))
  else
    ORIG_OUTPUTDIR_BASENAME  = $(PLATFORM)-$(ARCH)
  endif
endif
export ORIG_OUTPUTDIR_BASENAME

# The three possible directories created for output (3 build flavors)
OUTPUTDIR_BASENAME-          = $(ORIG_OUTPUTDIR_BASENAME)
OUTPUTDIR_BASENAME-debug     = $(ORIG_OUTPUTDIR_BASENAME)-debug
OUTPUTDIR_BASENAME-fastdebug = $(ORIG_OUTPUTDIR_BASENAME)-fastdebug

# Relative path to a debug output area
REL_JDK_OUTPUTDIR = ../$(OUTPUTDIR_BASENAME-$(DEBUG_NAME))

# The created jdk image directory
JDK_IMAGE_DIRNAME = j2sdk-image
JDK_IMAGE_DIR     = $(OUTPUTDIR)/$(JDK_IMAGE_DIRNAME)
ABS_JDK_IMAGE_DIR = $(ABS_OUTPUTDIR)/$(JDK_IMAGE_DIRNAME)

# Relative path from an output directory to the image directory
REL_JDK_IMAGE_DIR = ../$(OUTPUTDIR_BASENAME-$(DEBUG_NAME))/$(JDK_IMAGE_DIRNAME)
REL_JDK_DEBUG_IMAGE_DIR = ../$(OUTPUTDIR_BASENAME-debug)/$(JDK_IMAGE_DIRNAME)
REL_JDK_FASTDEBUG_IMAGE_DIR = ../$(OUTPUTDIR_BASENAME-fastdebug)/$(JDK_IMAGE_DIRNAME)

ifndef TOPDIR
  TOPDIR:=.
endif

ifndef JDK_TOPDIR
  JDK_TOPDIR=$(TOPDIR)/jdk
endif
ifndef JDK_MAKE_SHARED_DIR
  JDK_MAKE_SHARED_DIR=$(JDK_TOPDIR)/make/common/shared
endif

default: all

include $(JDK_MAKE_SHARED_DIR)/Defs-control.gmk
include ./make/Defs-internal.gmk
include ./make/sanity-rules.gmk
include ./make/hotspot-rules.gmk
include ./make/langtools-rules.gmk
include ./make/corba-rules.gmk
include ./make/jaxp-rules.gmk
include ./make/jaxws-rules.gmk
include ./make/jdk-rules.gmk
include ./make/install-rules.gmk
include ./make/sponsors-rules.gmk
include ./make/deploy-rules.gmk

all:: sanity

ifeq ($(SKIP_FASTDEBUG_BUILD), false)
  all:: fastdebug_build
endif

ifeq ($(SKIP_DEBUG_BUILD), false)
  all:: debug_build
endif

all:: all_product_build 

all_product_build::

# Everything for a full product build
ifeq ($(SKIP_PRODUCT_BUILD), false)

  all_product_build:: product_build

  ifeq ($(BUILD_INSTALL), true)
    all_product_build:: $(INSTALL)
    clobber:: install-clobber
  endif

  ifeq ($(BUILD_SPONSORS), true)
    all_product_build:: $(SPONSORS)
    clobber:: sponsors-clobber
  endif

  ifneq ($(SKIP_COMPARE_IMAGES), true)
    all_product_build:: compare-image
  endif

endif

define StartTimer
	$(MKDIR) -p $(BUILDTIMESDIR)
	$(RM) $(BUILDTIMESDIR)/build_time_*
	$(call RecordStartTime,TOTAL)
endef

define StopTimer
	$(if $(REPORT_BUILD_TIMES),$(call RecordEndTime,TOTAL) && $(call ReportBuildTimes,$1),)
endef

# Generic build of basic repo series
generic_build_repo_series:: $(SOURCE_TIPS)
	$(MKDIR) -p $(JDK_IMAGE_DIR)
	@$(call StartTimer)

ifeq ($(BUILD_LANGTOOLS), true)
  generic_build_repo_series:: langtools
  clobber:: langtools-clobber
endif

ifeq ($(BUILD_CORBA), true)
  generic_build_repo_series:: corba
  clobber:: corba-clobber
endif

ifeq ($(BUILD_JAXP), true)
  generic_build_repo_series:: jaxp
  clobber:: jaxp-clobber
endif

ifeq ($(BUILD_JAXWS), true)
  generic_build_repo_series:: jaxws
  clobber:: jaxws-clobber
endif

ifeq ($(BUILD_HOTSPOT), true)
  generic_build_repo_series:: $(HOTSPOT) 
  clobber:: hotspot-clobber
endif

ifeq ($(BUILD_JDK), true)
  generic_build_repo_series:: $(JDK_JAVA_EXE)
  clobber:: jdk-clobber
endif

ifeq ($(BUILD_DEPLOY), true)
  generic_build_repo_series:: $(DEPLOY)
  clobber:: deploy-clobber
endif

ifeq ($(BUILD_INSTALL_BUNDLES), true)
  generic_build_repo_series:: install-binaries-jdk-debug
  clobber:: install-binaries-jdk-debug-clobber
endif

generic_build_repo_series::
	@$(call StopTimer,$(if $(DEBUG_NAME),$(DEBUG_NAME)_build,all_product_build))

# The debug build, fastdebug or debug. Needs special handling.
#
#  Note that debug builds do NOT do INSTALL steps aside from the
#  install-binaries-jdk-debug or install-binaries-jdk-debug-clobber targets.
#
#   DEBUG_NAME is fastdebug or debug
#   ALT_OUTPUTDIR is changed to have -debug or -fastdebug suffix
#   The resulting image directory (j2sdk-image) is used by the install makefiles
#     (only if debug files are present when install checks for them)
#     to create a debug install bundle jdk-*-debug-** bundle (tar or zip) 
#     which will install in the debug or fastdebug subdirectory of the
#     normal product install area.
#     The install process needs to know what the DEBUG_NAME is, so
#     look for INSTALL_DEBUG_NAME in the install rules.
#
#   NOTE: On windows, do not use $(ABS_BOOTDIR_OUTPUTDIR)-$(DEBUG_NAME).
#         Due to the use of short paths in $(ABS_OUTPUTDIR), this may 
#         not be the same location.
#

# Location of fresh bootdir output
ABS_BOOTDIR_OUTPUTDIR=$(ABS_OUTPUTDIR)/bootjdk
FRESH_BOOTDIR=$(ABS_BOOTDIR_OUTPUTDIR)/$(JDK_IMAGE_DIRNAME)
FRESH_DEBUG_BOOTDIR=$(ABS_BOOTDIR_OUTPUTDIR)/$(REL_JDK_IMAGE_DIR)

create_fresh_product_bootdir: FRC
	$(MAKE) ALT_OUTPUTDIR=$(ABS_BOOTDIR_OUTPUTDIR) \
		GENERATE_DOCS=false \
		BOOT_CYCLE_SETTINGS= \
		build_product_image

create_fresh_debug_bootdir: FRC
	$(MAKE) ALT_OUTPUTDIR=$(ABS_BOOTDIR_OUTPUTDIR) \
		GENERATE_DOCS=false \
		BOOT_CYCLE_DEBUG_SETTINGS= \
		build_debug_image

create_fresh_fastdebug_bootdir: FRC
	$(MAKE) ALT_OUTPUTDIR=$(ABS_BOOTDIR_OUTPUTDIR) \
		GENERATE_DOCS=false \
		BOOT_CYCLE_DEBUG_SETTINGS= \
		build_fastdebug_image

# Create boot image?
ifeq ($(SKIP_BOOT_CYCLE),false)
  ifneq ($(PLATFORM)$(ARCH_DATA_MODEL),solaris64)
    DO_BOOT_CYCLE=true
  endif
endif



ifeq ($(DO_BOOT_CYCLE),true)

  # Create the bootdir to use in the build
  product_build:: create_fresh_product_bootdir
  debug_build:: create_fresh_debug_bootdir
  fastdebug_build:: create_fresh_fastdebug_bootdir

  # Define variables to be used now for the boot jdk
  BOOT_CYCLE_SETTINGS= \
     ALT_BOOTDIR=$(FRESH_BOOTDIR) \
     ALT_JDK_IMPORT_PATH=$(FRESH_BOOTDIR)
  BOOT_CYCLE_DEBUG_SETTINGS= \
     ALT_BOOTDIR=$(FRESH_DEBUG_BOOTDIR) \
     ALT_JDK_IMPORT_PATH=$(FRESH_DEBUG_BOOTDIR)

else

  # Use the supplied ALT_BOOTDIR as the boot
  BOOT_CYCLE_SETTINGS=
  BOOT_CYCLE_DEBUG_SETTINGS=

endif

build_product_image:
	$(MAKE) \
	        SKIP_FASTDEBUG_BUILD=true \
	        SKIP_DEBUG_BUILD=true \
	        $(BOOT_CYCLE_SETTINGS) \
	        generic_build_repo_series

#   NOTE: On windows, do not use $(ABS_OUTPUTDIR)-$(DEBUG_NAME).
#         Due to the use of short paths in $(ABS_OUTPUTDIR), this may 
#         not be the same location.

generic_debug_build:
	$(MAKE) \
		ALT_OUTPUTDIR=$(ABS_OUTPUTDIR)/$(REL_JDK_OUTPUTDIR) \
	        DEBUG_NAME=$(DEBUG_NAME) \
		GENERATE_DOCS=false \
<<<<<<< HEAD
		$(if $(findstring true,$(BUILD_INSTALL)),BUILD_INSTALL_BUNDLES=true,) \
		CREATE_DEBUGINFO_BUNDLES=false \
=======
		BUILD_INSTALL_BUNDLES=true \
		CREATE_DEBUGINFO_BUNDLES=true \
>>>>>>> 30a2ab24
	        $(BOOT_CYCLE_DEBUG_SETTINGS) \
		generic_build_repo_series

build_debug_image:
	$(MAKE) DEBUG_NAME=debug generic_debug_build

build_fastdebug_image:
	$(MAKE) DEBUG_NAME=fastdebug generic_debug_build

# Build final image
product_build:: build_product_image
debug_build:: build_debug_image
fastdebug_build:: build_fastdebug_image

# The source tips are stored with the relative path to the repo.
#   This file will be used when constructing the jdk image.
source_tips: $(SOURCE_TIPS)
	$(CAT) $<
$(SOURCE_TIPS): FRC
	@$(prep-target)
	@$(call GetSourceTips)

clobber:: REPORT_BUILD_TIMES=
clobber:: 
	$(RM) -r $(OUTPUTDIR)/*
	-($(RMDIR) -p $(OUTPUTDIR) > $(DEV_NULL) 2>&1; $(TRUE))

clean: clobber

#
# Dev builds
#

dev : dev-build

dev-build:
	$(MAKE) DEV_ONLY=true all
dev-sanity:
	$(MAKE) DEV_ONLY=true sanity
dev-clobber:
	$(MAKE) DEV_ONLY=true clobber

#
# Quick jdk verification build
#
jdk_only:
	$(MAKE) SKIP_FASTDEBUG_BUILD=true BUILD_HOTSPOT=false all


#
# Quick jdk verification fastdebug build
#
jdk_fastdebug_only:
	$(MAKE) DEBUG_NAME=fastdebug BUILD_HOTSPOT=false BUILD_DEPLOY=false \
	    BUILD_INSTALL=false BUILD_SPONSORS=false generic_debug_build

#
# Quick deploy verification fastdebug build
#
deploy_fastdebug_only:
	$(MAKE) \
	    DEBUG_NAME=fastdebug \
	    BUILD_HOTSPOT=false \
	    BUILD_JDK=false \
	    BUILD_LANGTOOLS=false \
	    BUILD_CORBA=false \
	    BUILD_JAXP=false \
	    BUILD_JAXWS=false \
	    BUILD_INSTALL=false \
	    BUILD_SPONSORS=false \
	    generic_debug_build

#
# Product build (skip debug builds)
#
product_only:
	$(MAKE) SKIP_FASTDEBUG_BUILD=true all

#
# Check target
#

check: variable_check

#
# Help target
#
help: intro_help target_help variable_help notes_help examples_help

# Intro help message
intro_help:
	@$(ECHO) "\
Makefile for the JDK builds (all the JDK). \n\
"

# Target help
target_help:
	@$(ECHO) "\
--- Common Targets ---  \n\
all               -- build the core JDK (default target) \n\
help              -- Print out help information \n\
check             -- Check make variable values for correctness \n\
sanity            -- Perform detailed sanity checks on system and settings \n\
fastdebug_build   -- build the core JDK in 'fastdebug' mode (-g -O) \n\
debug_build       -- build the core JDK in 'debug' mode (-g) \n\
clean             -- remove all built and imported files \n\
clobber           -- same as clean \n\
"

# Variable help (only common ones used by this Makefile)
variable_help: variable_help_intro variable_list variable_help_end
variable_help_intro:
	@$(ECHO) "--- Common Variables ---"
variable_help_end:
	@$(ECHO) " "

# One line descriptions for the variables
OUTPUTDIR.desc             = Output directory
PARALLEL_COMPILE_JOBS.desc = Solaris/Linux parallel compile run count
SLASH_JAVA.desc            = Root of all build tools, e.g. /java or J:
BOOTDIR.desc               = JDK used to boot the build
JDK_IMPORT_PATH.desc       = JDK used to import components of the build
COMPILER_PATH.desc         = Compiler install directory
CACERTS_FILE.desc          = Location of certificates file
DEVTOOLS_PATH.desc         = Directory containing zip and gnumake
CUPS_HEADERS_PATH.desc     = Include directory location for CUPS header files
DXSDK_PATH.desc            = Root directory of DirectX SDK

# Make variables to print out (description and value)
VARIABLE_PRINTVAL_LIST +=       \
    OUTPUTDIR                   \
    PARALLEL_COMPILE_JOBS       \
    SLASH_JAVA                  \
    BOOTDIR                     \
    JDK_IMPORT_PATH             \
    COMPILER_PATH               \
    CACERTS_FILE                \
    DEVTOOLS_PATH

# Make variables that should refer to directories that exist
VARIABLE_CHECKDIR_LIST +=       \
    SLASH_JAVA                  \
    BOOTDIR                     \
    JDK_IMPORT_PATH             \
    COMPILER_PATH               \
    DEVTOOLS_PATH 

# Make variables that should refer to files that exist
VARIABLE_CHECKFIL_LIST +=       \
    CACERTS_FILE

# Some are windows specific
ifeq ($(PLATFORM), windows)

VARIABLE_PRINTVAL_LIST +=       \
    DXSDK_PATH

VARIABLE_CHECKDIR_LIST +=       \
    DXSDK_PATH

endif

# For pattern rules below, so all are treated the same
DO_PRINTVAL_LIST=$(VARIABLE_PRINTVAL_LIST:%=%.printval)
DO_CHECKDIR_LIST=$(VARIABLE_CHECKDIR_LIST:%=%.checkdir)
DO_CHECKFIL_LIST=$(VARIABLE_CHECKFIL_LIST:%=%.checkfil)

# Complete variable check
variable_check: $(DO_CHECKDIR_LIST) $(DO_CHECKFIL_LIST)
variable_list: $(DO_PRINTVAL_LIST) variable_check

# Pattern rule for printing out a variable
%.printval:
	@$(ECHO) "  ALT_$* - $($*.desc)"
	@$(ECHO) "  \t $*=$($*)"

# Pattern rule for checking to see if a variable with a directory exists
%.checkdir:
	@if [ ! -d $($*) ] ; then \
	    $(ECHO) "WARNING: $* does not exist, try $(MAKE) sanity"; \
	fi

# Pattern rule for checking to see if a variable with a file exists
%.checkfil:
	@if [ ! -f $($*) ] ; then \
	    $(ECHO) "WARNING: $* does not exist, try $(MAKE) sanity"; \
	fi

# Misc notes on help
notes_help:
	@$(ECHO) "\
--- Notes --- \n\
- All builds use same output directory unless overridden with \n\
 \t ALT_OUTPUTDIR=<dir>, changing from product to fastdebug you may want \n\
 \t to use the clean target first. \n\
- JDK_IMPORT_PATH must refer to a compatible build, not all past promoted \n\
 \t builds or previous release JDK builds will work. \n\
- The fastest builds have been when the sources and the BOOTDIR are on \n\
 \t local disk. \n\
"

examples_help:
	@$(ECHO) "\
--- Examples --- \n\
  $(MAKE) fastdebug_build \n\
  $(MAKE) ALT_OUTPUTDIR=/tmp/foobar all \n\
  $(MAKE) ALT_OUTPUTDIR=/tmp/foobar fastdebug_build \n\
  $(MAKE) ALT_OUTPUTDIR=/tmp/foobar all \n\
  $(MAKE) ALT_BOOTDIR=/opt/java/jdk1.5.0 \n\
  $(MAKE) ALT_JDK_IMPORT_PATH=/opt/java/jdk1.6.0 \n\
"

################################################################
# Source bundling
################################################################
ifeq ($(BUNDLE_RULES_AVAILABLE), true)
  include $(BUNDLE_RULES)
endif

################################################################
# rule to test
################################################################

.NOTPARALLEL: test_run

test:
	$(MAKE) test_run

test_run: test_clean test_start test_summary

test_start:
	@$(ECHO) "Tests started at `$(DATE)`"

test_clean:
	$(RM) $(OUTPUTDIR)/test_failures.txt $(OUTPUTDIR)/test_log.txt

test_summary: $(OUTPUTDIR)/test_failures.txt
	@$(ECHO) "#################################################"
	@$(ECHO) "Tests completed at `$(DATE)`"
	@( $(EGREP) '^TEST STATS:' $(OUTPUTDIR)/test_log.txt \
          || $(ECHO) "No TEST STATS seen in log" )
	@$(ECHO) "For complete details see: $(OUTPUTDIR)/test_log.txt"
	@$(ECHO) "#################################################"
	@if [ -s $< ] ; then                                           \
          $(ECHO) "ERROR: Test failure count: `$(CAT) $< | $(WC) -l`"; \
          $(CAT) $<;                                                   \
          exit 1;                                                      \
        else                                                           \
          $(ECHO) "Success! No failures detected";                     \
        fi

# Get failure list from log
$(OUTPUTDIR)/test_failures.txt: $(OUTPUTDIR)/test_log.txt
	@$(RM) $@
	@( $(EGREP) '^FAILED:' $< || $(ECHO) "" ) | $(NAWK) 'length>0' > $@

# Get log file of all tests run
JDK_TO_TEST := $(shell 							\
  if [ -d "$(ABS_JDK_IMAGE_DIR)" ] ; then 				\
    $(ECHO) "$(ABS_JDK_IMAGE_DIR)"; 					\
  elif [ -d "$(ABS_OUTPUTDIR)/bin" ] ; then 				\
    $(ECHO) "$(ABS_OUTPUTDIR)"; 					\
  elif [ "$(PRODUCT_HOME)" != "" -a -d "$(PRODUCT_HOME)/bin" ] ; then 	\
    $(ECHO) "$(PRODUCT_HOME)"; 						\
  fi 									\
)
TEST_TARGETS=all
$(OUTPUTDIR)/test_log.txt:
	$(RM) $@
	( $(CD) test &&                                                     \
          $(MAKE) NO_STOPPING=- PRODUCT_HOME=$(JDK_TO_TEST) $(TEST_TARGETS) \
        ) | tee $@

################################################################
# JPRT rule to build
################################################################

include ./make/jprt.gmk

################################################################
#  PHONY
################################################################

.PHONY: all  test test_run test_start test_summary test_clean \
        generic_build_repo_series \
        what clobber insane \
        dev dev-build dev-sanity dev-clobber \
        product_build \
        fastdebug_build \
        debug_build  \
        build_product_image  \
        build_debug_image  \
        build_fastdebug_image \
        create_fresh_product_bootdir \
        create_fresh_debug_bootdir \
        create_fresh_fastdebug_bootdir \
        generic_debug_build

# Force target
FRC:<|MERGE_RESOLUTION|>--- conflicted
+++ resolved
@@ -263,13 +263,8 @@
 		ALT_OUTPUTDIR=$(ABS_OUTPUTDIR)/$(REL_JDK_OUTPUTDIR) \
 	        DEBUG_NAME=$(DEBUG_NAME) \
 		GENERATE_DOCS=false \
-<<<<<<< HEAD
 		$(if $(findstring true,$(BUILD_INSTALL)),BUILD_INSTALL_BUNDLES=true,) \
-		CREATE_DEBUGINFO_BUNDLES=false \
-=======
-		BUILD_INSTALL_BUNDLES=true \
 		CREATE_DEBUGINFO_BUNDLES=true \
->>>>>>> 30a2ab24
 	        $(BOOT_CYCLE_DEBUG_SETTINGS) \
 		generic_build_repo_series
 
